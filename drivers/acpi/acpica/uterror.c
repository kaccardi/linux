--- conflicted
+++ resolved
@@ -182,27 +182,19 @@
 	switch (lookup_status) {
 	case AE_ALREADY_EXISTS:
 
-		acpi_os_printf("\n" ACPI_MSG_BIOS_ERROR);
+		acpi_os_printf(ACPI_MSG_BIOS_ERROR);
 		message = "Failure creating";
 		break;
 
 	case AE_NOT_FOUND:
 
-<<<<<<< HEAD
-		acpi_os_printf("\n" ACPI_MSG_BIOS_ERROR);
-=======
 		acpi_os_printf(ACPI_MSG_BIOS_ERROR);
->>>>>>> e7ad3dc9
 		message = "Could not resolve";
 		break;
 
 	default:
 
-<<<<<<< HEAD
-		acpi_os_printf("\n" ACPI_MSG_ERROR);
-=======
 		acpi_os_printf(ACPI_MSG_ERROR);
->>>>>>> e7ad3dc9
 		message = "Failure resolving";
 		break;
 	}
