/*
 * USB IBM C-It Video Camera driver
 *
 * Supports Xirlink C-It Video Camera, IBM PC Camera,
 * IBM NetCamera and Veo Stingray.
 *
 * This driver is based on earlier work of:
 *
 * (C) Copyright 1999 Johannes Erdfelt
 * (C) Copyright 1999 Randy Dunlap
 *
 * 5/24/00 Removed optional (and unnecessary) locking of the driver while
 * the device remains plugged in. Corrected race conditions in ibmcam_open
 * and ibmcam_probe() routines using this as a guideline:
 */

#include <linux/kernel.h>
#include <linux/module.h>
#include <linux/init.h>

#include "usbvideo.h"

#define IBMCAM_VENDOR_ID	0x0545
#define IBMCAM_PRODUCT_ID	0x8080
#define NETCAM_PRODUCT_ID	0x8002	/* IBM NetCamera, close to model 2 */
#define VEO_800C_PRODUCT_ID	0x800C	/* Veo Stingray, repackaged Model 2 */
#define VEO_800D_PRODUCT_ID	0x800D	/* Veo Stingray, repackaged Model 4 */

#define MAX_IBMCAM		4	/* How many devices we allow to connect */
#define USES_IBMCAM_PUTPIXEL    0       /* 0=Fast/oops 1=Slow/secure */

/* Header signatures */

/* Model 1 header: 00 FF 00 xx */
#define HDRSIG_MODEL1_128x96	0x06	/* U Y V Y ... */
#define HDRSIG_MODEL1_176x144	0x0e	/* U Y V Y ... */
#define HDRSIG_MODEL1_352x288	0x00	/* V Y U Y ... */

#define	IBMCAM_MODEL_1	1	/* XVP-501, 3 interfaces, rev. 0.02 */
#define IBMCAM_MODEL_2	2	/* KSX-X9903, 2 interfaces, rev. 3.0a */
#define IBMCAM_MODEL_3	3	/* KSX-X9902, 2 interfaces, rev. 3.01 */
#define	IBMCAM_MODEL_4	4	/* IBM NetCamera, 0545/8002/3.0a */

/* Video sizes supported */
#define	VIDEOSIZE_128x96	VIDEOSIZE(128, 96)
#define	VIDEOSIZE_176x144	VIDEOSIZE(176,144)
#define	VIDEOSIZE_352x288	VIDEOSIZE(352,288)
#define	VIDEOSIZE_320x240	VIDEOSIZE(320,240)
#define	VIDEOSIZE_352x240	VIDEOSIZE(352,240)
#define	VIDEOSIZE_640x480	VIDEOSIZE(640,480)
#define	VIDEOSIZE_160x120	VIDEOSIZE(160,120)

/* Video sizes supported */
enum {
	SIZE_128x96 = 0,
	SIZE_160x120,
	SIZE_176x144,
	SIZE_320x240,
	SIZE_352x240,
	SIZE_352x288,
	SIZE_640x480,
	/* Add/remove/rearrange items before this line */
	SIZE_LastItem
};

/*
 * This structure lives in uvd->user field.
 */
typedef struct {
	int initialized;	/* Had we already sent init sequence? */
	int camera_model;	/* What type of IBM camera we got? */
	int has_hdr;
} ibmcam_t;
#define	IBMCAM_T(uvd)	((ibmcam_t *)((uvd)->user_data))

static struct usbvideo *cams;

static int debug;

static int flags; /* = FLAGS_DISPLAY_HINTS | FLAGS_OVERLAY_STATS; */

static const int min_canvasWidth  = 8;
static const int min_canvasHeight = 4;

static int lighting = 1; /* Medium */

#define SHARPNESS_MIN	0
#define SHARPNESS_MAX	6
static int sharpness = 4; /* Low noise, good details */

#define FRAMERATE_MIN	0
#define FRAMERATE_MAX	6
static int framerate = -1;

static int size = SIZE_352x288;

/*
 * Here we define several initialization variables. They may
 * be used to automatically set color, hue, brightness and
 * contrast to desired values. This is particularly useful in
 * case of webcams (which have no controls and no on-screen
 * output) and also when a client V4L software is used that
 * does not have some of those controls. In any case it's
 * good to have startup values as options.
 *
 * These values are all in [0..255] range. This simplifies
 * operation. Note that actual values of V4L variables may
 * be scaled up (as much as << 8). User can see that only
 * on overlay output, however, or through a V4L client.
 */
static int init_brightness = 128;
static int init_contrast = 192;
static int init_color = 128;
static int init_hue = 128;
static int hue_correction = 128;

/* Settings for camera model 2 */
static int init_model2_rg2 = -1;
static int init_model2_sat = -1;
static int init_model2_yb = -1;

/* 01.01.08 - Added for RCA video in support -LO */
/* Settings for camera model 3 */
static int init_model3_input;

module_param(debug, int, 0);
MODULE_PARM_DESC(debug, "Debug level: 0-9 (default=0)");
module_param(flags, int, 0);
MODULE_PARM_DESC(flags, "Bitfield: 0=VIDIOCSYNC, 1=B/W, 2=show hints, 3=show stats, 4=test pattern, 5=separate frames, 6=clean frames");
module_param(framerate, int, 0);
MODULE_PARM_DESC(framerate, "Framerate setting: 0=slowest, 6=fastest (default=2)");
module_param(lighting, int, 0);
MODULE_PARM_DESC(lighting, "Photosensitivity: 0=bright, 1=medium (default), 2=low light");
module_param(sharpness, int, 0);
MODULE_PARM_DESC(sharpness, "Model1 noise reduction: 0=smooth, 6=sharp (default=4)");
module_param(size, int, 0);
MODULE_PARM_DESC(size, "Image size: 0=128x96 1=160x120 2=176x144 3=320x240 4=352x240 5=352x288 6=640x480  (default=5)");
module_param(init_brightness, int, 0);
MODULE_PARM_DESC(init_brightness, "Brightness preconfiguration: 0-255 (default=128)");
module_param(init_contrast, int, 0);
MODULE_PARM_DESC(init_contrast, "Contrast preconfiguration: 0-255 (default=192)");
module_param(init_color, int, 0);
MODULE_PARM_DESC(init_color, "Color preconfiguration: 0-255 (default=128)");
module_param(init_hue, int, 0);
MODULE_PARM_DESC(init_hue, "Hue preconfiguration: 0-255 (default=128)");
module_param(hue_correction, int, 0);
MODULE_PARM_DESC(hue_correction, "YUV colorspace regulation: 0-255 (default=128)");

module_param(init_model2_rg2, int, 0);
MODULE_PARM_DESC(init_model2_rg2, "Model2 preconfiguration: 0-255 (default=47)");
module_param(init_model2_sat, int, 0);
MODULE_PARM_DESC(init_model2_sat, "Model2 preconfiguration: 0-255 (default=52)");
module_param(init_model2_yb, int, 0);
MODULE_PARM_DESC(init_model2_yb, "Model2 preconfiguration: 0-255 (default=160)");

/* 01.01.08 - Added for RCA video in support -LO */
module_param(init_model3_input, int, 0);
MODULE_PARM_DESC(init_model3_input, "Model3 input: 0=CCD 1=RCA");

MODULE_AUTHOR ("Dmitri");
MODULE_DESCRIPTION ("IBM/Xirlink C-it USB Camera Driver for Linux (c) 2000");
MODULE_LICENSE("GPL");

/* Still mysterious i2c commands */
static const unsigned short unknown_88 = 0x0088;
static const unsigned short unknown_89 = 0x0089;
static const unsigned short bright_3x[3] = { 0x0031, 0x0032, 0x0033 };
static const unsigned short contrast_14 = 0x0014;
static const unsigned short light_27 = 0x0027;
static const unsigned short sharp_13 = 0x0013;

/* i2c commands for Model 2 cameras */
static const unsigned short mod2_brightness = 0x001a;		/* $5b .. $ee; default=$5a */
static const unsigned short mod2_set_framerate = 0x001c;	/* 0 (fast).. $1F (slow) */
static const unsigned short mod2_color_balance_rg2 = 0x001e;	/* 0 (red) .. $7F (green) */
static const unsigned short mod2_saturation = 0x0020;		/* 0 (b/w) - $7F (full color) */
static const unsigned short mod2_color_balance_yb = 0x0022;	/* 0..$7F, $50 is about right */
static const unsigned short mod2_hue = 0x0024;			/* 0..$7F, $70 is about right */
static const unsigned short mod2_sensitivity = 0x0028;		/* 0 (min) .. $1F (max) */

struct struct_initData {
	unsigned char req;
	unsigned short value;
	unsigned short index;
};

/*
 * ibmcam_size_to_videosize()
 *
 * This procedure converts module option 'size' into the actual
 * videosize_t that defines the image size in pixels. We need
 * simplified 'size' because user wants a simple enumerated list
 * of choices, not an infinite set of possibilities.
 */
static videosize_t ibmcam_size_to_videosize(int size)
{
	videosize_t vs = VIDEOSIZE_352x288;
	RESTRICT_TO_RANGE(size, 0, (SIZE_LastItem-1));
	switch (size) {
	case SIZE_128x96:
		vs = VIDEOSIZE_128x96;
		break;
	case SIZE_160x120:
		vs = VIDEOSIZE_160x120;
		break;
	case SIZE_176x144:
		vs = VIDEOSIZE_176x144;
		break;
	case SIZE_320x240:
		vs = VIDEOSIZE_320x240;
		break;
	case SIZE_352x240:
		vs = VIDEOSIZE_352x240;
		break;
	case SIZE_352x288:
		vs = VIDEOSIZE_352x288;
		break;
	case SIZE_640x480:
		vs = VIDEOSIZE_640x480;
		break;
	default:
		err("size=%d. is not valid", size);
		break;
	}
	return vs;
}

/*
 * ibmcam_find_header()
 *
 * Locate one of supported header markers in the queue.
 * Once found, remove all preceding bytes AND the marker (4 bytes)
 * from the data pump queue. Whatever follows must be video lines.
 *
 * History:
 * 1/21/00  Created.
 */
static enum ParseState ibmcam_find_header(struct uvd *uvd) /* FIXME: Add frame here */
{
	struct usbvideo_frame *frame;
	ibmcam_t *icam;

	if ((uvd->curframe) < 0 || (uvd->curframe >= USBVIDEO_NUMFRAMES)) {
		err("ibmcam_find_header: Illegal frame %d.", uvd->curframe);
		return scan_EndParse;
	}
	icam = IBMCAM_T(uvd);
	assert(icam != NULL);
	frame = &uvd->frame[uvd->curframe];
	icam->has_hdr = 0;
	switch (icam->camera_model) {
	case IBMCAM_MODEL_1:
	{
		const int marker_len = 4;
		while (RingQueue_GetLength(&uvd->dp) >= marker_len) {
			if ((RING_QUEUE_PEEK(&uvd->dp, 0) == 0x00) &&
			    (RING_QUEUE_PEEK(&uvd->dp, 1) == 0xFF) &&
			    (RING_QUEUE_PEEK(&uvd->dp, 2) == 0x00))
			{
#if 0				/* This code helps to detect new frame markers */
				dev_info(&uvd->dev->dev,
					 "Header sig: 00 FF 00 %02X\n",
					 RING_QUEUE_PEEK(&uvd->dp, 3));
#endif
				frame->header = RING_QUEUE_PEEK(&uvd->dp, 3);
				if ((frame->header == HDRSIG_MODEL1_128x96) ||
				    (frame->header == HDRSIG_MODEL1_176x144) ||
				    (frame->header == HDRSIG_MODEL1_352x288))
				{
#if 0
					dev_info(&uvd->dev->dev,
						 "Header found.\n");
#endif
					RING_QUEUE_DEQUEUE_BYTES(&uvd->dp, marker_len);
					icam->has_hdr = 1;
					break;
				}
			}
			/* If we are still here then this doesn't look like a header */
			RING_QUEUE_DEQUEUE_BYTES(&uvd->dp, 1);
		}
		break;
	}
	case IBMCAM_MODEL_2:
case IBMCAM_MODEL_4:
	{
		int marker_len = 0;
		switch (uvd->videosize) {
		case VIDEOSIZE_176x144:
			marker_len = 10;
			break;
		default:
			marker_len = 2;
			break;
		}
		while (RingQueue_GetLength(&uvd->dp) >= marker_len) {
			if ((RING_QUEUE_PEEK(&uvd->dp, 0) == 0x00) &&
			    (RING_QUEUE_PEEK(&uvd->dp, 1) == 0xFF))
			{
#if 0
				dev_info(&uvd->dev->dev, "Header found.\n");
#endif
				RING_QUEUE_DEQUEUE_BYTES(&uvd->dp, marker_len);
				icam->has_hdr = 1;
				frame->header = HDRSIG_MODEL1_176x144;
				break;
			}
			/* If we are still here then this doesn't look like a header */
			RING_QUEUE_DEQUEUE_BYTES(&uvd->dp, 1);
		}
		break;
	}
	case IBMCAM_MODEL_3:
	{	/*
		 * Headers: (one precedes every frame). nc=no compression,
		 * bq=best quality bf=best frame rate.
		 *
		 * 176x144: 00 FF 02 { 0A=nc CA=bq EA=bf }
		 * 320x240: 00 FF 02 { 08=nc 28=bq 68=bf }
		 * 640x480: 00 FF 03 { 08=nc 28=bq 68=bf }
		 *
		 * Bytes '00 FF' seem to indicate header. Other two bytes
		 * encode the frame type. This is a set of bit fields that
		 * encode image size, compression type etc. These fields
		 * do NOT contain frame number because all frames carry
		 * the same header.
		 */
		const int marker_len = 4;
		while (RingQueue_GetLength(&uvd->dp) >= marker_len) {
			if ((RING_QUEUE_PEEK(&uvd->dp, 0) == 0x00) &&
			    (RING_QUEUE_PEEK(&uvd->dp, 1) == 0xFF) &&
			    (RING_QUEUE_PEEK(&uvd->dp, 2) != 0xFF))
			{
				/*
				 * Combine 2 bytes of frame type into one
				 * easy to use value
				 */
				unsigned long byte3, byte4;

				byte3 = RING_QUEUE_PEEK(&uvd->dp, 2);
				byte4 = RING_QUEUE_PEEK(&uvd->dp, 3);
				frame->header = (byte3 << 8) | byte4;
#if 0
				dev_info(&uvd->dev->dev, "Header found.\n");
#endif
				RING_QUEUE_DEQUEUE_BYTES(&uvd->dp, marker_len);
				icam->has_hdr = 1;
				break;
			}
			/* If we are still here then this doesn't look like a header */
			RING_QUEUE_DEQUEUE_BYTES(&uvd->dp, 1);
		}
		break;
	}
	default:
		break;
	}
	if (!icam->has_hdr) {
		if (uvd->debug > 2)
			dev_info(&uvd->dev->dev,
				 "Skipping frame, no header\n");
		return scan_EndParse;
	}

	/* Header found */
	icam->has_hdr = 1;
	uvd->stats.header_count++;
	frame->scanstate = ScanState_Lines;
	frame->curline = 0;

	if (flags & FLAGS_FORCE_TESTPATTERN) {
		usbvideo_TestPattern(uvd, 1, 1);
		return scan_NextFrame;
	}
	return scan_Continue;
}

/*
 * ibmcam_parse_lines()
 *
 * Parse one line (interlaced) from the buffer, put
 * decoded RGB value into the current frame buffer
 * and add the written number of bytes (RGB) to
 * the *pcopylen.
 *
 * History:
 * 21-Jan-2000 Created.
 * 12-Oct-2000 Reworked to reflect interlaced nature of the data.
 */
static enum ParseState ibmcam_parse_lines(
	struct uvd *uvd,
	struct usbvideo_frame *frame,
	long *pcopylen)
{
	unsigned char *f;
	ibmcam_t *icam;
	unsigned int len, scanLength, scanHeight, order_uv, order_yc;
	int v4l_linesize; /* V4L line offset */
	const int hue_corr  = (uvd->vpic.hue - 0x8000) >> 10;	/* -32..+31 */
	const int hue2_corr = (hue_correction - 128) / 4;		/* -32..+31 */
	const int ccm = 128; /* Color correction median - see below */
	int y, u, v, i, frame_done=0, color_corr;
	static unsigned char lineBuffer[640*3];
	unsigned const char *chromaLine, *lumaLine;

	assert(uvd != NULL);
	assert(frame != NULL);
	icam = IBMCAM_T(uvd);
	assert(icam != NULL);
	color_corr = (uvd->vpic.colour - 0x8000) >> 8; /* -128..+127 = -ccm..+(ccm-1)*/
	RESTRICT_TO_RANGE(color_corr, -ccm, ccm+1);

	v4l_linesize = VIDEOSIZE_X(frame->request) * V4L_BYTES_PER_PIXEL;

	if (IBMCAM_T(uvd)->camera_model == IBMCAM_MODEL_4) {
		/* Model 4 frame markers do not carry image size identification */
		switch (uvd->videosize) {
		case VIDEOSIZE_128x96:
		case VIDEOSIZE_160x120:
		case VIDEOSIZE_176x144:
			scanLength = VIDEOSIZE_X(uvd->videosize);
			scanHeight = VIDEOSIZE_Y(uvd->videosize);
			break;
		default:
			err("ibmcam_parse_lines: Wrong mode.");
			return scan_Out;
		}
		order_yc = 1;	/* order_yc: true=Yc false=cY ('c'=either U or V) */
		order_uv = 1;	/* Always true in this algorithm */
	} else {
		switch (frame->header) {
		case HDRSIG_MODEL1_128x96:
			scanLength = 128;
			scanHeight = 96;
			order_uv = 1;	/* U Y V Y ... */
			break;
		case HDRSIG_MODEL1_176x144:
			scanLength = 176;
			scanHeight = 144;
			order_uv = 1;	/* U Y V Y ... */
			break;
		case HDRSIG_MODEL1_352x288:
			scanLength = 352;
			scanHeight = 288;
			order_uv = 0;	/* Y V Y V ... */
			break;
		default:
			err("Unknown header signature 00 FF 00 %02lX", frame->header);
			return scan_NextFrame;
		}
		/* order_yc: true=Yc false=cY ('c'=either U or V) */
		order_yc = (IBMCAM_T(uvd)->camera_model == IBMCAM_MODEL_2);
	}

	len = scanLength * 3;
	assert(len <= sizeof(lineBuffer));

	/*
	 * Lines are organized this way:
	 *
	 * I420:
	 * ~~~~
	 * <scanLength->
	 * ___________________________________
	 * |-----Y-----|---UVUVUV...UVUV-----| \
	 * |-----------+---------------------|  \
	 * |<-- 176 -->|<------ 176*2 ------>|  Total 72. lines (interlaced)
	 * |...	   ... |        ...          |  /
	 * |<-- 352 -->|<------ 352*2 ------>|  Total 144. lines (interlaced)
	 * |___________|_____________________| /
	 *  \           \
	 *   lumaLine    chromaLine
	 */

	/* Make sure there's enough data for the entire line */
	if (RingQueue_GetLength(&uvd->dp) < len)
		return scan_Out;

	/* Suck one line out of the ring queue */
	RingQueue_Dequeue(&uvd->dp, lineBuffer, len);

	/*
	 * Make sure that our writing into output buffer
	 * will not exceed the buffer. Mind that we may write
	 * not into current output scanline but in several after
	 * it as well (if we enlarge image vertically.)
	 */
	if ((frame->curline + 2) >= VIDEOSIZE_Y(frame->request))
		return scan_NextFrame;

	/*
	 * Now we are sure that entire line (representing all 'scanLength'
	 * pixels from the camera) is available in the buffer. We
	 * start copying the line left-aligned to the V4L buffer.
	 * If the camera line is shorter then we should pad the V4L
	 * buffer with something (black) to complete the line.
	 */
	assert(frame->data != NULL);
	f = frame->data + (v4l_linesize * frame->curline);

	/*
	 * To obtain chrominance data from the 'chromaLine' use this:
	 *   v = chromaLine[0]; // 0-1:[0], 2-3:[4], 4-5:[8]...
	 *   u = chromaLine[2]; // 0-1:[2], 2-3:[6], 4-5:[10]...
	 *
	 * Indices must be calculated this way:
	 * v_index = (i >> 1) << 2;
	 * u_index = (i >> 1) << 2 + 2;
	 *
	 * where 'i' is the column number [0..VIDEOSIZE_X(frame->request)-1]
	 */
	lumaLine = lineBuffer;
	chromaLine = lineBuffer + scanLength;
	for (i = 0; i < VIDEOSIZE_X(frame->request); i++)
	{
		unsigned char rv, gv, bv;	/* RGB components */

		/* Check for various visual debugging hints (colorized pixels) */
		if ((flags & FLAGS_DISPLAY_HINTS) && (icam->has_hdr)) {
			/*
			 * This is bad and should not happen. This means that
			 * we somehow overshoot the line and encountered new
			 * frame! Obviously our camera/V4L frame size is out
			 * of whack. This cyan dot will help you to figure
			 * out where exactly the new frame arrived.
			 */
			if (icam->has_hdr == 1) {
				bv = 0; /* Yellow marker */
				gv = 0xFF;
				rv = 0xFF;
			} else {
				bv = 0xFF; /* Cyan marker */
				gv = 0xFF;
				rv = 0;
			}
			icam->has_hdr = 0;
			goto make_pixel;
		}

		/*
		 * Check if we are still in range. We may be out of range if our
		 * V4L canvas is wider or taller than the camera "native" image.
		 * Then we quickly fill the remainder of the line with zeros to
		 * make black color and quit the horizontal scanning loop.
		 */
		if (((frame->curline + 2) >= scanHeight) || (i >= scanLength)) {
			const int j = i * V4L_BYTES_PER_PIXEL;
#if USES_IBMCAM_PUTPIXEL
			/* Refresh 'f' because we don't use it much with PUTPIXEL */
			f = frame->data + (v4l_linesize * frame->curline) + j;
#endif
			memset(f, 0, v4l_linesize - j);
			break;
		}

		y = lumaLine[i];
		if (flags & FLAGS_MONOCHROME) /* Use monochrome for debugging */
			rv = gv = bv = y;
		else {
			int off_0, off_2;

			off_0 = (i >> 1) << 2;
			off_2 = off_0 + 2;

			if (order_yc) {
				off_0++;
				off_2++;
			}
			if (!order_uv) {
				off_0 += 2;
				off_2 -= 2;
			}
			u = chromaLine[off_0] + hue_corr;
			v = chromaLine[off_2] + hue2_corr;

			/* Apply color correction */
			if (color_corr != 0) {
				/* Magnify up to 2 times, reduce down to zero saturation */
				u = 128 + ((ccm + color_corr) * (u - 128)) / ccm;
				v = 128 + ((ccm + color_corr) * (v - 128)) / ccm;
			}
			YUV_TO_RGB_BY_THE_BOOK(y, u, v, rv, gv, bv);
		}

	make_pixel:
		/*
		 * The purpose of creating the pixel here, in one,
		 * dedicated place is that we may need to make the
		 * pixel wider and taller than it actually is. This
		 * may be used if camera generates small frames for
		 * sake of frame rate (or any other reason.)
		 *
		 * The output data consists of B, G, R bytes
		 * (in this order).
		 */
#if USES_IBMCAM_PUTPIXEL
		RGB24_PUTPIXEL(frame, i, frame->curline, rv, gv, bv);
#else
		*f++ = bv;
		*f++ = gv;
		*f++ = rv;
#endif
		/*
		 * Typically we do not decide within a legitimate frame
		 * that we want to end the frame. However debugging code
		 * may detect marker of new frame within the data. Then
		 * this condition activates. The 'data' pointer is already
		 * pointing at the new marker, so we'd better leave it as is.
		 */
		if (frame_done)
			break;	/* End scanning of lines */
	}
	/*
	 * Account for number of bytes that we wrote into output V4L frame.
	 * We do it here, after we are done with the scanline, because we
	 * may fill more than one output scanline if we do vertical
	 * enlargement.
	 */
	frame->curline += 2;
	if (pcopylen != NULL)
		*pcopylen += 2 * v4l_linesize;
	frame->deinterlace = Deinterlace_FillOddLines;

	if (frame_done || (frame->curline >= VIDEOSIZE_Y(frame->request)))
		return scan_NextFrame;
	else
		return scan_Continue;
}

/*
 * ibmcam_model2_320x240_parse_lines()
 *
 * This procedure deals with a weird RGB format that is produced by IBM
 * camera model 2 in modes 320x240 and above; 'x' below is 159 or 175,
 * depending on horizontal size of the picture:
 *
 * <--- 160 or 176 pairs of RA,RB bytes ----->
 * *-----------------------------------------* \
 * | RA0 | RB0 | RA1 | RB1 | ... | RAx | RBx |  \   This is pair of horizontal lines,
 * |-----+-----+-----+-----+ ... +-----+-----|   *- or one interlaced line, total
 * | B0  | G0  | B1  | G1  | ... | Bx  | Gx  |  /   120 or 144 such pairs which yield
 * |=====+=====+=====+=====+ ... +=====+=====| /    240 or 288 lines after deinterlacing.
 *
 * Each group of FOUR bytes (RAi, RBi, Bi, Gi) where i=0..frame_width/2-1
 * defines ONE pixel. Therefore this format yields 176x144 "decoded"
 * resolution at best. I do not know why camera sends such format - the
 * previous model (1) just used interlaced I420 and everyone was happy.
 *
 * I do not know what is the difference between RAi and RBi bytes. Both
 * seemingly represent R component, but slightly vary in value (so that
 * the picture looks a bit colored if one or another is used). I use
 * them both as R component in attempt to at least partially recover the
 * lost resolution.
 */
static enum ParseState ibmcam_model2_320x240_parse_lines(
	struct uvd *uvd,
	struct usbvideo_frame *frame,
	long *pcopylen)
{
	unsigned char *f, *la, *lb;
	unsigned int len;
	int v4l_linesize; /* V4L line offset */
	int i, j, frame_done=0, color_corr;
	int scanLength, scanHeight;
	static unsigned char lineBuffer[352*2];

	switch (uvd->videosize) {
	case VIDEOSIZE_320x240:
	case VIDEOSIZE_352x240:
	case VIDEOSIZE_352x288:
		scanLength = VIDEOSIZE_X(uvd->videosize);
		scanHeight = VIDEOSIZE_Y(uvd->videosize);
		break;
	default:
		err("ibmcam_model2_320x240_parse_lines: Wrong mode.");
		return scan_Out;
	}

	color_corr = (uvd->vpic.colour) >> 8; /* 0..+255 */
	v4l_linesize = VIDEOSIZE_X(frame->request) * V4L_BYTES_PER_PIXEL;

	len = scanLength * 2; /* See explanation above */
	assert(len <= sizeof(lineBuffer));

	/* Make sure there's enough data for the entire line */
	if (RingQueue_GetLength(&uvd->dp) < len)
		return scan_Out;

	/* Suck one line out of the ring queue */
	RingQueue_Dequeue(&uvd->dp, lineBuffer, len);

	/*
	 * Make sure that our writing into output buffer
	 * will not exceed the buffer. Mind that we may write
	 * not into current output scanline but in several after
	 * it as well (if we enlarge image vertically.)
	 */
	if ((frame->curline + 2) >= VIDEOSIZE_Y(frame->request))
		return scan_NextFrame;

	la = lineBuffer;
	lb = lineBuffer + scanLength;

	/*
	 * Now we are sure that entire line (representing all
	 *         VIDEOSIZE_X(frame->request)
	 * pixels from the camera) is available in the scratch buffer. We
	 * start copying the line left-aligned to the V4L buffer (which
	 * might be larger - not smaller, hopefully). If the camera
	 * line is shorter then we should pad the V4L buffer with something
	 * (black in this case) to complete the line.
	 */
	f = frame->data + (v4l_linesize * frame->curline);

	/* Fill the 2-line strip */
	for (i = 0; i < VIDEOSIZE_X(frame->request); i++) {
		int y, rv, gv, bv;	/* RGB components */

		j = i & (~1);

		/* Check for various visual debugging hints (colorized pixels) */
		if ((flags & FLAGS_DISPLAY_HINTS) && (IBMCAM_T(uvd)->has_hdr)) {
			if (IBMCAM_T(uvd)->has_hdr == 1) {
				bv = 0; /* Yellow marker */
				gv = 0xFF;
				rv = 0xFF;
			} else {
				bv = 0xFF; /* Cyan marker */
				gv = 0xFF;
				rv = 0;
			}
			IBMCAM_T(uvd)->has_hdr = 0;
			goto make_pixel;
		}

		/*
		 * Check if we are still in range. We may be out of range if our
		 * V4L canvas is wider or taller than the camera "native" image.
		 * Then we quickly fill the remainder of the line with zeros to
		 * make black color and quit the horizontal scanning loop.
		 */
		if (((frame->curline + 2) >= scanHeight) || (i >= scanLength)) {
			const int offset = i * V4L_BYTES_PER_PIXEL;
#if USES_IBMCAM_PUTPIXEL
			/* Refresh 'f' because we don't use it much with PUTPIXEL */
			f = frame->data + (v4l_linesize * frame->curline) + offset;
#endif
			memset(f, 0, v4l_linesize - offset);
			break;
		}

		/*
		 * Here I use RA and RB components, one per physical pixel.
		 * This causes fine vertical grid on the picture but may improve
		 * horizontal resolution. If you prefer replicating, use this:
		 *   rv = la[j + 0];   ... or ... rv = la[j + 1];
		 * then the pixel will be replicated.
		 */
		rv = la[i];
		gv = lb[j + 1];
		bv = lb[j + 0];

		y = (rv + gv + bv) / 3; /* Brightness (badly calculated) */

		if (flags & FLAGS_MONOCHROME) /* Use monochrome for debugging */
			rv = gv = bv = y;
		else if (color_corr != 128) {

			/* Calculate difference between color and brightness */
			rv -= y;
			gv -= y;
			bv -= y;

			/* Scale differences */
			rv = (rv * color_corr) / 128;
			gv = (gv * color_corr) / 128;
			bv = (bv * color_corr) / 128;

			/* Reapply brightness */
			rv += y;
			gv += y;
			bv += y;

			/* Watch for overflows */
			RESTRICT_TO_RANGE(rv, 0, 255);
			RESTRICT_TO_RANGE(gv, 0, 255);
			RESTRICT_TO_RANGE(bv, 0, 255);
		}

	make_pixel:
		RGB24_PUTPIXEL(frame, i, frame->curline, rv, gv, bv);
	}
	/*
	 * Account for number of bytes that we wrote into output V4L frame.
	 * We do it here, after we are done with the scanline, because we
	 * may fill more than one output scanline if we do vertical
	 * enlargement.
	 */
	frame->curline += 2;
	*pcopylen += v4l_linesize * 2;
	frame->deinterlace = Deinterlace_FillOddLines;

	if (frame_done || (frame->curline >= VIDEOSIZE_Y(frame->request)))
		return scan_NextFrame;
	else
		return scan_Continue;
}

/*
 * ibmcam_model3_parse_lines()
 *
 * | Even lines |     Odd Lines       |
 * -----------------------------------|
 * |YYY........Y|UYVYUYVY.........UYVY|
 * |YYY........Y|UYVYUYVY.........UYVY|
 * |............|.....................|
 * |YYY........Y|UYVYUYVY.........UYVY|
 * |------------+---------------------|
 *
 * There is one (U, V) chroma pair for every four luma (Y) values.  This
 * function reads a pair of lines at a time and obtains missing chroma values
 * from adjacent pixels.
 */
static enum ParseState ibmcam_model3_parse_lines(
	struct uvd *uvd,
	struct usbvideo_frame *frame,
	long *pcopylen)
{
	unsigned char *data;
	const unsigned char *color;
	unsigned int len;
	int v4l_linesize; /* V4L line offset */
	const int hue_corr  = (uvd->vpic.hue - 0x8000) >> 10;	/* -32..+31 */
	const int hue2_corr = (hue_correction - 128) / 4;		/* -32..+31 */
	const int ccm = 128; /* Color correction median - see below */
	int i, u, v, rw, data_w=0, data_h=0, color_corr;
	static unsigned char lineBuffer[640*3];
	int line;

	color_corr = (uvd->vpic.colour - 0x8000) >> 8; /* -128..+127 = -ccm..+(ccm-1)*/
	RESTRICT_TO_RANGE(color_corr, -ccm, ccm+1);

	v4l_linesize = VIDEOSIZE_X(frame->request) * V4L_BYTES_PER_PIXEL;

	/* The header tells us what sort of data is in this frame */
	switch (frame->header) {
		/*
		 * Uncompressed modes (that are easy to decode).
		 */
	case 0x0308:
		data_w = 640;
		data_h = 480;
		break;
	case 0x0208:
		data_w = 320;
		data_h = 240;
		break;
	case 0x020A:
		data_w = 160;
		data_h = 120;
		break;
		/*
		 * Compressed modes (ViCE - that I don't know how to decode).
		 */
	case 0x0328:	/* 640x480, best quality compression */
	case 0x0368:	/* 640x480, best frame rate compression */
	case 0x0228:	/* 320x240, best quality compression */
	case 0x0268:	/* 320x240, best frame rate compression */
	case 0x02CA:	/* 160x120, best quality compression */
	case 0x02EA:	/* 160x120, best frame rate compression */
		/* Do nothing with this - not supported */
		err("Unsupported mode $%04lx", frame->header);
		return scan_NextFrame;
	default:
		/* Catch unknown headers, may help in learning new headers */
		err("Strange frame->header=$%08lx", frame->header);
		return scan_NextFrame;
	}

	/*
	 * Make sure that our writing into output buffer
	 * will not exceed the buffer. Note that we may write
	 * not into current output scanline but in several after
	 * it as well (if we enlarge image vertically.)
	 */
	if ((frame->curline + 1) >= data_h) {
		if (uvd->debug >= 3)
			dev_info(&uvd->dev->dev,
				 "Reached line %d. (frame is done)\n",
				 frame->curline);
		return scan_NextFrame;
	}

	/* Make sure that lineBuffer can store two lines of data */
	len = 3 * data_w; /* <y-data> <uyvy-data> */
	assert(len <= sizeof(lineBuffer));

	/* Make sure there's enough data for two lines */
	if (RingQueue_GetLength(&uvd->dp) < len)
		return scan_Out;

	/* Suck two lines of data out of the ring queue */
	RingQueue_Dequeue(&uvd->dp, lineBuffer, len);

	data = lineBuffer;
	color = data + data_w;		/* Point to where color planes begin */

	/* Bottom-to-top scanning */
	rw = (int)VIDEOSIZE_Y(frame->request) - (int)(frame->curline) - 1;
	RESTRICT_TO_RANGE(rw, 0, VIDEOSIZE_Y(frame->request)-1);

	/* Iterate over two lines. */
	for (line = 0; line < 2; line++) {
		for (i = 0; i < VIDEOSIZE_X(frame->request); i++) {
			int y;
			int rv, gv, bv;	/* RGB components */

			if (i >= data_w) {
				RGB24_PUTPIXEL(frame, i, rw, 0, 0, 0);
				continue;
			}

			/* first line is YYY...Y; second is UYVY...UYVY */
			y = data[(line == 0) ? i : (i*2 + 1)];

			/* Apply static color correction */
			u = color[(i/2)*4] + hue_corr;
			v = color[(i/2)*4 + 2] + hue2_corr;

			/* Apply color correction */
			if (color_corr != 0) {
				/* Magnify up to 2 times, reduce down to zero saturation */
				u = 128 + ((ccm + color_corr) * (u - 128)) / ccm;
				v = 128 + ((ccm + color_corr) * (v - 128)) / ccm;
			}


			YUV_TO_RGB_BY_THE_BOOK(y, u, v, rv, gv, bv);
			RGB24_PUTPIXEL(frame, i, rw, rv, gv, bv);  /* No deinterlacing */
		}

		/* Check for the end of requested data */
		if (rw == 0)
			break;

		/* Prepare for the second line */
		rw--;
		data = lineBuffer + data_w;
	}
	frame->deinterlace = Deinterlace_None;

	/*
	 * Account for number of bytes that we wrote into output V4L frame.
	 * We do it here, after we are done with the scanline, because we
	 * may fill more than one output scanline if we do vertical
	 * enlargement.
	 */
	frame->curline += 2;
	*pcopylen += 2 * v4l_linesize;

	if (frame->curline >= VIDEOSIZE_Y(frame->request)) {
		if (uvd->debug >= 3) {
			dev_info(&uvd->dev->dev,
				 "All requested lines (%ld.) done.\n",
				 VIDEOSIZE_Y(frame->request));
		}
		return scan_NextFrame;
	} else
		return scan_Continue;
}

/*
 * ibmcam_model4_128x96_parse_lines()
 *
 * This decoder is for one strange data format that is produced by Model 4
 * camera only in 128x96 mode. This is RGB format and here is its description.
 * First of all, this is non-interlaced stream, meaning that all scan lines
 * are present in the datastream. There are 96 consecutive blocks of data
 * that describe all 96 lines of the image. Each block is 5*128 bytes long
 * and carries R, G, B components. The format of the block is shown in the
 * code below. First 128*2 bytes are interleaved R and G components. Then
 * we have a gap (junk data) 64 bytes long. Then follow B and something
 * else, also interleaved (this makes another 128*2 bytes). After that
 * probably another 64 bytes of junk follow.
 *
 * History:
 * 10-Feb-2001 Created.
 */
static enum ParseState ibmcam_model4_128x96_parse_lines(
	struct uvd *uvd,
	struct usbvideo_frame *frame,
	long *pcopylen)
{
	const unsigned char *data_rv, *data_gv, *data_bv;
	unsigned int len;
	int i, v4l_linesize; /* V4L line offset */
	const int data_w=128, data_h=96;
	static unsigned char lineBuffer[128*5];

	v4l_linesize = VIDEOSIZE_X(frame->request) * V4L_BYTES_PER_PIXEL;

	/*
	 * Make sure that our writing into output buffer
	 * will not exceed the buffer. Note that we may write
	 * not into current output scanline but in several after
	 * it as well (if we enlarge image vertically.)
	 */
	if ((frame->curline + 1) >= data_h) {
		if (uvd->debug >= 3)
			dev_info(&uvd->dev->dev,
				 "Reached line %d. (frame is done)\n",
				 frame->curline);
		return scan_NextFrame;
	}

	/*
	 * RGRGRG .... RGRG_____________B?B?B? ... B?B?____________
	 * <---- 128*2 ---><---- 64 ---><--- 128*2 ---><--- 64 --->
	 */

	/* Make sure there's enough data for the entire line */
	len = 5 * data_w;
	assert(len <= sizeof(lineBuffer));

	/* Make sure there's enough data for the entire line */
	if (RingQueue_GetLength(&uvd->dp) < len)
		return scan_Out;

	/* Suck one line out of the ring queue */
	RingQueue_Dequeue(&uvd->dp, lineBuffer, len);

	data_rv = lineBuffer;
	data_gv = lineBuffer + 1;
	data_bv = lineBuffer + data_w*2 + data_w/2;
	for (i = 0; i < VIDEOSIZE_X(frame->request); i++) {
		int rv, gv, bv;	/* RGB components */
		if (i < data_w) {
			const int j = i * 2;
			gv = data_rv[j];
			rv = data_gv[j];
			bv = data_bv[j];
			if (flags & FLAGS_MONOCHROME) {
				unsigned long y;
				y = rv + gv + bv;
				y /= 3;
				if (y > 0xFF)
					y = 0xFF;
				rv = gv = bv = (unsigned char) y;
			}
		} else {
			rv = gv = bv = 0;
		}
		RGB24_PUTPIXEL(frame, i, frame->curline, rv, gv, bv);
	}
	frame->deinterlace = Deinterlace_None;
	frame->curline++;
	*pcopylen += v4l_linesize;

	if (frame->curline >= VIDEOSIZE_Y(frame->request)) {
		if (uvd->debug >= 3) {
			dev_info(&uvd->dev->dev,
				 "All requested lines (%ld.) done.\n",
				 VIDEOSIZE_Y(frame->request));
		}
		return scan_NextFrame;
	} else
		return scan_Continue;
}

/*
 * ibmcam_ProcessIsocData()
 *
 * Generic routine to parse the ring queue data. It employs either
 * ibmcam_find_header() or ibmcam_parse_lines() to do most
 * of work.
 *
 * History:
 * 1/21/00  Created.
 */
static void ibmcam_ProcessIsocData(struct uvd *uvd,
				   struct usbvideo_frame *frame)
{
	enum ParseState newstate;
	long copylen = 0;
	int mod = IBMCAM_T(uvd)->camera_model;

	while (1) {
		newstate = scan_Out;
		if (RingQueue_GetLength(&uvd->dp) > 0) {
			if (frame->scanstate == ScanState_Scanning) {
				newstate = ibmcam_find_header(uvd);
			} else if (frame->scanstate == ScanState_Lines) {
				if ((mod == IBMCAM_MODEL_2) &&
				    ((uvd->videosize == VIDEOSIZE_352x288) ||
				     (uvd->videosize == VIDEOSIZE_320x240) ||
				     (uvd->videosize == VIDEOSIZE_352x240)))
				{
					newstate = ibmcam_model2_320x240_parse_lines(
						uvd, frame, &copylen);
				} else if (mod == IBMCAM_MODEL_4) {
					/*
					 * Model 4 cameras (IBM NetCamera) use Model 2 decoder (RGB)
					 * for 320x240 and above; 160x120 and 176x144 uses Model 1
					 * decoder (YUV), and 128x96 mode uses ???
					 */
					if ((uvd->videosize == VIDEOSIZE_352x288) ||
					    (uvd->videosize == VIDEOSIZE_320x240) ||
					    (uvd->videosize == VIDEOSIZE_352x240))
					{
						newstate = ibmcam_model2_320x240_parse_lines(uvd, frame, &copylen);
					} else if (uvd->videosize == VIDEOSIZE_128x96) {
						newstate = ibmcam_model4_128x96_parse_lines(uvd, frame, &copylen);
					} else {
						newstate = ibmcam_parse_lines(uvd, frame, &copylen);
					}
				} else if (mod == IBMCAM_MODEL_3) {
					newstate = ibmcam_model3_parse_lines(uvd, frame, &copylen);
				} else {
					newstate = ibmcam_parse_lines(uvd, frame, &copylen);
				}
			}
		}
		if (newstate == scan_Continue)
			continue;
		else if ((newstate == scan_NextFrame) || (newstate == scan_Out))
			break;
		else
			return; /* scan_EndParse */
	}

	if (newstate == scan_NextFrame) {
		frame->frameState = FrameState_Done;
		uvd->curframe = -1;
		uvd->stats.frame_num++;
		if ((mod == IBMCAM_MODEL_2) || (mod == IBMCAM_MODEL_4)) {
			/* Need software contrast adjustment for those cameras */
			frame->flags |= USBVIDEO_FRAME_FLAG_SOFTWARE_CONTRAST;
		}
	}

	/* Update the frame's uncompressed length. */
	frame->seqRead_Length += copylen;

#if 0
	{
		static unsigned char j=0;
		memset(frame->data, j++, uvd->max_frame_size);
		frame->frameState = FrameState_Ready;
	}
#endif
}

/*
 * ibmcam_veio()
 *
 * History:
 * 1/27/00  Added check for dev == NULL; this happens if camera is unplugged.
 */
static int ibmcam_veio(
	struct uvd *uvd,
	unsigned char req,
	unsigned short value,
	unsigned short index)
{
	static const char proc[] = "ibmcam_veio";
	unsigned char cp[8] /* = { 0xde, 0xad, 0xbe, 0xef, 0xde, 0xad, 0xbe, 0xef } */;
	int i;

	if (!CAMERA_IS_OPERATIONAL(uvd))
		return 0;

	if (req == 1) {
		i = usb_control_msg(
			uvd->dev,
			usb_rcvctrlpipe(uvd->dev, 0),
			req,
			USB_DIR_IN | USB_TYPE_VENDOR | USB_RECIP_ENDPOINT,
			value,
			index,
			cp,
			sizeof(cp),
			1000);
#if 0
		dev_info(&uvd->dev->dev,
			 "USB => %02x%02x%02x%02x%02x%02x%02x%02x "
			 "(req=$%02x val=$%04x ind=$%04x)\n",
			 cp[0],cp[1],cp[2],cp[3],cp[4],cp[5],cp[6],cp[7],
			 req, value, index);
#endif
	} else {
		i = usb_control_msg(
			uvd->dev,
			usb_sndctrlpipe(uvd->dev, 0),
			req,
			USB_DIR_OUT | USB_TYPE_VENDOR | USB_RECIP_ENDPOINT,
			value,
			index,
			NULL,
			0,
			1000);
	}
	if (i < 0) {
		err("%s: ERROR=%d. Camera stopped; Reconnect or reload driver.",
		    proc, i);
		uvd->last_error = i;
	}
	return i;
}

/*
 * ibmcam_calculate_fps()
 *
 * This procedure roughly calculates the real frame rate based
 * on FPS code (framerate=NNN option). Actual FPS differs
 * slightly depending on lighting conditions, so that actual frame
 * rate is determined by the camera. Since I don't know how to ask
 * the camera what FPS is now I have to use the FPS code instead.
 *
 * The FPS code is in range [0..6], 0 is slowest, 6 is fastest.
 * Corresponding real FPS should be in range [3..30] frames per second.
 * The conversion formula is obvious:
 *
 * real_fps = 3 + (fps_code * 4.5)
 *
 * History:
 * 1/18/00  Created.
 */
static int ibmcam_calculate_fps(struct uvd *uvd)
{
	return 3 + framerate*4 + framerate/2;
}

/*
 * ibmcam_send_FF_04_02()
 *
 * This procedure sends magic 3-command prefix to the camera.
 * The purpose of this prefix is not known.
 *
 * History:
 * 1/2/00   Created.
 */
static void ibmcam_send_FF_04_02(struct uvd *uvd)
{
	ibmcam_veio(uvd, 0, 0x00FF, 0x0127);
	ibmcam_veio(uvd, 0, 0x0004, 0x0124);
	ibmcam_veio(uvd, 0, 0x0002, 0x0124);
}

static void ibmcam_send_00_04_06(struct uvd *uvd)
{
	ibmcam_veio(uvd, 0, 0x0000, 0x0127);
	ibmcam_veio(uvd, 0, 0x0004, 0x0124);
	ibmcam_veio(uvd, 0, 0x0006, 0x0124);
}

static void ibmcam_send_x_00(struct uvd *uvd, unsigned short x)
{
	ibmcam_veio(uvd, 0, x,      0x0127);
	ibmcam_veio(uvd, 0, 0x0000, 0x0124);
}

static void ibmcam_send_x_00_05(struct uvd *uvd, unsigned short x)
{
	ibmcam_send_x_00(uvd, x);
	ibmcam_veio(uvd, 0, 0x0005, 0x0124);
}

static void ibmcam_send_x_00_05_02(struct uvd *uvd, unsigned short x)
{
	ibmcam_veio(uvd, 0, x,      0x0127);
	ibmcam_veio(uvd, 0, 0x0000, 0x0124);
	ibmcam_veio(uvd, 0, 0x0005, 0x0124);
	ibmcam_veio(uvd, 0, 0x0002, 0x0124);
}

static void ibmcam_send_x_01_00_05(struct uvd *uvd, unsigned short x)
{
	ibmcam_veio(uvd, 0, x,      0x0127);
	ibmcam_veio(uvd, 0, 0x0001, 0x0124);
	ibmcam_veio(uvd, 0, 0x0000, 0x0124);
	ibmcam_veio(uvd, 0, 0x0005, 0x0124);
}

static void ibmcam_send_x_00_05_02_01(struct uvd *uvd, unsigned short x)
{
	ibmcam_veio(uvd, 0, x,      0x0127);
	ibmcam_veio(uvd, 0, 0x0000, 0x0124);
	ibmcam_veio(uvd, 0, 0x0005, 0x0124);
	ibmcam_veio(uvd, 0, 0x0002, 0x0124);
	ibmcam_veio(uvd, 0, 0x0001, 0x0124);
}

static void ibmcam_send_x_00_05_02_08_01(struct uvd *uvd, unsigned short x)
{
	ibmcam_veio(uvd, 0, x,      0x0127);
	ibmcam_veio(uvd, 0, 0x0000, 0x0124);
	ibmcam_veio(uvd, 0, 0x0005, 0x0124);
	ibmcam_veio(uvd, 0, 0x0002, 0x0124);
	ibmcam_veio(uvd, 0, 0x0008, 0x0124);
	ibmcam_veio(uvd, 0, 0x0001, 0x0124);
}

static void ibmcam_Packet_Format1(struct uvd *uvd, unsigned char fkey, unsigned char val)
{
	ibmcam_send_x_01_00_05(uvd, unknown_88);
	ibmcam_send_x_00_05(uvd, fkey);
	ibmcam_send_x_00_05_02_08_01(uvd, val);
	ibmcam_send_x_00_05(uvd, unknown_88);
	ibmcam_send_x_00_05_02_01(uvd, fkey);
	ibmcam_send_x_00_05(uvd, unknown_89);
	ibmcam_send_x_00(uvd, fkey);
	ibmcam_send_00_04_06(uvd);
	ibmcam_veio(uvd, 1, 0x0000, 0x0126);
	ibmcam_send_FF_04_02(uvd);
}

static void ibmcam_PacketFormat2(struct uvd *uvd, unsigned char fkey, unsigned char val)
{
	ibmcam_send_x_01_00_05	(uvd, unknown_88);
	ibmcam_send_x_00_05	(uvd, fkey);
	ibmcam_send_x_00_05_02	(uvd, val);
}

static void ibmcam_model2_Packet2(struct uvd *uvd)
{
	ibmcam_veio(uvd, 0, 0x00ff, 0x012d);
	ibmcam_veio(uvd, 0, 0xfea3, 0x0124);
}

static void ibmcam_model2_Packet1(struct uvd *uvd, unsigned short v1, unsigned short v2)
{
	ibmcam_veio(uvd, 0, 0x00aa, 0x012d);
	ibmcam_veio(uvd, 0, 0x00ff, 0x012e);
	ibmcam_veio(uvd, 0, v1,     0x012f);
	ibmcam_veio(uvd, 0, 0x00ff, 0x0130);
	ibmcam_veio(uvd, 0, 0xc719, 0x0124);
	ibmcam_veio(uvd, 0, v2,     0x0127);

	ibmcam_model2_Packet2(uvd);
}

/*
 * ibmcam_model3_Packet1()
 *
 * 00_0078_012d
 * 00_0097_012f
 * 00_d141_0124
 * 00_0096_0127
 * 00_fea8_0124
*/
static void ibmcam_model3_Packet1(struct uvd *uvd, unsigned short v1, unsigned short v2)
{
	ibmcam_veio(uvd, 0, 0x0078, 0x012d);
	ibmcam_veio(uvd, 0, v1,     0x012f);
	ibmcam_veio(uvd, 0, 0xd141, 0x0124);
	ibmcam_veio(uvd, 0, v2,     0x0127);
	ibmcam_veio(uvd, 0, 0xfea8, 0x0124);
}

static void ibmcam_model4_BrightnessPacket(struct uvd *uvd, int i)
{
	ibmcam_veio(uvd, 0, 0x00aa, 0x012d);
	ibmcam_veio(uvd, 0, 0x0026, 0x012f);
	ibmcam_veio(uvd, 0, 0xd141, 0x0124);
	ibmcam_veio(uvd, 0, i,      0x0127);
	ibmcam_veio(uvd, 0, 0x00aa, 0x0130);
	ibmcam_veio(uvd, 0, 0x82a8, 0x0124);
	ibmcam_veio(uvd, 0, 0x0038, 0x012d);
	ibmcam_veio(uvd, 0, 0x0004, 0x012f);
	ibmcam_veio(uvd, 0, 0xd145, 0x0124);
	ibmcam_veio(uvd, 0, 0xfffa, 0x0124);
}

/*
 * ibmcam_adjust_contrast()
 *
 * The contrast value changes from 0 (high contrast) to 15 (low contrast).
 * This is in reverse to usual order of things (such as TV controls), so
 * we reverse it again here.
 *
 * TODO: we probably don't need to send the setup 5 times...
 *
 * History:
 * 1/2/00   Created.
 */
static void ibmcam_adjust_contrast(struct uvd *uvd)
{
	unsigned char a_contrast = uvd->vpic.contrast >> 12;
	unsigned char new_contrast;

	if (a_contrast >= 16)
		a_contrast = 15;
	new_contrast = 15 - a_contrast;
	if (new_contrast == uvd->vpic_old.contrast)
		return;
	uvd->vpic_old.contrast = new_contrast;
	switch (IBMCAM_T(uvd)->camera_model) {
	case IBMCAM_MODEL_1:
	{
		const int ntries = 5;
		int i;
		for (i=0; i < ntries; i++) {
			ibmcam_Packet_Format1(uvd, contrast_14, new_contrast);
			ibmcam_send_FF_04_02(uvd);
		}
		break;
	}
	case IBMCAM_MODEL_2:
	case IBMCAM_MODEL_4:
		/* Models 2, 4 do not have this control; implemented in software. */
		break;
	case IBMCAM_MODEL_3:
	{	/* Preset hardware values */
		static const struct {
			unsigned short cv1;
			unsigned short cv2;
			unsigned short cv3;
		} cv[7] = {
			{ 0x05, 0x05, 0x0f },	/* Minimum */
			{ 0x04, 0x04, 0x16 },
			{ 0x02, 0x03, 0x16 },
			{ 0x02, 0x08, 0x16 },
			{ 0x01, 0x0c, 0x16 },
			{ 0x01, 0x0e, 0x16 },
			{ 0x01, 0x10, 0x16 }	/* Maximum */
		};
		int i = a_contrast / 2;
		RESTRICT_TO_RANGE(i, 0, 6);
		ibmcam_veio(uvd, 0, 0x0000, 0x010c);	/* Stop */
		ibmcam_model3_Packet1(uvd, 0x0067, cv[i].cv1);
		ibmcam_model3_Packet1(uvd, 0x005b, cv[i].cv2);
		ibmcam_model3_Packet1(uvd, 0x005c, cv[i].cv3);
		ibmcam_veio(uvd, 0, 0x0001, 0x0114);
		ibmcam_veio(uvd, 0, 0x00c0, 0x010c);	/* Go! */
		usb_clear_halt(uvd->dev, usb_rcvisocpipe(uvd->dev, uvd->video_endp));
		break;
	}
	default:
		break;
	}
}

/*
 * ibmcam_change_lighting_conditions()
 *
 * Camera model 1:
 * We have 3 levels of lighting conditions: 0=Bright, 1=Medium, 2=Low.
 *
 * Camera model 2:
 * We have 16 levels of lighting, 0 for bright light and up to 15 for
 * low light. But values above 5 or so are useless because camera is
 * not really capable to produce anything worth viewing at such light.
 * This setting may be altered only in certain camera state.
 *
 * Low lighting forces slower FPS. Lighting is set as a module parameter.
 *
 * History:
 * 1/5/00   Created.
 * 2/20/00  Added support for Model 2 cameras.
 */
static void ibmcam_change_lighting_conditions(struct uvd *uvd)
{
	if (debug > 0)
		dev_info(&uvd->dev->dev,
			 "%s: Set lighting to %hu.\n", __func__, lighting);

	switch (IBMCAM_T(uvd)->camera_model) {
	case IBMCAM_MODEL_1:
	{
		const int ntries = 5;
		int i;
		for (i=0; i < ntries; i++)
			ibmcam_Packet_Format1(uvd, light_27, (unsigned short) lighting);
		break;
	}
	case IBMCAM_MODEL_2:
#if 0
		/*
		 * This command apparently requires camera to be stopped. My
		 * experiments showed that it -is- possible to alter the lighting
		 * conditions setting "on the fly", but why bother? This setting does
		 * not work reliably in all cases, so I decided simply to leave the
		 * setting where Xirlink put it - in the camera setup phase. This code
		 * is commented out because it does not work at -any- moment, so its
		 * presence makes no sense. You may use it for experiments.
		 */
		ibmcam_veio(uvd, 0, 0x0000, 0x010c);	/* Stop camera */
		ibmcam_model2_Packet1(uvd, mod2_sensitivity, lighting);
		ibmcam_veio(uvd, 0, 0x00c0, 0x010c);	/* Start camera */
#endif
		break;
	case IBMCAM_MODEL_3:
	case IBMCAM_MODEL_4:
	default:
		break;
	}
}

/*
 * ibmcam_set_sharpness()
 *
 * Cameras model 1 have internal smoothing feature. It is controlled by value in
 * range [0..6], where 0 is most smooth and 6 is most sharp (raw image, I guess).
 * Recommended value is 4. Cameras model 2 do not have this feature at all.
 */
static void ibmcam_set_sharpness(struct uvd *uvd)
{
	switch (IBMCAM_T(uvd)->camera_model) {
	case IBMCAM_MODEL_1:
	{
		static const unsigned short sa[] = { 0x11, 0x13, 0x16, 0x18, 0x1a, 0x8, 0x0a };
		unsigned short i, sv;

		RESTRICT_TO_RANGE(sharpness, SHARPNESS_MIN, SHARPNESS_MAX);
		if (debug > 0)
			dev_info(&uvd->dev->dev, "%s: Set sharpness to %hu.\n",
				 __func__, sharpness);

		sv = sa[sharpness - SHARPNESS_MIN];
		for (i=0; i < 2; i++) {
			ibmcam_send_x_01_00_05	(uvd, unknown_88);
			ibmcam_send_x_00_05		(uvd, sharp_13);
			ibmcam_send_x_00_05_02	(uvd, sv);
		}
		break;
	}
	case IBMCAM_MODEL_2:
	case IBMCAM_MODEL_4:
		/* Models 2, 4 do not have this control */
		break;
	case IBMCAM_MODEL_3:
	{	/*
		 * "Use a table of magic numbers.
		 *  This setting doesn't really change much.
		 *  But that's how Windows does it."
		 */
		static const struct {
			unsigned short sv1;
			unsigned short sv2;
			unsigned short sv3;
			unsigned short sv4;
		} sv[7] = {
			{ 0x00, 0x00, 0x05, 0x14 },	/* Smoothest */
			{ 0x01, 0x04, 0x05, 0x14 },
			{ 0x02, 0x04, 0x05, 0x14 },
			{ 0x03, 0x04, 0x05, 0x14 },
			{ 0x03, 0x05, 0x05, 0x14 },
			{ 0x03, 0x06, 0x05, 0x14 },
			{ 0x03, 0x07, 0x05, 0x14 }	/* Sharpest */
		};
		RESTRICT_TO_RANGE(sharpness, SHARPNESS_MIN, SHARPNESS_MAX);
		RESTRICT_TO_RANGE(sharpness, 0, 6);
		ibmcam_veio(uvd, 0, 0x0000, 0x010c);	/* Stop */
		ibmcam_model3_Packet1(uvd, 0x0060, sv[sharpness].sv1);
		ibmcam_model3_Packet1(uvd, 0x0061, sv[sharpness].sv2);
		ibmcam_model3_Packet1(uvd, 0x0062, sv[sharpness].sv3);
		ibmcam_model3_Packet1(uvd, 0x0063, sv[sharpness].sv4);
		ibmcam_veio(uvd, 0, 0x0001, 0x0114);
		ibmcam_veio(uvd, 0, 0x00c0, 0x010c);	/* Go! */
		usb_clear_halt(uvd->dev, usb_rcvisocpipe(uvd->dev, uvd->video_endp));
		ibmcam_veio(uvd, 0, 0x0001, 0x0113);
		break;
	}
	default:
		break;
	}
}

/*
 * ibmcam_set_brightness()
 *
 * This procedure changes brightness of the picture.
 */
static void ibmcam_set_brightness(struct uvd *uvd)
{
	static const unsigned short n = 1;

	if (debug > 0)
		dev_info(&uvd->dev->dev, "%s: Set brightness to %hu.\n",
			 __func__, uvd->vpic.brightness);

	switch (IBMCAM_T(uvd)->camera_model) {
	case IBMCAM_MODEL_1:
	{
		unsigned short i, j, bv[3];
		bv[0] = bv[1] = bv[2] = uvd->vpic.brightness >> 10;
		if (bv[0] == (uvd->vpic_old.brightness >> 10))
			return;
		uvd->vpic_old.brightness = bv[0];
		for (j=0; j < 3; j++)
			for (i=0; i < n; i++)
				ibmcam_Packet_Format1(uvd, bright_3x[j], bv[j]);
		break;
	}
	case IBMCAM_MODEL_2:
	{
		unsigned short i, j;
		i = uvd->vpic.brightness >> 12;	/* 0 .. 15 */
		j = 0x60 + i * ((0xee - 0x60) / 16);	/* 0x60 .. 0xee or so */
		if (uvd->vpic_old.brightness == j)
			break;
		uvd->vpic_old.brightness = j;
		ibmcam_model2_Packet1(uvd, mod2_brightness, j);
		break;
	}
	case IBMCAM_MODEL_3:
	{
		/* Model 3: Brightness range 'i' in [0x0C..0x3F] */
		unsigned short i =
			0x0C + (uvd->vpic.brightness / (0xFFFF / (0x3F - 0x0C + 1)));
		RESTRICT_TO_RANGE(i, 0x0C, 0x3F);
		if (uvd->vpic_old.brightness == i)
			break;
		uvd->vpic_old.brightness = i;
		ibmcam_veio(uvd, 0, 0x0000, 0x010c);	/* Stop */
		ibmcam_model3_Packet1(uvd, 0x0036, i);
		ibmcam_veio(uvd, 0, 0x0001, 0x0114);
		ibmcam_veio(uvd, 0, 0x00c0, 0x010c);	/* Go! */
		usb_clear_halt(uvd->dev, usb_rcvisocpipe(uvd->dev, uvd->video_endp));
		ibmcam_veio(uvd, 0, 0x0001, 0x0113);
		break;
	}
	case IBMCAM_MODEL_4:
	{
		/* Model 4: Brightness range 'i' in [0x04..0xb4] */
		unsigned short i = 0x04 + (uvd->vpic.brightness / (0xFFFF / (0xb4 - 0x04 + 1)));
		RESTRICT_TO_RANGE(i, 0x04, 0xb4);
		if (uvd->vpic_old.brightness == i)
			break;
		uvd->vpic_old.brightness = i;
		ibmcam_model4_BrightnessPacket(uvd, i);
		break;
	}
	default:
		break;
	}
}

static void ibmcam_set_hue(struct uvd *uvd)
{
	switch (IBMCAM_T(uvd)->camera_model) {
	case IBMCAM_MODEL_2:
	{
		unsigned short hue = uvd->vpic.hue >> 9; /* 0 .. 7F */
		if (uvd->vpic_old.hue == hue)
			return;
		uvd->vpic_old.hue = hue;
		ibmcam_model2_Packet1(uvd, mod2_hue, hue);
		/* ibmcam_model2_Packet1(uvd, mod2_saturation, sat); */
		break;
	}
	case IBMCAM_MODEL_3:
	{
#if 0 /* This seems not to work. No problem, will fix programmatically */
		unsigned short hue = 0x05 + (uvd->vpic.hue / (0xFFFF / (0x37 - 0x05 + 1)));
		RESTRICT_TO_RANGE(hue, 0x05, 0x37);
		if (uvd->vpic_old.hue == hue)
			return;
		uvd->vpic_old.hue = hue;
		ibmcam_veio(uvd, 0, 0x0000, 0x010c);	/* Stop */
		ibmcam_model3_Packet1(uvd, 0x007e, hue);
		ibmcam_veio(uvd, 0, 0x0001, 0x0114);
		ibmcam_veio(uvd, 0, 0x00c0, 0x010c);	/* Go! */
		usb_clear_halt(uvd->dev, usb_rcvisocpipe(uvd->dev, uvd->video_endp));
		ibmcam_veio(uvd, 0, 0x0001, 0x0113);
#endif
		break;
	}
	case IBMCAM_MODEL_4:
	{
		unsigned short r_gain, g_gain, b_gain, hue;

		/*
		 * I am not sure r/g/b_gain variables exactly control gain
		 * of those channels. Most likely they subtly change some
		 * very internal image processing settings in the camera.
		 * In any case, here is what they do, and feel free to tweak:
		 *
		 * r_gain: seriously affects red gain
		 * g_gain: seriously affects green gain
		 * b_gain: seriously affects blue gain
		 * hue: changes average color from violet (0) to red (0xFF)
		 *
		 * These settings are preset for a decent white balance in
		 * 320x240, 352x288 modes. Low-res modes exhibit higher contrast
		 * and therefore may need different values here.
		 */
		hue = 20 + (uvd->vpic.hue >> 9);
		switch (uvd->videosize) {
		case VIDEOSIZE_128x96:
			r_gain = 90;
			g_gain = 166;
			b_gain = 175;
			break;
		case VIDEOSIZE_160x120:
			r_gain = 70;
			g_gain = 166;
			b_gain = 185;
			break;
		case VIDEOSIZE_176x144:
			r_gain = 160;
			g_gain = 175;
			b_gain = 185;
			break;
		default:
			r_gain = 120;
			g_gain = 166;
			b_gain = 175;
			break;
		}
		RESTRICT_TO_RANGE(hue, 1, 0x7f);

		ibmcam_veio(uvd, 0, 0x00aa, 0x012d);
		ibmcam_veio(uvd, 0, 0x001e, 0x012f);
		ibmcam_veio(uvd, 0, 0xd141, 0x0124);
		ibmcam_veio(uvd, 0, g_gain, 0x0127);	/* Green gain */
		ibmcam_veio(uvd, 0, r_gain, 0x012e);	/* Red gain */
		ibmcam_veio(uvd, 0, b_gain, 0x0130);	/* Blue gain */
		ibmcam_veio(uvd, 0, 0x8a28, 0x0124);
		ibmcam_veio(uvd, 0, hue,    0x012d);	/* Hue */
		ibmcam_veio(uvd, 0, 0xf545, 0x0124);
		break;
	}
	default:
		break;
	}
}

/*
 * ibmcam_adjust_picture()
 *
 * This procedure gets called from V4L interface to update picture settings.
 * Here we change brightness and contrast.
 */
static void ibmcam_adjust_picture(struct uvd *uvd)
{
	ibmcam_adjust_contrast(uvd);
	ibmcam_set_brightness(uvd);
	ibmcam_set_hue(uvd);
}

static int ibmcam_model1_setup(struct uvd *uvd)
{
	const int ntries = 5;
	int i;

	ibmcam_veio(uvd, 1, 0x00, 0x0128);
	ibmcam_veio(uvd, 1, 0x00, 0x0100);
	ibmcam_veio(uvd, 0, 0x01, 0x0100);	/* LED On  */
	ibmcam_veio(uvd, 1, 0x00, 0x0100);
	ibmcam_veio(uvd, 0, 0x81, 0x0100);	/* LED Off */
	ibmcam_veio(uvd, 1, 0x00, 0x0100);
	ibmcam_veio(uvd, 0, 0x01, 0x0100);	/* LED On  */
	ibmcam_veio(uvd, 0, 0x01, 0x0108);

	ibmcam_veio(uvd, 0, 0x03, 0x0112);
	ibmcam_veio(uvd, 1, 0x00, 0x0115);
	ibmcam_veio(uvd, 0, 0x06, 0x0115);
	ibmcam_veio(uvd, 1, 0x00, 0x0116);
	ibmcam_veio(uvd, 0, 0x44, 0x0116);
	ibmcam_veio(uvd, 1, 0x00, 0x0116);
	ibmcam_veio(uvd, 0, 0x40, 0x0116);
	ibmcam_veio(uvd, 1, 0x00, 0x0115);
	ibmcam_veio(uvd, 0, 0x0e, 0x0115);
	ibmcam_veio(uvd, 0, 0x19, 0x012c);

	ibmcam_Packet_Format1(uvd, 0x00, 0x1e);
	ibmcam_Packet_Format1(uvd, 0x39, 0x0d);
	ibmcam_Packet_Format1(uvd, 0x39, 0x09);
	ibmcam_Packet_Format1(uvd, 0x3b, 0x00);
	ibmcam_Packet_Format1(uvd, 0x28, 0x22);
	ibmcam_Packet_Format1(uvd, light_27, 0);
	ibmcam_Packet_Format1(uvd, 0x2b, 0x1f);
	ibmcam_Packet_Format1(uvd, 0x39, 0x08);

	for (i=0; i < ntries; i++)
		ibmcam_Packet_Format1(uvd, 0x2c, 0x00);

	for (i=0; i < ntries; i++)
		ibmcam_Packet_Format1(uvd, 0x30, 0x14);

	ibmcam_PacketFormat2(uvd, 0x39, 0x02);
	ibmcam_PacketFormat2(uvd, 0x01, 0xe1);
	ibmcam_PacketFormat2(uvd, 0x02, 0xcd);
	ibmcam_PacketFormat2(uvd, 0x03, 0xcd);
	ibmcam_PacketFormat2(uvd, 0x04, 0xfa);
	ibmcam_PacketFormat2(uvd, 0x3f, 0xff);
	ibmcam_PacketFormat2(uvd, 0x39, 0x00);

	ibmcam_PacketFormat2(uvd, 0x39, 0x02);
	ibmcam_PacketFormat2(uvd, 0x0a, 0x37);
	ibmcam_PacketFormat2(uvd, 0x0b, 0xb8);
	ibmcam_PacketFormat2(uvd, 0x0c, 0xf3);
	ibmcam_PacketFormat2(uvd, 0x0d, 0xe3);
	ibmcam_PacketFormat2(uvd, 0x0e, 0x0d);
	ibmcam_PacketFormat2(uvd, 0x0f, 0xf2);
	ibmcam_PacketFormat2(uvd, 0x10, 0xd5);
	ibmcam_PacketFormat2(uvd, 0x11, 0xba);
	ibmcam_PacketFormat2(uvd, 0x12, 0x53);
	ibmcam_PacketFormat2(uvd, 0x3f, 0xff);
	ibmcam_PacketFormat2(uvd, 0x39, 0x00);

	ibmcam_PacketFormat2(uvd, 0x39, 0x02);
	ibmcam_PacketFormat2(uvd, 0x16, 0x00);
	ibmcam_PacketFormat2(uvd, 0x17, 0x28);
	ibmcam_PacketFormat2(uvd, 0x18, 0x7d);
	ibmcam_PacketFormat2(uvd, 0x19, 0xbe);
	ibmcam_PacketFormat2(uvd, 0x3f, 0xff);
	ibmcam_PacketFormat2(uvd, 0x39, 0x00);

	for (i=0; i < ntries; i++)
		ibmcam_Packet_Format1(uvd, 0x00, 0x18);
	for (i=0; i < ntries; i++)
		ibmcam_Packet_Format1(uvd, 0x13, 0x18);
	for (i=0; i < ntries; i++)
		ibmcam_Packet_Format1(uvd, 0x14, 0x06);

	/* This is default brightness */
	for (i=0; i < ntries; i++)
		ibmcam_Packet_Format1(uvd, 0x31, 0x37);
	for (i=0; i < ntries; i++)
		ibmcam_Packet_Format1(uvd, 0x32, 0x46);
	for (i=0; i < ntries; i++)
		ibmcam_Packet_Format1(uvd, 0x33, 0x55);

	ibmcam_Packet_Format1(uvd, 0x2e, 0x04);
	for (i=0; i < ntries; i++)
		ibmcam_Packet_Format1(uvd, 0x2d, 0x04);
	for (i=0; i < ntries; i++)
		ibmcam_Packet_Format1(uvd, 0x29, 0x80);
	ibmcam_Packet_Format1(uvd, 0x2c, 0x01);
	ibmcam_Packet_Format1(uvd, 0x30, 0x17);
	ibmcam_Packet_Format1(uvd, 0x39, 0x08);
	for (i=0; i < ntries; i++)
		ibmcam_Packet_Format1(uvd, 0x34, 0x00);

	ibmcam_veio(uvd, 0, 0x00, 0x0101);
	ibmcam_veio(uvd, 0, 0x00, 0x010a);

	switch (uvd->videosize) {
	case VIDEOSIZE_128x96:
		ibmcam_veio(uvd, 0, 0x80, 0x0103);
		ibmcam_veio(uvd, 0, 0x60, 0x0105);
		ibmcam_veio(uvd, 0, 0x0c, 0x010b);
		ibmcam_veio(uvd, 0, 0x04, 0x011b);	/* Same everywhere */
		ibmcam_veio(uvd, 0, 0x0b, 0x011d);
		ibmcam_veio(uvd, 0, 0x00, 0x011e);	/* Same everywhere */
		ibmcam_veio(uvd, 0, 0x00, 0x0129);
		break;
	case VIDEOSIZE_176x144:
		ibmcam_veio(uvd, 0, 0xb0, 0x0103);
		ibmcam_veio(uvd, 0, 0x8f, 0x0105);
		ibmcam_veio(uvd, 0, 0x06, 0x010b);
		ibmcam_veio(uvd, 0, 0x04, 0x011b);	/* Same everywhere */
		ibmcam_veio(uvd, 0, 0x0d, 0x011d);
		ibmcam_veio(uvd, 0, 0x00, 0x011e);	/* Same everywhere */
		ibmcam_veio(uvd, 0, 0x03, 0x0129);
		break;
	case VIDEOSIZE_352x288:
		ibmcam_veio(uvd, 0, 0xb0, 0x0103);
		ibmcam_veio(uvd, 0, 0x90, 0x0105);
		ibmcam_veio(uvd, 0, 0x02, 0x010b);
		ibmcam_veio(uvd, 0, 0x04, 0x011b);	/* Same everywhere */
		ibmcam_veio(uvd, 0, 0x05, 0x011d);
		ibmcam_veio(uvd, 0, 0x00, 0x011e);	/* Same everywhere */
		ibmcam_veio(uvd, 0, 0x00, 0x0129);
		break;
	}

	ibmcam_veio(uvd, 0, 0xff, 0x012b);

	/* This is another brightness - don't know why */
	for (i=0; i < ntries; i++)
		ibmcam_Packet_Format1(uvd, 0x31, 0xc3);
	for (i=0; i < ntries; i++)
		ibmcam_Packet_Format1(uvd, 0x32, 0xd2);
	for (i=0; i < ntries; i++)
		ibmcam_Packet_Format1(uvd, 0x33, 0xe1);

	/* Default contrast */
	for (i=0; i < ntries; i++)
		ibmcam_Packet_Format1(uvd, contrast_14, 0x0a);

	/* Default sharpness */
	for (i=0; i < 2; i++)
		ibmcam_PacketFormat2(uvd, sharp_13, 0x1a);	/* Level 4 FIXME */

	/* Default lighting conditions */
	ibmcam_Packet_Format1(uvd, light_27, lighting); /* 0=Bright 2=Low */

	/* Assorted init */

	switch (uvd->videosize) {
	case VIDEOSIZE_128x96:
		ibmcam_Packet_Format1(uvd, 0x2b, 0x1e);
		ibmcam_veio(uvd, 0, 0xc9, 0x0119);	/* Same everywhere */
		ibmcam_veio(uvd, 0, 0x80, 0x0109);	/* Same everywhere */
		ibmcam_veio(uvd, 0, 0x36, 0x0102);
		ibmcam_veio(uvd, 0, 0x1a, 0x0104);
		ibmcam_veio(uvd, 0, 0x04, 0x011a);	/* Same everywhere */
		ibmcam_veio(uvd, 0, 0x2b, 0x011c);
		ibmcam_veio(uvd, 0, 0x23, 0x012a);	/* Same everywhere */
#if 0
		ibmcam_veio(uvd, 0, 0x00, 0x0106);
		ibmcam_veio(uvd, 0, 0x38, 0x0107);
#else
		ibmcam_veio(uvd, 0, 0x02, 0x0106);
		ibmcam_veio(uvd, 0, 0x2a, 0x0107);
#endif
		break;
	case VIDEOSIZE_176x144:
		ibmcam_Packet_Format1(uvd, 0x2b, 0x1e);
		ibmcam_veio(uvd, 0, 0xc9, 0x0119);	/* Same everywhere */
		ibmcam_veio(uvd, 0, 0x80, 0x0109);	/* Same everywhere */
		ibmcam_veio(uvd, 0, 0x04, 0x0102);
		ibmcam_veio(uvd, 0, 0x02, 0x0104);
		ibmcam_veio(uvd, 0, 0x04, 0x011a);	/* Same everywhere */
		ibmcam_veio(uvd, 0, 0x2b, 0x011c);
		ibmcam_veio(uvd, 0, 0x23, 0x012a);	/* Same everywhere */
		ibmcam_veio(uvd, 0, 0x01, 0x0106);
		ibmcam_veio(uvd, 0, 0xca, 0x0107);
		break;
	case VIDEOSIZE_352x288:
		ibmcam_Packet_Format1(uvd, 0x2b, 0x1f);
		ibmcam_veio(uvd, 0, 0xc9, 0x0119);	/* Same everywhere */
		ibmcam_veio(uvd, 0, 0x80, 0x0109);	/* Same everywhere */
		ibmcam_veio(uvd, 0, 0x08, 0x0102);
		ibmcam_veio(uvd, 0, 0x01, 0x0104);
		ibmcam_veio(uvd, 0, 0x04, 0x011a);	/* Same everywhere */
		ibmcam_veio(uvd, 0, 0x2f, 0x011c);
		ibmcam_veio(uvd, 0, 0x23, 0x012a);	/* Same everywhere */
		ibmcam_veio(uvd, 0, 0x03, 0x0106);
		ibmcam_veio(uvd, 0, 0xf6, 0x0107);
		break;
	}
	return (CAMERA_IS_OPERATIONAL(uvd) ? 0 : -EFAULT);
}

static int ibmcam_model2_setup(struct uvd *uvd)
{
	ibmcam_veio(uvd, 0, 0x0000, 0x0100);	/* LED on */
	ibmcam_veio(uvd, 1, 0x0000, 0x0116);
	ibmcam_veio(uvd, 0, 0x0060, 0x0116);
	ibmcam_veio(uvd, 0, 0x0002, 0x0112);
	ibmcam_veio(uvd, 0, 0x00bc, 0x012c);
	ibmcam_veio(uvd, 0, 0x0008, 0x012b);
	ibmcam_veio(uvd, 0, 0x0000, 0x0108);
	ibmcam_veio(uvd, 0, 0x0001, 0x0133);
	ibmcam_veio(uvd, 0, 0x0001, 0x0102);
	switch (uvd->videosize) {
	case VIDEOSIZE_176x144:
		ibmcam_veio(uvd, 0, 0x002c, 0x0103);	/* All except 320x240 */
		ibmcam_veio(uvd, 0, 0x0000, 0x0104);	/* Same */
		ibmcam_veio(uvd, 0, 0x0024, 0x0105);	/* 176x144, 352x288 */
		ibmcam_veio(uvd, 0, 0x00b9, 0x010a);	/* Unique to this mode */
		ibmcam_veio(uvd, 0, 0x0038, 0x0119);	/* Unique to this mode */
		ibmcam_veio(uvd, 0, 0x0003, 0x0106);	/* Same */
		ibmcam_veio(uvd, 0, 0x0090, 0x0107);	/* Unique to every mode*/
		break;
	case VIDEOSIZE_320x240:
		ibmcam_veio(uvd, 0, 0x0028, 0x0103);	/* Unique to this mode */
		ibmcam_veio(uvd, 0, 0x0000, 0x0104);	/* Same */
		ibmcam_veio(uvd, 0, 0x001e, 0x0105);	/* 320x240, 352x240 */
		ibmcam_veio(uvd, 0, 0x0039, 0x010a);	/* All except 176x144 */
		ibmcam_veio(uvd, 0, 0x0070, 0x0119);	/* All except 176x144 */
		ibmcam_veio(uvd, 0, 0x0003, 0x0106);	/* Same */
		ibmcam_veio(uvd, 0, 0x0098, 0x0107);	/* Unique to every mode*/
		break;
	case VIDEOSIZE_352x240:
		ibmcam_veio(uvd, 0, 0x002c, 0x0103);	/* All except 320x240 */
		ibmcam_veio(uvd, 0, 0x0000, 0x0104);	/* Same */
		ibmcam_veio(uvd, 0, 0x001e, 0x0105);	/* 320x240, 352x240 */
		ibmcam_veio(uvd, 0, 0x0039, 0x010a);	/* All except 176x144 */
		ibmcam_veio(uvd, 0, 0x0070, 0x0119);	/* All except 176x144 */
		ibmcam_veio(uvd, 0, 0x0003, 0x0106);	/* Same */
		ibmcam_veio(uvd, 0, 0x00da, 0x0107);	/* Unique to every mode*/
		break;
	case VIDEOSIZE_352x288:
		ibmcam_veio(uvd, 0, 0x002c, 0x0103);	/* All except 320x240 */
		ibmcam_veio(uvd, 0, 0x0000, 0x0104);	/* Same */
		ibmcam_veio(uvd, 0, 0x0024, 0x0105);	/* 176x144, 352x288 */
		ibmcam_veio(uvd, 0, 0x0039, 0x010a);	/* All except 176x144 */
		ibmcam_veio(uvd, 0, 0x0070, 0x0119);	/* All except 176x144 */
		ibmcam_veio(uvd, 0, 0x0003, 0x0106);	/* Same */
		ibmcam_veio(uvd, 0, 0x00fe, 0x0107);	/* Unique to every mode*/
		break;
	}
	return (CAMERA_IS_OPERATIONAL(uvd) ? 0 : -EFAULT);
}

/*
 * ibmcam_model1_setup_after_video_if()
 *
 * This code adds finishing touches to the video data interface.
 * Here we configure the frame rate and turn on the LED.
 */
static void ibmcam_model1_setup_after_video_if(struct uvd *uvd)
{
	unsigned short internal_frame_rate;

	RESTRICT_TO_RANGE(framerate, FRAMERATE_MIN, FRAMERATE_MAX);
	internal_frame_rate = FRAMERATE_MAX - framerate; /* 0=Fast 6=Slow */
	ibmcam_veio(uvd, 0, 0x01, 0x0100);	/* LED On  */
	ibmcam_veio(uvd, 0, internal_frame_rate, 0x0111);
	ibmcam_veio(uvd, 0, 0x01, 0x0114);
	ibmcam_veio(uvd, 0, 0xc0, 0x010c);
}

static void ibmcam_model2_setup_after_video_if(struct uvd *uvd)
{
	unsigned short setup_model2_rg2, setup_model2_sat, setup_model2_yb;

	ibmcam_veio(uvd, 0, 0x0000, 0x0100);	/* LED on */

	switch (uvd->videosize) {
	case VIDEOSIZE_176x144:
		ibmcam_veio(uvd, 0, 0x0050, 0x0111);
		ibmcam_veio(uvd, 0, 0x00d0, 0x0111);
		break;
	case VIDEOSIZE_320x240:
	case VIDEOSIZE_352x240:
	case VIDEOSIZE_352x288:
		ibmcam_veio(uvd, 0, 0x0040, 0x0111);
		ibmcam_veio(uvd, 0, 0x00c0, 0x0111);
		break;
	}
	ibmcam_veio(uvd, 0, 0x009b, 0x010f);
	ibmcam_veio(uvd, 0, 0x00bb, 0x010f);

	/*
	 * Hardware settings, may affect CMOS sensor; not user controls!
	 * -------------------------------------------------------------
	 * 0x0004: no effect
	 * 0x0006: hardware effect
	 * 0x0008: no effect
	 * 0x000a: stops video stream, probably important h/w setting
	 * 0x000c: changes color in hardware manner (not user setting)
	 * 0x0012: changes number of colors (does not affect speed)
	 * 0x002a: no effect
	 * 0x002c: hardware setting (related to scan lines)
	 * 0x002e: stops video stream, probably important h/w setting
	 */
	ibmcam_model2_Packet1(uvd, 0x000a, 0x005c);
	ibmcam_model2_Packet1(uvd, 0x0004, 0x0000);
	ibmcam_model2_Packet1(uvd, 0x0006, 0x00fb);
	ibmcam_model2_Packet1(uvd, 0x0008, 0x0000);
	ibmcam_model2_Packet1(uvd, 0x000c, 0x0009);
	ibmcam_model2_Packet1(uvd, 0x0012, 0x000a);
	ibmcam_model2_Packet1(uvd, 0x002a, 0x0000);
	ibmcam_model2_Packet1(uvd, 0x002c, 0x0000);
	ibmcam_model2_Packet1(uvd, 0x002e, 0x0008);

	/*
	 * Function 0x0030 pops up all over the place. Apparently
	 * it is a hardware control register, with every bit assigned to
	 * do something.
	 */
	ibmcam_model2_Packet1(uvd, 0x0030, 0x0000);

	/*
	 * Magic control of CMOS sensor. Only lower values like
	 * 0-3 work, and picture shifts left or right. Don't change.
	 */
	switch (uvd->videosize) {
	case VIDEOSIZE_176x144:
		ibmcam_model2_Packet1(uvd, 0x0014, 0x0002);
		ibmcam_model2_Packet1(uvd, 0x0016, 0x0002); /* Horizontal shift */
		ibmcam_model2_Packet1(uvd, 0x0018, 0x004a); /* Another hardware setting */
		break;
	case VIDEOSIZE_320x240:
		ibmcam_model2_Packet1(uvd, 0x0014, 0x0009);
		ibmcam_model2_Packet1(uvd, 0x0016, 0x0005); /* Horizontal shift */
		ibmcam_model2_Packet1(uvd, 0x0018, 0x0044); /* Another hardware setting */
		break;
	case VIDEOSIZE_352x240:
		/* This mode doesn't work as Windows programs it; changed to work */
		ibmcam_model2_Packet1(uvd, 0x0014, 0x0009); /* Windows sets this to 8 */
		ibmcam_model2_Packet1(uvd, 0x0016, 0x0003); /* Horizontal shift */
		ibmcam_model2_Packet1(uvd, 0x0018, 0x0044); /* Windows sets this to 0x0045 */
		break;
	case VIDEOSIZE_352x288:
		ibmcam_model2_Packet1(uvd, 0x0014, 0x0003);
		ibmcam_model2_Packet1(uvd, 0x0016, 0x0002); /* Horizontal shift */
		ibmcam_model2_Packet1(uvd, 0x0018, 0x004a); /* Another hardware setting */
		break;
	}

	ibmcam_model2_Packet1(uvd, mod2_brightness, 0x005a);

	/*
	 * We have our own frame rate setting varying from 0 (slowest) to 6 (fastest).
	 * The camera model 2 allows frame rate in range [0..0x1F] where 0 is also the
	 * slowest setting. However for all practical reasons high settings make no
	 * sense because USB is not fast enough to support high FPS. Be aware that
	 * the picture datastream will be severely disrupted if you ask for
	 * frame rate faster than allowed for the video size - see below:
	 *
	 * Allowable ranges (obtained experimentally on OHCI, K6-3, 450 MHz):
	 * -----------------------------------------------------------------
	 * 176x144: [6..31]
	 * 320x240: [8..31]
	 * 352x240: [10..31]
	 * 352x288: [16..31] I have to raise lower threshold for stability...
	 *
	 * As usual, slower FPS provides better sensitivity.
	 */
	{
		short hw_fps=31, i_framerate;

		RESTRICT_TO_RANGE(framerate, FRAMERATE_MIN, FRAMERATE_MAX);
		i_framerate = FRAMERATE_MAX - framerate + FRAMERATE_MIN;
		switch (uvd->videosize) {
		case VIDEOSIZE_176x144:
			hw_fps = 6 + i_framerate*4;
			break;
		case VIDEOSIZE_320x240:
			hw_fps = 8 + i_framerate*3;
			break;
		case VIDEOSIZE_352x240:
			hw_fps = 10 + i_framerate*2;
			break;
		case VIDEOSIZE_352x288:
			hw_fps = 28 + i_framerate/2;
			break;
		}
		if (uvd->debug > 0)
			dev_info(&uvd->dev->dev, "Framerate (hardware): %hd.\n",
				 hw_fps);
		RESTRICT_TO_RANGE(hw_fps, 0, 31);
		ibmcam_model2_Packet1(uvd, mod2_set_framerate, hw_fps);
	}

	/*
	 * This setting does not visibly affect pictures; left it here
	 * because it was present in Windows USB data stream. This function
	 * does not allow arbitrary values and apparently is a bit mask, to
	 * be activated only at appropriate time. Don't change it randomly!
	 */
	switch (uvd->videosize) {
	case VIDEOSIZE_176x144:
		ibmcam_model2_Packet1(uvd, 0x0026, 0x00c2);
		break;
	case VIDEOSIZE_320x240:
		ibmcam_model2_Packet1(uvd, 0x0026, 0x0044);
		break;
	case VIDEOSIZE_352x240:
		ibmcam_model2_Packet1(uvd, 0x0026, 0x0046);
		break;
	case VIDEOSIZE_352x288:
		ibmcam_model2_Packet1(uvd, 0x0026, 0x0048);
		break;
	}

	ibmcam_model2_Packet1(uvd, mod2_sensitivity, lighting);

	if (init_model2_rg2 >= 0) {
		RESTRICT_TO_RANGE(init_model2_rg2, 0, 255);
		setup_model2_rg2 = init_model2_rg2;
	} else
		setup_model2_rg2 = 0x002f;

	if (init_model2_sat >= 0) {
		RESTRICT_TO_RANGE(init_model2_sat, 0, 255);
		setup_model2_sat = init_model2_sat;
	} else
		setup_model2_sat = 0x0034;

	if (init_model2_yb >= 0) {
		RESTRICT_TO_RANGE(init_model2_yb, 0, 255);
		setup_model2_yb = init_model2_yb;
	} else
		setup_model2_yb = 0x00a0;

	ibmcam_model2_Packet1(uvd, mod2_color_balance_rg2, setup_model2_rg2);
	ibmcam_model2_Packet1(uvd, mod2_saturation, setup_model2_sat);
	ibmcam_model2_Packet1(uvd, mod2_color_balance_yb, setup_model2_yb);
	ibmcam_model2_Packet1(uvd, mod2_hue, uvd->vpic.hue >> 9); /* 0 .. 7F */;

	/* Hardware control command */
	ibmcam_model2_Packet1(uvd, 0x0030, 0x0004);

	ibmcam_veio(uvd, 0, 0x00c0, 0x010c);	/* Go camera, go! */
	usb_clear_halt(uvd->dev, usb_rcvisocpipe(uvd->dev, uvd->video_endp));
}

static void ibmcam_model4_setup_after_video_if(struct uvd *uvd)
{
	switch (uvd->videosize) {
	case VIDEOSIZE_128x96:
		ibmcam_veio(uvd, 0, 0x0000, 0x0100);
		ibmcam_veio(uvd, 0, 0x00c0, 0x0111);
		ibmcam_veio(uvd, 0, 0x00bc, 0x012c);
		ibmcam_veio(uvd, 0, 0x0080, 0x012b);
		ibmcam_veio(uvd, 0, 0x0000, 0x0108);
		ibmcam_veio(uvd, 0, 0x0001, 0x0133);
		ibmcam_veio(uvd, 0, 0x009b, 0x010f);
		ibmcam_veio(uvd, 0, 0x00bb, 0x010f);
		ibmcam_veio(uvd, 0, 0x00aa, 0x012d);
		ibmcam_veio(uvd, 0, 0x0038, 0x012f);
		ibmcam_veio(uvd, 0, 0xd141, 0x0124);
		ibmcam_veio(uvd, 0, 0x0000, 0x0127);
		ibmcam_veio(uvd, 0, 0xfea8, 0x0124);
		ibmcam_veio(uvd, 0, 0x00aa, 0x012d);
		ibmcam_veio(uvd, 0, 0x000a, 0x012f);
		ibmcam_veio(uvd, 0, 0xd141, 0x0124);
		ibmcam_veio(uvd, 0, 0x005c, 0x0127);
		ibmcam_veio(uvd, 0, 0xfea8, 0x0124);
		ibmcam_veio(uvd, 0, 0x00aa, 0x012d);
		ibmcam_veio(uvd, 0, 0x0004, 0x012f);
		ibmcam_veio(uvd, 0, 0xd141, 0x0124);
		ibmcam_veio(uvd, 0, 0x0000, 0x0127);
		ibmcam_veio(uvd, 0, 0x00fb, 0x012e);
		ibmcam_veio(uvd, 0, 0x0000, 0x0130);
		ibmcam_veio(uvd, 0, 0x8a28, 0x0124);
		ibmcam_veio(uvd, 0, 0x00aa, 0x012f);
		ibmcam_veio(uvd, 0, 0xd055, 0x0124);
		ibmcam_veio(uvd, 0, 0x000c, 0x0127);
		ibmcam_veio(uvd, 0, 0x0009, 0x012e);
		ibmcam_veio(uvd, 0, 0xaa28, 0x0124);
		ibmcam_veio(uvd, 0, 0x00aa, 0x012d);
		ibmcam_veio(uvd, 0, 0x0012, 0x012f);
		ibmcam_veio(uvd, 0, 0xd141, 0x0124);
		ibmcam_veio(uvd, 0, 0x0008, 0x0127);
		ibmcam_veio(uvd, 0, 0x00aa, 0x0130);
		ibmcam_veio(uvd, 0, 0x82a8, 0x0124);
		ibmcam_veio(uvd, 0, 0x002a, 0x012d);
		ibmcam_veio(uvd, 0, 0x0000, 0x012f);
		ibmcam_veio(uvd, 0, 0xd145, 0x0124);
		ibmcam_veio(uvd, 0, 0xfffa, 0x0124);
		ibmcam_veio(uvd, 0, 0x00aa, 0x012d);
		ibmcam_veio(uvd, 0, 0x0034, 0x012f);
		ibmcam_veio(uvd, 0, 0xd141, 0x0124);
		ibmcam_veio(uvd, 0, 0x0000, 0x0127);
		ibmcam_veio(uvd, 0, 0xfea8, 0x0124);
		ibmcam_veio(uvd, 0, 0x0070, 0x0119);
		ibmcam_veio(uvd, 0, 0x00d2, 0x0107);
		ibmcam_veio(uvd, 0, 0x0003, 0x0106);
		ibmcam_veio(uvd, 0, 0x005e, 0x0107);
		ibmcam_veio(uvd, 0, 0x0003, 0x0106);
		ibmcam_veio(uvd, 0, 0x00d0, 0x0111);
		ibmcam_veio(uvd, 0, 0x0039, 0x010a);
		ibmcam_veio(uvd, 0, 0x0001, 0x0102);
		ibmcam_veio(uvd, 0, 0x0028, 0x0103);
		ibmcam_veio(uvd, 0, 0x0000, 0x0104);
		ibmcam_veio(uvd, 0, 0x001e, 0x0105);
		ibmcam_veio(uvd, 0, 0x00aa, 0x012d);
		ibmcam_veio(uvd, 0, 0x0016, 0x012f);
		ibmcam_veio(uvd, 0, 0xd141, 0x0124);
		ibmcam_veio(uvd, 0, 0x000a, 0x0127);
		ibmcam_veio(uvd, 0, 0x00aa, 0x0130);
		ibmcam_veio(uvd, 0, 0x82a8, 0x0124);
		ibmcam_veio(uvd, 0, 0x0014, 0x012d);
		ibmcam_veio(uvd, 0, 0x0008, 0x012f);
		ibmcam_veio(uvd, 0, 0xd145, 0x0124);
		ibmcam_veio(uvd, 0, 0x00aa, 0x012e);
		ibmcam_veio(uvd, 0, 0x001a, 0x0130);
		ibmcam_veio(uvd, 0, 0x8a0a, 0x0124);
		ibmcam_veio(uvd, 0, 0x005a, 0x012d);
		ibmcam_veio(uvd, 0, 0x9545, 0x0124);
		ibmcam_veio(uvd, 0, 0x00aa, 0x0127);
		ibmcam_veio(uvd, 0, 0x0018, 0x012e);
		ibmcam_veio(uvd, 0, 0x0043, 0x0130);
		ibmcam_veio(uvd, 0, 0x8a28, 0x0124);
		ibmcam_veio(uvd, 0, 0x00aa, 0x012f);
		ibmcam_veio(uvd, 0, 0xd055, 0x0124);
		ibmcam_veio(uvd, 0, 0x001c, 0x0127);
		ibmcam_veio(uvd, 0, 0x00eb, 0x012e);
		ibmcam_veio(uvd, 0, 0xaa28, 0x0124);
		ibmcam_veio(uvd, 0, 0x00aa, 0x012d);
		ibmcam_veio(uvd, 0, 0x0032, 0x012f);
		ibmcam_veio(uvd, 0, 0xd141, 0x0124);
		ibmcam_veio(uvd, 0, 0x0000, 0x0127);
		ibmcam_veio(uvd, 0, 0x00aa, 0x0130);
		ibmcam_veio(uvd, 0, 0x82a8, 0x0124);
		ibmcam_veio(uvd, 0, 0x0036, 0x012d);
		ibmcam_veio(uvd, 0, 0x0008, 0x012f);
		ibmcam_veio(uvd, 0, 0xd145, 0x0124);
		ibmcam_veio(uvd, 0, 0xfffa, 0x0124);
		ibmcam_veio(uvd, 0, 0x00aa, 0x012d);
		ibmcam_veio(uvd, 0, 0x001e, 0x012f);
		ibmcam_veio(uvd, 0, 0xd141, 0x0124);
		ibmcam_veio(uvd, 0, 0x0017, 0x0127);
		ibmcam_veio(uvd, 0, 0x0013, 0x012e);
		ibmcam_veio(uvd, 0, 0x0031, 0x0130);
		ibmcam_veio(uvd, 0, 0x8a28, 0x0124);
		ibmcam_veio(uvd, 0, 0x0017, 0x012d);
		ibmcam_veio(uvd, 0, 0x0078, 0x012f);
		ibmcam_veio(uvd, 0, 0xd145, 0x0124);
		ibmcam_veio(uvd, 0, 0x0000, 0x0127);
		ibmcam_veio(uvd, 0, 0xfea8, 0x0124);
		ibmcam_veio(uvd, 0, 0x00aa, 0x012d);
		ibmcam_veio(uvd, 0, 0x0038, 0x012f);
		ibmcam_veio(uvd, 0, 0xd141, 0x0124);
		ibmcam_veio(uvd, 0, 0x0004, 0x0127);
		ibmcam_veio(uvd, 0, 0xfea8, 0x0124);
		ibmcam_veio(uvd, 0, 0x00c0, 0x010c);
		break;
	case VIDEOSIZE_160x120:
		ibmcam_veio(uvd, 0, 0x0000, 0x0100);
		ibmcam_veio(uvd, 0, 0x00c0, 0x0111);
		ibmcam_veio(uvd, 0, 0x00bc, 0x012c);
		ibmcam_veio(uvd, 0, 0x0080, 0x012b);
		ibmcam_veio(uvd, 0, 0x0000, 0x0108);
		ibmcam_veio(uvd, 0, 0x0001, 0x0133);
		ibmcam_veio(uvd, 0, 0x009b, 0x010f);
		ibmcam_veio(uvd, 0, 0x00bb, 0x010f);
		ibmcam_veio(uvd, 0, 0x00aa, 0x012d);
		ibmcam_veio(uvd, 0, 0x0038, 0x012f);
		ibmcam_veio(uvd, 0, 0xd141, 0x0124);
		ibmcam_veio(uvd, 0, 0x0000, 0x0127);
		ibmcam_veio(uvd, 0, 0xfea8, 0x0124);
		ibmcam_veio(uvd, 0, 0x00aa, 0x012d);
		ibmcam_veio(uvd, 0, 0x000a, 0x012f);
		ibmcam_veio(uvd, 0, 0xd141, 0x0124);
		ibmcam_veio(uvd, 0, 0x005c, 0x0127);
		ibmcam_veio(uvd, 0, 0xfea8, 0x0124);
		ibmcam_veio(uvd, 0, 0x00aa, 0x012d);
		ibmcam_veio(uvd, 0, 0x0004, 0x012f);
		ibmcam_veio(uvd, 0, 0xd141, 0x0124);
		ibmcam_veio(uvd, 0, 0x0000, 0x0127);
		ibmcam_veio(uvd, 0, 0x00fb, 0x012e);
		ibmcam_veio(uvd, 0, 0x0000, 0x0130);
		ibmcam_veio(uvd, 0, 0x8a28, 0x0124);
		ibmcam_veio(uvd, 0, 0x00aa, 0x012f);
		ibmcam_veio(uvd, 0, 0xd055, 0x0124);
		ibmcam_veio(uvd, 0, 0x000c, 0x0127);
		ibmcam_veio(uvd, 0, 0x0009, 0x012e);
		ibmcam_veio(uvd, 0, 0xaa28, 0x0124);
		ibmcam_veio(uvd, 0, 0x00aa, 0x012d);
		ibmcam_veio(uvd, 0, 0x0012, 0x012f);
		ibmcam_veio(uvd, 0, 0xd141, 0x0124);
		ibmcam_veio(uvd, 0, 0x0008, 0x0127);
		ibmcam_veio(uvd, 0, 0x00aa, 0x0130);
		ibmcam_veio(uvd, 0, 0x82a8, 0x0124);
		ibmcam_veio(uvd, 0, 0x002a, 0x012d);
		ibmcam_veio(uvd, 0, 0x0000, 0x012f);
		ibmcam_veio(uvd, 0, 0xd145, 0x0124);
		ibmcam_veio(uvd, 0, 0xfffa, 0x0124);
		ibmcam_veio(uvd, 0, 0x00aa, 0x012d);
		ibmcam_veio(uvd, 0, 0x0034, 0x012f);
		ibmcam_veio(uvd, 0, 0xd141, 0x0124);
		ibmcam_veio(uvd, 0, 0x0000, 0x0127);
		ibmcam_veio(uvd, 0, 0xfea8, 0x0124);
		ibmcam_veio(uvd, 0, 0x0038, 0x0119);
		ibmcam_veio(uvd, 0, 0x00d8, 0x0107);
		ibmcam_veio(uvd, 0, 0x0002, 0x0106);
		ibmcam_veio(uvd, 0, 0x00d0, 0x0111);
		ibmcam_veio(uvd, 0, 0x00b9, 0x010a);
		ibmcam_veio(uvd, 0, 0x0001, 0x0102);
		ibmcam_veio(uvd, 0, 0x0028, 0x0103);
		ibmcam_veio(uvd, 0, 0x0000, 0x0104);
		ibmcam_veio(uvd, 0, 0x001e, 0x0105);
		ibmcam_veio(uvd, 0, 0x00aa, 0x012d);
		ibmcam_veio(uvd, 0, 0x0016, 0x012f);
		ibmcam_veio(uvd, 0, 0xd141, 0x0124);
		ibmcam_veio(uvd, 0, 0x000b, 0x0127);
		ibmcam_veio(uvd, 0, 0x00aa, 0x0130);
		ibmcam_veio(uvd, 0, 0x82a8, 0x0124);
		ibmcam_veio(uvd, 0, 0x0014, 0x012d);
		ibmcam_veio(uvd, 0, 0x0008, 0x012f);
		ibmcam_veio(uvd, 0, 0xd145, 0x0124);
		ibmcam_veio(uvd, 0, 0x00aa, 0x012e);
		ibmcam_veio(uvd, 0, 0x001a, 0x0130);
		ibmcam_veio(uvd, 0, 0x8a0a, 0x0124);
		ibmcam_veio(uvd, 0, 0x005a, 0x012d);
		ibmcam_veio(uvd, 0, 0x9545, 0x0124);
		ibmcam_veio(uvd, 0, 0x00aa, 0x0127);
		ibmcam_veio(uvd, 0, 0x0018, 0x012e);
		ibmcam_veio(uvd, 0, 0x0043, 0x0130);
		ibmcam_veio(uvd, 0, 0x8a28, 0x0124);
		ibmcam_veio(uvd, 0, 0x00aa, 0x012f);
		ibmcam_veio(uvd, 0, 0xd055, 0x0124);
		ibmcam_veio(uvd, 0, 0x001c, 0x0127);
		ibmcam_veio(uvd, 0, 0x00c7, 0x012e);
		ibmcam_veio(uvd, 0, 0xaa28, 0x0124);
		ibmcam_veio(uvd, 0, 0x00aa, 0x012d);
		ibmcam_veio(uvd, 0, 0x0032, 0x012f);
		ibmcam_veio(uvd, 0, 0xd141, 0x0124);
		ibmcam_veio(uvd, 0, 0x0025, 0x0127);
		ibmcam_veio(uvd, 0, 0x00aa, 0x0130);
		ibmcam_veio(uvd, 0, 0x82a8, 0x0124);
		ibmcam_veio(uvd, 0, 0x0036, 0x012d);
		ibmcam_veio(uvd, 0, 0x0008, 0x012f);
		ibmcam_veio(uvd, 0, 0xd145, 0x0124);
		ibmcam_veio(uvd, 0, 0xfffa, 0x0124);
		ibmcam_veio(uvd, 0, 0x00aa, 0x012d);
		ibmcam_veio(uvd, 0, 0x001e, 0x012f);
		ibmcam_veio(uvd, 0, 0xd141, 0x0124);
		ibmcam_veio(uvd, 0, 0x0048, 0x0127);
		ibmcam_veio(uvd, 0, 0x0035, 0x012e);
		ibmcam_veio(uvd, 0, 0x00d0, 0x0130);
		ibmcam_veio(uvd, 0, 0x8a28, 0x0124);
		ibmcam_veio(uvd, 0, 0x0048, 0x012d);
		ibmcam_veio(uvd, 0, 0x0090, 0x012f);
		ibmcam_veio(uvd, 0, 0xd145, 0x0124);
		ibmcam_veio(uvd, 0, 0x0001, 0x0127);
		ibmcam_veio(uvd, 0, 0xfea8, 0x0124);
		ibmcam_veio(uvd, 0, 0x00aa, 0x012d);
		ibmcam_veio(uvd, 0, 0x0038, 0x012f);
		ibmcam_veio(uvd, 0, 0xd141, 0x0124);
		ibmcam_veio(uvd, 0, 0x0004, 0x0127);
		ibmcam_veio(uvd, 0, 0xfea8, 0x0124);
		ibmcam_veio(uvd, 0, 0x00c0, 0x010c);
		break;
	case VIDEOSIZE_176x144:
		ibmcam_veio(uvd, 0, 0x0000, 0x0100);
		ibmcam_veio(uvd, 0, 0x00c0, 0x0111);
		ibmcam_veio(uvd, 0, 0x00bc, 0x012c);
		ibmcam_veio(uvd, 0, 0x0080, 0x012b);
		ibmcam_veio(uvd, 0, 0x0000, 0x0108);
		ibmcam_veio(uvd, 0, 0x0001, 0x0133);
		ibmcam_veio(uvd, 0, 0x009b, 0x010f);
		ibmcam_veio(uvd, 0, 0x00bb, 0x010f);
		ibmcam_veio(uvd, 0, 0x00aa, 0x012d);
		ibmcam_veio(uvd, 0, 0x0038, 0x012f);
		ibmcam_veio(uvd, 0, 0xd141, 0x0124);
		ibmcam_veio(uvd, 0, 0x0000, 0x0127);
		ibmcam_veio(uvd, 0, 0xfea8, 0x0124);
		ibmcam_veio(uvd, 0, 0x00aa, 0x012d);
		ibmcam_veio(uvd, 0, 0x000a, 0x012f);
		ibmcam_veio(uvd, 0, 0xd141, 0x0124);
		ibmcam_veio(uvd, 0, 0x005c, 0x0127);
		ibmcam_veio(uvd, 0, 0xfea8, 0x0124);
		ibmcam_veio(uvd, 0, 0x00aa, 0x012d);
		ibmcam_veio(uvd, 0, 0x0004, 0x012f);
		ibmcam_veio(uvd, 0, 0xd141, 0x0124);
		ibmcam_veio(uvd, 0, 0x0000, 0x0127);
		ibmcam_veio(uvd, 0, 0x00fb, 0x012e);
		ibmcam_veio(uvd, 0, 0x0000, 0x0130);
		ibmcam_veio(uvd, 0, 0x8a28, 0x0124);
		ibmcam_veio(uvd, 0, 0x00aa, 0x012f);
		ibmcam_veio(uvd, 0, 0xd055, 0x0124);
		ibmcam_veio(uvd, 0, 0x000c, 0x0127);
		ibmcam_veio(uvd, 0, 0x0009, 0x012e);
		ibmcam_veio(uvd, 0, 0xaa28, 0x0124);
		ibmcam_veio(uvd, 0, 0x00aa, 0x012d);
		ibmcam_veio(uvd, 0, 0x0012, 0x012f);
		ibmcam_veio(uvd, 0, 0xd141, 0x0124);
		ibmcam_veio(uvd, 0, 0x0008, 0x0127);
		ibmcam_veio(uvd, 0, 0x00aa, 0x0130);
		ibmcam_veio(uvd, 0, 0x82a8, 0x0124);
		ibmcam_veio(uvd, 0, 0x002a, 0x012d);
		ibmcam_veio(uvd, 0, 0x0000, 0x012f);
		ibmcam_veio(uvd, 0, 0xd145, 0x0124);
		ibmcam_veio(uvd, 0, 0xfffa, 0x0124);
		ibmcam_veio(uvd, 0, 0x00aa, 0x012d);
		ibmcam_veio(uvd, 0, 0x0034, 0x012f);
		ibmcam_veio(uvd, 0, 0xd141, 0x0124);
		ibmcam_veio(uvd, 0, 0x0000, 0x0127);
		ibmcam_veio(uvd, 0, 0xfea8, 0x0124);
		ibmcam_veio(uvd, 0, 0x0038, 0x0119);
		ibmcam_veio(uvd, 0, 0x00d6, 0x0107);
		ibmcam_veio(uvd, 0, 0x0003, 0x0106);
		ibmcam_veio(uvd, 0, 0x0018, 0x0107);
		ibmcam_veio(uvd, 0, 0x0003, 0x0106);
		ibmcam_veio(uvd, 0, 0x00d0, 0x0111);
		ibmcam_veio(uvd, 0, 0x00b9, 0x010a);
		ibmcam_veio(uvd, 0, 0x0001, 0x0102);
		ibmcam_veio(uvd, 0, 0x002c, 0x0103);
		ibmcam_veio(uvd, 0, 0x0000, 0x0104);
		ibmcam_veio(uvd, 0, 0x0024, 0x0105);
		ibmcam_veio(uvd, 0, 0x00aa, 0x012d);
		ibmcam_veio(uvd, 0, 0x0016, 0x012f);
		ibmcam_veio(uvd, 0, 0xd141, 0x0124);
		ibmcam_veio(uvd, 0, 0x0007, 0x0127);
		ibmcam_veio(uvd, 0, 0x00aa, 0x0130);
		ibmcam_veio(uvd, 0, 0x82a8, 0x0124);
		ibmcam_veio(uvd, 0, 0x0014, 0x012d);
		ibmcam_veio(uvd, 0, 0x0001, 0x012f);
		ibmcam_veio(uvd, 0, 0xd145, 0x0124);
		ibmcam_veio(uvd, 0, 0x00aa, 0x012e);
		ibmcam_veio(uvd, 0, 0x001a, 0x0130);
		ibmcam_veio(uvd, 0, 0x8a0a, 0x0124);
		ibmcam_veio(uvd, 0, 0x005e, 0x012d);
		ibmcam_veio(uvd, 0, 0x9545, 0x0124);
		ibmcam_veio(uvd, 0, 0x00aa, 0x0127);
		ibmcam_veio(uvd, 0, 0x0018, 0x012e);
		ibmcam_veio(uvd, 0, 0x0049, 0x0130);
		ibmcam_veio(uvd, 0, 0x8a28, 0x0124);
		ibmcam_veio(uvd, 0, 0x00aa, 0x012f);
		ibmcam_veio(uvd, 0, 0xd055, 0x0124);
		ibmcam_veio(uvd, 0, 0x001c, 0x0127);
		ibmcam_veio(uvd, 0, 0x00c7, 0x012e);
		ibmcam_veio(uvd, 0, 0xaa28, 0x0124);
		ibmcam_veio(uvd, 0, 0x00aa, 0x012d);
		ibmcam_veio(uvd, 0, 0x0032, 0x012f);
		ibmcam_veio(uvd, 0, 0xd141, 0x0124);
		ibmcam_veio(uvd, 0, 0x0028, 0x0127);
		ibmcam_veio(uvd, 0, 0x00aa, 0x0130);
		ibmcam_veio(uvd, 0, 0x82a8, 0x0124);
		ibmcam_veio(uvd, 0, 0x0036, 0x012d);
		ibmcam_veio(uvd, 0, 0x0008, 0x012f);
		ibmcam_veio(uvd, 0, 0xd145, 0x0124);
		ibmcam_veio(uvd, 0, 0xfffa, 0x0124);
		ibmcam_veio(uvd, 0, 0x00aa, 0x012d);
		ibmcam_veio(uvd, 0, 0x001e, 0x012f);
		ibmcam_veio(uvd, 0, 0xd141, 0x0124);
		ibmcam_veio(uvd, 0, 0x0010, 0x0127);
		ibmcam_veio(uvd, 0, 0x0013, 0x012e);
		ibmcam_veio(uvd, 0, 0x002a, 0x0130);
		ibmcam_veio(uvd, 0, 0x8a28, 0x0124);
		ibmcam_veio(uvd, 0, 0x0010, 0x012d);
		ibmcam_veio(uvd, 0, 0x006d, 0x012f);
		ibmcam_veio(uvd, 0, 0xd145, 0x0124);
		ibmcam_veio(uvd, 0, 0x0001, 0x0127);
		ibmcam_veio(uvd, 0, 0xfea8, 0x0124);
		ibmcam_veio(uvd, 0, 0x00aa, 0x012d);
		ibmcam_veio(uvd, 0, 0x0038, 0x012f);
		ibmcam_veio(uvd, 0, 0xd141, 0x0124);
		ibmcam_veio(uvd, 0, 0x0004, 0x0127);
		ibmcam_veio(uvd, 0, 0xfea8, 0x0124);
		ibmcam_veio(uvd, 0, 0x00c0, 0x010c);
		break;
	case VIDEOSIZE_320x240:
		ibmcam_veio(uvd, 0, 0x0000, 0x0100);
		ibmcam_veio(uvd, 0, 0x00c0, 0x0111);
		ibmcam_veio(uvd, 0, 0x00bc, 0x012c);
		ibmcam_veio(uvd, 0, 0x0080, 0x012b);
		ibmcam_veio(uvd, 0, 0x0000, 0x0108);
		ibmcam_veio(uvd, 0, 0x0001, 0x0133);
		ibmcam_veio(uvd, 0, 0x009b, 0x010f);
		ibmcam_veio(uvd, 0, 0x00bb, 0x010f);
		ibmcam_veio(uvd, 0, 0x00aa, 0x012d);
		ibmcam_veio(uvd, 0, 0x0038, 0x012f);
		ibmcam_veio(uvd, 0, 0xd141, 0x0124);
		ibmcam_veio(uvd, 0, 0x0000, 0x0127);
		ibmcam_veio(uvd, 0, 0xfea8, 0x0124);
		ibmcam_veio(uvd, 0, 0x00aa, 0x012d);
		ibmcam_veio(uvd, 0, 0x000a, 0x012f);
		ibmcam_veio(uvd, 0, 0xd141, 0x0124);
		ibmcam_veio(uvd, 0, 0x005c, 0x0127);
		ibmcam_veio(uvd, 0, 0xfea8, 0x0124);
		ibmcam_veio(uvd, 0, 0x00aa, 0x012d);
		ibmcam_veio(uvd, 0, 0x0004, 0x012f);
		ibmcam_veio(uvd, 0, 0xd141, 0x0124);
		ibmcam_veio(uvd, 0, 0x0000, 0x0127);
		ibmcam_veio(uvd, 0, 0x00fb, 0x012e);
		ibmcam_veio(uvd, 0, 0x0000, 0x0130);
		ibmcam_veio(uvd, 0, 0x8a28, 0x0124);
		ibmcam_veio(uvd, 0, 0x00aa, 0x012f);
		ibmcam_veio(uvd, 0, 0xd055, 0x0124);
		ibmcam_veio(uvd, 0, 0x000c, 0x0127);
		ibmcam_veio(uvd, 0, 0x0009, 0x012e);
		ibmcam_veio(uvd, 0, 0xaa28, 0x0124);
		ibmcam_veio(uvd, 0, 0x00aa, 0x012d);
		ibmcam_veio(uvd, 0, 0x0012, 0x012f);
		ibmcam_veio(uvd, 0, 0xd141, 0x0124);
		ibmcam_veio(uvd, 0, 0x0008, 0x0127);
		ibmcam_veio(uvd, 0, 0x00aa, 0x0130);
		ibmcam_veio(uvd, 0, 0x82a8, 0x0124);
		ibmcam_veio(uvd, 0, 0x002a, 0x012d);
		ibmcam_veio(uvd, 0, 0x0000, 0x012f);
		ibmcam_veio(uvd, 0, 0xd145, 0x0124);
		ibmcam_veio(uvd, 0, 0xfffa, 0x0124);
		ibmcam_veio(uvd, 0, 0x00aa, 0x012d);
		ibmcam_veio(uvd, 0, 0x0034, 0x012f);
		ibmcam_veio(uvd, 0, 0xd141, 0x0124);
		ibmcam_veio(uvd, 0, 0x0000, 0x0127);
		ibmcam_veio(uvd, 0, 0xfea8, 0x0124);
		ibmcam_veio(uvd, 0, 0x0070, 0x0119);
		ibmcam_veio(uvd, 0, 0x00d2, 0x0107);
		ibmcam_veio(uvd, 0, 0x0003, 0x0106);
		ibmcam_veio(uvd, 0, 0x005e, 0x0107);
		ibmcam_veio(uvd, 0, 0x0003, 0x0106);
		ibmcam_veio(uvd, 0, 0x00d0, 0x0111);
		ibmcam_veio(uvd, 0, 0x0039, 0x010a);
		ibmcam_veio(uvd, 0, 0x0001, 0x0102);
		ibmcam_veio(uvd, 0, 0x0028, 0x0103);
		ibmcam_veio(uvd, 0, 0x0000, 0x0104);
		ibmcam_veio(uvd, 0, 0x001e, 0x0105);
		ibmcam_veio(uvd, 0, 0x00aa, 0x012d);
		ibmcam_veio(uvd, 0, 0x0016, 0x012f);
		ibmcam_veio(uvd, 0, 0xd141, 0x0124);
		ibmcam_veio(uvd, 0, 0x000a, 0x0127);
		ibmcam_veio(uvd, 0, 0x00aa, 0x0130);
		ibmcam_veio(uvd, 0, 0x82a8, 0x0124);
		ibmcam_veio(uvd, 0, 0x0014, 0x012d);
		ibmcam_veio(uvd, 0, 0x0008, 0x012f);
		ibmcam_veio(uvd, 0, 0xd145, 0x0124);
		ibmcam_veio(uvd, 0, 0x00aa, 0x012e);
		ibmcam_veio(uvd, 0, 0x001a, 0x0130);
		ibmcam_veio(uvd, 0, 0x8a0a, 0x0124);
		ibmcam_veio(uvd, 0, 0x005a, 0x012d);
		ibmcam_veio(uvd, 0, 0x9545, 0x0124);
		ibmcam_veio(uvd, 0, 0x00aa, 0x0127);
		ibmcam_veio(uvd, 0, 0x0018, 0x012e);
		ibmcam_veio(uvd, 0, 0x0043, 0x0130);
		ibmcam_veio(uvd, 0, 0x8a28, 0x0124);
		ibmcam_veio(uvd, 0, 0x00aa, 0x012f);
		ibmcam_veio(uvd, 0, 0xd055, 0x0124);
		ibmcam_veio(uvd, 0, 0x001c, 0x0127);
		ibmcam_veio(uvd, 0, 0x00eb, 0x012e);
		ibmcam_veio(uvd, 0, 0xaa28, 0x0124);
		ibmcam_veio(uvd, 0, 0x00aa, 0x012d);
		ibmcam_veio(uvd, 0, 0x0032, 0x012f);
		ibmcam_veio(uvd, 0, 0xd141, 0x0124);
		ibmcam_veio(uvd, 0, 0x0000, 0x0127);
		ibmcam_veio(uvd, 0, 0x00aa, 0x0130);
		ibmcam_veio(uvd, 0, 0x82a8, 0x0124);
		ibmcam_veio(uvd, 0, 0x0036, 0x012d);
		ibmcam_veio(uvd, 0, 0x0008, 0x012f);
		ibmcam_veio(uvd, 0, 0xd145, 0x0124);
		ibmcam_veio(uvd, 0, 0xfffa, 0x0124);
		ibmcam_veio(uvd, 0, 0x00aa, 0x012d);
		ibmcam_veio(uvd, 0, 0x001e, 0x012f);
		ibmcam_veio(uvd, 0, 0xd141, 0x0124);
		ibmcam_veio(uvd, 0, 0x0017, 0x0127);
		ibmcam_veio(uvd, 0, 0x0013, 0x012e);
		ibmcam_veio(uvd, 0, 0x0031, 0x0130);
		ibmcam_veio(uvd, 0, 0x8a28, 0x0124);
		ibmcam_veio(uvd, 0, 0x0017, 0x012d);
		ibmcam_veio(uvd, 0, 0x0078, 0x012f);
		ibmcam_veio(uvd, 0, 0xd145, 0x0124);
		ibmcam_veio(uvd, 0, 0x0000, 0x0127);
		ibmcam_veio(uvd, 0, 0xfea8, 0x0124);
		ibmcam_veio(uvd, 0, 0x00aa, 0x012d);
		ibmcam_veio(uvd, 0, 0x0038, 0x012f);
		ibmcam_veio(uvd, 0, 0xd141, 0x0124);
		ibmcam_veio(uvd, 0, 0x0004, 0x0127);
		ibmcam_veio(uvd, 0, 0xfea8, 0x0124);
		ibmcam_veio(uvd, 0, 0x00c0, 0x010c);
		break;
	case VIDEOSIZE_352x288:
		ibmcam_veio(uvd, 0, 0x0000, 0x0100);
		ibmcam_veio(uvd, 0, 0x00c0, 0x0111);
		ibmcam_veio(uvd, 0, 0x00bc, 0x012c);
		ibmcam_veio(uvd, 0, 0x0080, 0x012b);
		ibmcam_veio(uvd, 0, 0x0000, 0x0108);
		ibmcam_veio(uvd, 0, 0x0001, 0x0133);
		ibmcam_veio(uvd, 0, 0x009b, 0x010f);
		ibmcam_veio(uvd, 0, 0x00bb, 0x010f);
		ibmcam_veio(uvd, 0, 0x00aa, 0x012d);
		ibmcam_veio(uvd, 0, 0x0038, 0x012f);
		ibmcam_veio(uvd, 0, 0xd141, 0x0124);
		ibmcam_veio(uvd, 0, 0x0000, 0x0127);
		ibmcam_veio(uvd, 0, 0xfea8, 0x0124);
		ibmcam_veio(uvd, 0, 0x00aa, 0x012d);
		ibmcam_veio(uvd, 0, 0x000a, 0x012f);
		ibmcam_veio(uvd, 0, 0xd141, 0x0124);
		ibmcam_veio(uvd, 0, 0x005c, 0x0127);
		ibmcam_veio(uvd, 0, 0xfea8, 0x0124);
		ibmcam_veio(uvd, 0, 0x00aa, 0x012d);
		ibmcam_veio(uvd, 0, 0x0004, 0x012f);
		ibmcam_veio(uvd, 0, 0xd141, 0x0124);
		ibmcam_veio(uvd, 0, 0x0000, 0x0127);
		ibmcam_veio(uvd, 0, 0x00fb, 0x012e);
		ibmcam_veio(uvd, 0, 0x0000, 0x0130);
		ibmcam_veio(uvd, 0, 0x8a28, 0x0124);
		ibmcam_veio(uvd, 0, 0x00aa, 0x012f);
		ibmcam_veio(uvd, 0, 0xd055, 0x0124);
		ibmcam_veio(uvd, 0, 0x000c, 0x0127);
		ibmcam_veio(uvd, 0, 0x0009, 0x012e);
		ibmcam_veio(uvd, 0, 0xaa28, 0x0124);
		ibmcam_veio(uvd, 0, 0x00aa, 0x012d);
		ibmcam_veio(uvd, 0, 0x0012, 0x012f);
		ibmcam_veio(uvd, 0, 0xd141, 0x0124);
		ibmcam_veio(uvd, 0, 0x0008, 0x0127);
		ibmcam_veio(uvd, 0, 0x00aa, 0x0130);
		ibmcam_veio(uvd, 0, 0x82a8, 0x0124);
		ibmcam_veio(uvd, 0, 0x002a, 0x012d);
		ibmcam_veio(uvd, 0, 0x0000, 0x012f);
		ibmcam_veio(uvd, 0, 0xd145, 0x0124);
		ibmcam_veio(uvd, 0, 0xfffa, 0x0124);
		ibmcam_veio(uvd, 0, 0x00aa, 0x012d);
		ibmcam_veio(uvd, 0, 0x0034, 0x012f);
		ibmcam_veio(uvd, 0, 0xd141, 0x0124);
		ibmcam_veio(uvd, 0, 0x0000, 0x0127);
		ibmcam_veio(uvd, 0, 0xfea8, 0x0124);
		ibmcam_veio(uvd, 0, 0x0070, 0x0119);
		ibmcam_veio(uvd, 0, 0x00f2, 0x0107);
		ibmcam_veio(uvd, 0, 0x0003, 0x0106);
		ibmcam_veio(uvd, 0, 0x008c, 0x0107);
		ibmcam_veio(uvd, 0, 0x0003, 0x0106);
		ibmcam_veio(uvd, 0, 0x00c0, 0x0111);
		ibmcam_veio(uvd, 0, 0x0039, 0x010a);
		ibmcam_veio(uvd, 0, 0x0001, 0x0102);
		ibmcam_veio(uvd, 0, 0x002c, 0x0103);
		ibmcam_veio(uvd, 0, 0x0000, 0x0104);
		ibmcam_veio(uvd, 0, 0x0024, 0x0105);
		ibmcam_veio(uvd, 0, 0x00aa, 0x012d);
		ibmcam_veio(uvd, 0, 0x0016, 0x012f);
		ibmcam_veio(uvd, 0, 0xd141, 0x0124);
		ibmcam_veio(uvd, 0, 0x0006, 0x0127);
		ibmcam_veio(uvd, 0, 0x00aa, 0x0130);
		ibmcam_veio(uvd, 0, 0x82a8, 0x0124);
		ibmcam_veio(uvd, 0, 0x0014, 0x012d);
		ibmcam_veio(uvd, 0, 0x0002, 0x012f);
		ibmcam_veio(uvd, 0, 0xd145, 0x0124);
		ibmcam_veio(uvd, 0, 0x00aa, 0x012e);
		ibmcam_veio(uvd, 0, 0x001a, 0x0130);
		ibmcam_veio(uvd, 0, 0x8a0a, 0x0124);
		ibmcam_veio(uvd, 0, 0x005e, 0x012d);
		ibmcam_veio(uvd, 0, 0x9545, 0x0124);
		ibmcam_veio(uvd, 0, 0x00aa, 0x0127);
		ibmcam_veio(uvd, 0, 0x0018, 0x012e);
		ibmcam_veio(uvd, 0, 0x0049, 0x0130);
		ibmcam_veio(uvd, 0, 0x8a28, 0x0124);
		ibmcam_veio(uvd, 0, 0x00aa, 0x012f);
		ibmcam_veio(uvd, 0, 0xd055, 0x0124);
		ibmcam_veio(uvd, 0, 0x001c, 0x0127);
		ibmcam_veio(uvd, 0, 0x00cf, 0x012e);
		ibmcam_veio(uvd, 0, 0xaa28, 0x0124);
		ibmcam_veio(uvd, 0, 0x00aa, 0x012d);
		ibmcam_veio(uvd, 0, 0x0032, 0x012f);
		ibmcam_veio(uvd, 0, 0xd141, 0x0124);
		ibmcam_veio(uvd, 0, 0x0000, 0x0127);
		ibmcam_veio(uvd, 0, 0x00aa, 0x0130);
		ibmcam_veio(uvd, 0, 0x82a8, 0x0124);
		ibmcam_veio(uvd, 0, 0x0036, 0x012d);
		ibmcam_veio(uvd, 0, 0x0008, 0x012f);
		ibmcam_veio(uvd, 0, 0xd145, 0x0124);
		ibmcam_veio(uvd, 0, 0xfffa, 0x0124);
		ibmcam_veio(uvd, 0, 0x00aa, 0x012d);
		ibmcam_veio(uvd, 0, 0x001e, 0x012f);
		ibmcam_veio(uvd, 0, 0xd141, 0x0124);
		ibmcam_veio(uvd, 0, 0x0010, 0x0127);
		ibmcam_veio(uvd, 0, 0x0013, 0x012e);
		ibmcam_veio(uvd, 0, 0x0025, 0x0130);
		ibmcam_veio(uvd, 0, 0x8a28, 0x0124);
		ibmcam_veio(uvd, 0, 0x0010, 0x012d);
		ibmcam_veio(uvd, 0, 0x0048, 0x012f);
		ibmcam_veio(uvd, 0, 0xd145, 0x0124);
		ibmcam_veio(uvd, 0, 0x0000, 0x0127);
		ibmcam_veio(uvd, 0, 0xfea8, 0x0124);
		ibmcam_veio(uvd, 0, 0x00aa, 0x012d);
		ibmcam_veio(uvd, 0, 0x0038, 0x012f);
		ibmcam_veio(uvd, 0, 0xd141, 0x0124);
		ibmcam_veio(uvd, 0, 0x0004, 0x0127);
		ibmcam_veio(uvd, 0, 0xfea8, 0x0124);
		ibmcam_veio(uvd, 0, 0x00c0, 0x010c);
		break;
	}
	usb_clear_halt(uvd->dev, usb_rcvisocpipe(uvd->dev, uvd->video_endp));
}

static void ibmcam_model3_setup_after_video_if(struct uvd *uvd)
{
	int i;
	/*
	 * 01.01.08 - Added for RCA video in support -LO
	 * This struct is used to init the Model3 cam to use the RCA video in port
	 * instead of the CCD sensor.
	 */
	static const struct struct_initData initData[] = {
		{0, 0x0000, 0x010c},
		{0, 0x0006, 0x012c},
		{0, 0x0078, 0x012d},
		{0, 0x0046, 0x012f},
		{0, 0xd141, 0x0124},
		{0, 0x0000, 0x0127},
		{0, 0xfea8, 0x0124},
		{1, 0x0000, 0x0116},
		{0, 0x0064, 0x0116},
		{1, 0x0000, 0x0115},
		{0, 0x0003, 0x0115},
		{0, 0x0008, 0x0123},
		{0, 0x0000, 0x0117},
		{0, 0x0000, 0x0112},
		{0, 0x0080, 0x0100},
		{0, 0x0000, 0x0100},
		{1, 0x0000, 0x0116},
		{0, 0x0060, 0x0116},
		{0, 0x0002, 0x0112},
		{0, 0x0000, 0x0123},
		{0, 0x0001, 0x0117},
		{0, 0x0040, 0x0108},
		{0, 0x0019, 0x012c},
		{0, 0x0040, 0x0116},
		{0, 0x000a, 0x0115},
		{0, 0x000b, 0x0115},
		{0, 0x0078, 0x012d},
		{0, 0x0046, 0x012f},
		{0, 0xd141, 0x0124},
		{0, 0x0000, 0x0127},
		{0, 0xfea8, 0x0124},
		{0, 0x0064, 0x0116},
		{0, 0x0000, 0x0115},
		{0, 0x0001, 0x0115},
		{0, 0xffff, 0x0124},
		{0, 0xfff9, 0x0124},
		{0, 0x0086, 0x0127},
		{0, 0xfff8, 0x0124},
		{0, 0xfffd, 0x0124},
		{0, 0x00aa, 0x0127},
		{0, 0xfff8, 0x0124},
		{0, 0xfffd, 0x0124},
		{0, 0x0000, 0x0127},
		{0, 0xfff8, 0x0124},
		{0, 0xfffd, 0x0124},
		{0, 0xfffa, 0x0124},
		{0, 0xffff, 0x0124},
		{0, 0xfff9, 0x0124},
		{0, 0x0086, 0x0127},
		{0, 0xfff8, 0x0124},
		{0, 0xfffd, 0x0124},
		{0, 0x00f2, 0x0127},
		{0, 0xfff8, 0x0124},
		{0, 0xfffd, 0x0124},
		{0, 0x000f, 0x0127},
		{0, 0xfff8, 0x0124},
		{0, 0xfffd, 0x0124},
		{0, 0xfffa, 0x0124},
		{0, 0xffff, 0x0124},
		{0, 0xfff9, 0x0124},
		{0, 0x0086, 0x0127},
		{0, 0xfff8, 0x0124},
		{0, 0xfffd, 0x0124},
		{0, 0x00f8, 0x0127},
		{0, 0xfff8, 0x0124},
		{0, 0xfffd, 0x0124},
		{0, 0x00fc, 0x0127},
		{0, 0xfff8, 0x0124},
		{0, 0xfffd, 0x0124},
		{0, 0xfffa, 0x0124},
		{0, 0xffff, 0x0124},
		{0, 0xfff9, 0x0124},
		{0, 0x0086, 0x0127},
		{0, 0xfff8, 0x0124},
		{0, 0xfffd, 0x0124},
		{0, 0x00f9, 0x0127},
		{0, 0xfff8, 0x0124},
		{0, 0xfffd, 0x0124},
		{0, 0x003c, 0x0127},
		{0, 0xfff8, 0x0124},
		{0, 0xfffd, 0x0124},
		{0, 0xfffa, 0x0124},
		{0, 0xffff, 0x0124},
		{0, 0xfff9, 0x0124},
		{0, 0x0086, 0x0127},
		{0, 0xfff8, 0x0124},
		{0, 0xfffd, 0x0124},
		{0, 0x0027, 0x0127},
		{0, 0xfff8, 0x0124},
		{0, 0xfffd, 0x0124},
		{0, 0x0019, 0x0127},
		{0, 0xfff8, 0x0124},
		{0, 0xfffd, 0x0124},
		{0, 0xfffa, 0x0124},
		{0, 0xfff9, 0x0124},
		{0, 0x0086, 0x0127},
		{0, 0xfff8, 0x0124},
		{0, 0xfffd, 0x0124},
		{0, 0x0037, 0x0127},
		{0, 0xfff8, 0x0124},
		{0, 0xfffd, 0x0124},
		{0, 0x0000, 0x0127},
		{0, 0xfff8, 0x0124},
		{0, 0xfffd, 0x0124},
		{0, 0x0021, 0x0127},
		{0, 0xfff8, 0x0124},
		{0, 0xfffd, 0x0124},
		{0, 0xfffa, 0x0124},
		{0, 0xfff9, 0x0124},
		{0, 0x0086, 0x0127},
		{0, 0xfff8, 0x0124},
		{0, 0xfffd, 0x0124},
		{0, 0x0038, 0x0127},
		{0, 0xfff8, 0x0124},
		{0, 0xfffd, 0x0124},
		{0, 0x0006, 0x0127},
		{0, 0xfff8, 0x0124},
		{0, 0xfffd, 0x0124},
		{0, 0x0045, 0x0127},
		{0, 0xfff8, 0x0124},
		{0, 0xfffd, 0x0124},
		{0, 0xfffa, 0x0124},
		{0, 0xfff9, 0x0124},
		{0, 0x0086, 0x0127},
		{0, 0xfff8, 0x0124},
		{0, 0xfffd, 0x0124},
		{0, 0x0037, 0x0127},
		{0, 0xfff8, 0x0124},
		{0, 0xfffd, 0x0124},
		{0, 0x0001, 0x0127},
		{0, 0xfff8, 0x0124},
		{0, 0xfffd, 0x0124},
		{0, 0x002a, 0x0127},
		{0, 0xfff8, 0x0124},
		{0, 0xfffd, 0x0124},
		{0, 0xfffa, 0x0124},
		{0, 0xfff9, 0x0124},
		{0, 0x0086, 0x0127},
		{0, 0xfff8, 0x0124},
		{0, 0xfffd, 0x0124},
		{0, 0x0038, 0x0127},
		{0, 0xfff8, 0x0124},
		{0, 0xfffd, 0x0124},
		{0, 0x0000, 0x0127},
		{0, 0xfff8, 0x0124},
		{0, 0xfffd, 0x0124},
		{0, 0x000e, 0x0127},
		{0, 0xfff8, 0x0124},
		{0, 0xfffd, 0x0124},
		{0, 0xfffa, 0x0124},
		{0, 0xfff9, 0x0124},
		{0, 0x0086, 0x0127},
		{0, 0xfff8, 0x0124},
		{0, 0xfffd, 0x0124},
		{0, 0x0037, 0x0127},
		{0, 0xfff8, 0x0124},
		{0, 0xfffd, 0x0124},
		{0, 0x0001, 0x0127},
		{0, 0xfff8, 0x0124},
		{0, 0xfffd, 0x0124},
		{0, 0x002b, 0x0127},
		{0, 0xfff8, 0x0124},
		{0, 0xfffd, 0x0124},
		{0, 0xfffa, 0x0124},
		{0, 0xfff9, 0x0124},
		{0, 0x0086, 0x0127},
		{0, 0xfff8, 0x0124},
		{0, 0xfffd, 0x0124},
		{0, 0x0038, 0x0127},
		{0, 0xfff8, 0x0124},
		{0, 0xfffd, 0x0124},
		{0, 0x0001, 0x0127},
		{0, 0xfff8, 0x0124},
		{0, 0xfffd, 0x0124},
		{0, 0x00f4, 0x0127},
		{0, 0xfff8, 0x0124},
		{0, 0xfffd, 0x0124},
		{0, 0xfffa, 0x0124},
		{0, 0xfff9, 0x0124},
		{0, 0x0086, 0x0127},
		{0, 0xfff8, 0x0124},
		{0, 0xfffd, 0x0124},
		{0, 0x0037, 0x0127},
		{0, 0xfff8, 0x0124},
		{0, 0xfffd, 0x0124},
		{0, 0x0001, 0x0127},
		{0, 0xfff8, 0x0124},
		{0, 0xfffd, 0x0124},
		{0, 0x002c, 0x0127},
		{0, 0xfff8, 0x0124},
		{0, 0xfffd, 0x0124},
		{0, 0xfffa, 0x0124},
		{0, 0xfff9, 0x0124},
		{0, 0x0086, 0x0127},
		{0, 0xfff8, 0x0124},
		{0, 0xfffd, 0x0124},
		{0, 0x0038, 0x0127},
		{0, 0xfff8, 0x0124},
		{0, 0xfffd, 0x0124},
		{0, 0x0001, 0x0127},
		{0, 0xfff8, 0x0124},
		{0, 0xfffd, 0x0124},
		{0, 0x0004, 0x0127},
		{0, 0xfff8, 0x0124},
		{0, 0xfffd, 0x0124},
		{0, 0xfffa, 0x0124},
		{0, 0xfff9, 0x0124},
		{0, 0x0086, 0x0127},
		{0, 0xfff8, 0x0124},
		{0, 0xfffd, 0x0124},
		{0, 0x0037, 0x0127},
		{0, 0xfff8, 0x0124},
		{0, 0xfffd, 0x0124},
		{0, 0x0001, 0x0127},
		{0, 0xfff8, 0x0124},
		{0, 0xfffd, 0x0124},
		{0, 0x002d, 0x0127},
		{0, 0xfff8, 0x0124},
		{0, 0xfffd, 0x0124},
		{0, 0xfffa, 0x0124},
		{0, 0xfff9, 0x0124},
		{0, 0x0086, 0x0127},
		{0, 0xfff8, 0x0124},
		{0, 0xfffd, 0x0124},
		{0, 0x0038, 0x0127},
		{0, 0xfff8, 0x0124},
		{0, 0xfffd, 0x0124},
		{0, 0x0000, 0x0127},
		{0, 0xfff8, 0x0124},
		{0, 0xfffd, 0x0124},
		{0, 0x0014, 0x0127},
		{0, 0xfff8, 0x0124},
		{0, 0xfffd, 0x0124},
		{0, 0xfffa, 0x0124},
		{0, 0xfff9, 0x0124},
		{0, 0x0086, 0x0127},
		{0, 0xfff8, 0x0124},
		{0, 0xfffd, 0x0124},
		{0, 0x0037, 0x0127},
		{0, 0xfff8, 0x0124},
		{0, 0xfffd, 0x0124},
		{0, 0x0001, 0x0127},
		{0, 0xfff8, 0x0124},
		{0, 0xfffd, 0x0124},
		{0, 0x002e, 0x0127},
		{0, 0xfff8, 0x0124},
		{0, 0xfffd, 0x0124},
		{0, 0xfffa, 0x0124},
		{0, 0xfff9, 0x0124},
		{0, 0x0086, 0x0127},
		{0, 0xfff8, 0x0124},
		{0, 0xfffd, 0x0124},
		{0, 0x0038, 0x0127},
		{0, 0xfff8, 0x0124},
		{0, 0xfffd, 0x0124},
		{0, 0x0003, 0x0127},
		{0, 0xfff8, 0x0124},
		{0, 0xfffd, 0x0124},
		{0, 0x0000, 0x0127},
		{0, 0xfff8, 0x0124},
		{0, 0xfffd, 0x0124},
		{0, 0xfffa, 0x0124},
		{0, 0xfff9, 0x0124},
		{0, 0x0086, 0x0127},
		{0, 0xfff8, 0x0124},
		{0, 0xfffd, 0x0124},
		{0, 0x0037, 0x0127},
		{0, 0xfff8, 0x0124},
		{0, 0xfffd, 0x0124},
		{0, 0x0001, 0x0127},
		{0, 0xfff8, 0x0124},
		{0, 0xfffd, 0x0124},
		{0, 0x002f, 0x0127},
		{0, 0xfff8, 0x0124},
		{0, 0xfffd, 0x0124},
		{0, 0xfffa, 0x0124},
		{0, 0xfff9, 0x0124},
		{0, 0x0086, 0x0127},
		{0, 0xfff8, 0x0124},
		{0, 0xfffd, 0x0124},
		{0, 0x0038, 0x0127},
		{0, 0xfff8, 0x0124},
		{0, 0xfffd, 0x0124},
		{0, 0x0003, 0x0127},
		{0, 0xfff8, 0x0124},
		{0, 0xfffd, 0x0124},
		{0, 0x0014, 0x0127},
		{0, 0xfff8, 0x0124},
		{0, 0xfffd, 0x0124},
		{0, 0xfffa, 0x0124},
		{0, 0xfff9, 0x0124},
		{0, 0x0086, 0x0127},
		{0, 0xfff8, 0x0124},
		{0, 0xfffd, 0x0124},
		{0, 0x0037, 0x0127},
		{0, 0xfff8, 0x0124},
		{0, 0xfffd, 0x0124},
		{0, 0x0001, 0x0127},
		{0, 0xfff8, 0x0124},
		{0, 0xfffd, 0x0124},
		{0, 0x0040, 0x0127},
		{0, 0xfff8, 0x0124},
		{0, 0xfffd, 0x0124},
		{0, 0xfffa, 0x0124},
		{0, 0xfff9, 0x0124},
		{0, 0x0086, 0x0127},
		{0, 0xfff8, 0x0124},
		{0, 0xfffd, 0x0124},
		{0, 0x0038, 0x0127},
		{0, 0xfff8, 0x0124},
		{0, 0xfffd, 0x0124},
		{0, 0x0000, 0x0127},
		{0, 0xfff8, 0x0124},
		{0, 0xfffd, 0x0124},
		{0, 0x0040, 0x0127},
		{0, 0xfff8, 0x0124},
		{0, 0xfffd, 0x0124},
		{0, 0xfffa, 0x0124},
		{0, 0xfff9, 0x0124},
		{0, 0x0086, 0x0127},
		{0, 0xfff8, 0x0124},
		{0, 0xfffd, 0x0124},
		{0, 0x0037, 0x0127},
		{0, 0xfff8, 0x0124},
		{0, 0xfffd, 0x0124},
		{0, 0x0001, 0x0127},
		{0, 0xfff8, 0x0124},
		{0, 0xfffd, 0x0124},
		{0, 0x0053, 0x0127},
		{0, 0xfff8, 0x0124},
		{0, 0xfffd, 0x0124},
		{0, 0xfffa, 0x0124},
		{0, 0xfff9, 0x0124},
		{0, 0x0086, 0x0127},
		{0, 0xfff8, 0x0124},
		{0, 0xfffd, 0x0124},
		{0, 0x0038, 0x0127},
		{0, 0xfff8, 0x0124},
		{0, 0xfffd, 0x0124},
		{0, 0x0000, 0x0127},
		{0, 0xfff8, 0x0124},
		{0, 0xfffd, 0x0124},
		{0, 0x0038, 0x0127},
		{0, 0xfff8, 0x0124},
		{0, 0xfffd, 0x0124},
		{0, 0xfffa, 0x0124},
		{0, 0x0000, 0x0101},
		{0, 0x00a0, 0x0103},
		{0, 0x0078, 0x0105},
		{0, 0x0000, 0x010a},
		{0, 0x0024, 0x010b},
		{0, 0x0028, 0x0119},
		{0, 0x0088, 0x011b},
		{0, 0x0002, 0x011d},
		{0, 0x0003, 0x011e},
		{0, 0x0000, 0x0129},
		{0, 0x00fc, 0x012b},
		{0, 0x0008, 0x0102},
		{0, 0x0000, 0x0104},
		{0, 0x0008, 0x011a},
		{0, 0x0028, 0x011c},
		{0, 0x0021, 0x012a},
		{0, 0x0000, 0x0118},
		{0, 0x0000, 0x0132},
		{0, 0x0000, 0x0109},
		{0, 0xfff9, 0x0124},
		{0, 0x0086, 0x0127},
		{0, 0xfff8, 0x0124},
		{0, 0xfffd, 0x0124},
		{0, 0x0037, 0x0127},
		{0, 0xfff8, 0x0124},
		{0, 0xfffd, 0x0124},
		{0, 0x0001, 0x0127},
		{0, 0xfff8, 0x0124},
		{0, 0xfffd, 0x0124},
		{0, 0x0031, 0x0127},
		{0, 0xfff8, 0x0124},
		{0, 0xfffd, 0x0124},
		{0, 0xfffa, 0x0124},
		{0, 0xfff9, 0x0124},
		{0, 0x0086, 0x0127},
		{0, 0xfff8, 0x0124},
		{0, 0xfffd, 0x0124},
		{0, 0x0038, 0x0127},
		{0, 0xfff8, 0x0124},
		{0, 0xfffd, 0x0124},
		{0, 0x0000, 0x0127},
		{0, 0xfff8, 0x0124},
		{0, 0xfffd, 0x0124},
		{0, 0x0000, 0x0127},
		{0, 0xfff8, 0x0124},
		{0, 0xfffd, 0x0124},
		{0, 0xfffa, 0x0124},
		{0, 0xfff9, 0x0124},
		{0, 0x0086, 0x0127},
		{0, 0xfff8, 0x0124},
		{0, 0xfffd, 0x0124},
		{0, 0x0037, 0x0127},
		{0, 0xfff8, 0x0124},
		{0, 0xfffd, 0x0124},
		{0, 0x0001, 0x0127},
		{0, 0xfff8, 0x0124},
		{0, 0xfffd, 0x0124},
		{0, 0x0040, 0x0127},
		{0, 0xfff8, 0x0124},
		{0, 0xfffd, 0x0124},
		{0, 0xfffa, 0x0124},
		{0, 0xfff9, 0x0124},
		{0, 0x0086, 0x0127},
		{0, 0xfff8, 0x0124},
		{0, 0xfffd, 0x0124},
		{0, 0x0038, 0x0127},
		{0, 0xfff8, 0x0124},
		{0, 0xfffd, 0x0124},
		{0, 0x0000, 0x0127},
		{0, 0xfff8, 0x0124},
		{0, 0xfffd, 0x0124},
		{0, 0x0040, 0x0127},
		{0, 0xfff8, 0x0124},
		{0, 0xfffd, 0x0124},
		{0, 0xfffa, 0x0124},
		{0, 0xfff9, 0x0124},
		{0, 0x0086, 0x0127},
		{0, 0xfff8, 0x0124},
		{0, 0xfffd, 0x0124},
		{0, 0x0037, 0x0127},
		{0, 0xfff8, 0x0124},
		{0, 0xfffd, 0x0124},
		{0, 0x0000, 0x0127},
		{0, 0xfff8, 0x0124},
		{0, 0xfffd, 0x0124},
		{0, 0x00dc, 0x0127},
		{0, 0xfff8, 0x0124},
		{0, 0xfffd, 0x0124},
		{0, 0xfffa, 0x0124},
		{0, 0xfff9, 0x0124},
		{0, 0x0086, 0x0127},
		{0, 0xfff8, 0x0124},
		{0, 0xfffd, 0x0124},
		{0, 0x0038, 0x0127},
		{0, 0xfff8, 0x0124},
		{0, 0xfffd, 0x0124},
		{0, 0x0000, 0x0127},
		{0, 0xfff8, 0x0124},
		{0, 0xfffd, 0x0124},
		{0, 0x0000, 0x0127},
		{0, 0xfff8, 0x0124},
		{0, 0xfffd, 0x0124},
		{0, 0xfffa, 0x0124},
		{0, 0xfff9, 0x0124},
		{0, 0x0086, 0x0127},
		{0, 0xfff8, 0x0124},
		{0, 0xfffd, 0x0124},
		{0, 0x0037, 0x0127},
		{0, 0xfff8, 0x0124},
		{0, 0xfffd, 0x0124},
		{0, 0x0001, 0x0127},
		{0, 0xfff8, 0x0124},
		{0, 0xfffd, 0x0124},
		{0, 0x0032, 0x0127},
		{0, 0xfff8, 0x0124},
		{0, 0xfffd, 0x0124},
		{0, 0xfffa, 0x0124},
		{0, 0xfff9, 0x0124},
		{0, 0x0086, 0x0127},
		{0, 0xfff8, 0x0124},
		{0, 0xfffd, 0x0124},
		{0, 0x0038, 0x0127},
		{0, 0xfff8, 0x0124},
		{0, 0xfffd, 0x0124},
		{0, 0x0001, 0x0127},
		{0, 0xfff8, 0x0124},
		{0, 0xfffd, 0x0124},
		{0, 0x0020, 0x0127},
		{0, 0xfff8, 0x0124},
		{0, 0xfffd, 0x0124},
		{0, 0xfffa, 0x0124},
		{0, 0xfff9, 0x0124},
		{0, 0x0086, 0x0127},
		{0, 0xfff8, 0x0124},
		{0, 0xfffd, 0x0124},
		{0, 0x0037, 0x0127},
		{0, 0xfff8, 0x0124},
		{0, 0xfffd, 0x0124},
		{0, 0x0001, 0x0127},
		{0, 0xfff8, 0x0124},
		{0, 0xfffd, 0x0124},
		{0, 0x0040, 0x0127},
		{0, 0xfff8, 0x0124},
		{0, 0xfffd, 0x0124},
		{0, 0xfffa, 0x0124},
		{0, 0xfff9, 0x0124},
		{0, 0x0086, 0x0127},
		{0, 0xfff8, 0x0124},
		{0, 0xfffd, 0x0124},
		{0, 0x0038, 0x0127},
		{0, 0xfff8, 0x0124},
		{0, 0xfffd, 0x0124},
		{0, 0x0000, 0x0127},
		{0, 0xfff8, 0x0124},
		{0, 0xfffd, 0x0124},
		{0, 0x0040, 0x0127},
		{0, 0xfff8, 0x0124},
		{0, 0xfffd, 0x0124},
		{0, 0xfffa, 0x0124},
		{0, 0xfff9, 0x0124},
		{0, 0x0086, 0x0127},
		{0, 0xfff8, 0x0124},
		{0, 0xfffd, 0x0124},
		{0, 0x0037, 0x0127},
		{0, 0xfff8, 0x0124},
		{0, 0xfffd, 0x0124},
		{0, 0x0000, 0x0127},
		{0, 0xfff8, 0x0124},
		{0, 0xfffd, 0x0124},
		{0, 0x0030, 0x0127},
		{0, 0xfff8, 0x0124},
		{0, 0xfffd, 0x0124},
		{0, 0xfffa, 0x0124},
		{0, 0xfff9, 0x0124},
		{0, 0x0086, 0x0127},
		{0, 0xfff8, 0x0124},
		{0, 0xfffd, 0x0124},
		{0, 0x0038, 0x0127},
		{0, 0xfff8, 0x0124},
		{0, 0xfffd, 0x0124},
		{0, 0x0008, 0x0127},
		{0, 0xfff8, 0x0124},
		{0, 0xfffd, 0x0124},
		{0, 0x0000, 0x0127},
		{0, 0xfff8, 0x0124},
		{0, 0xfffd, 0x0124},
		{0, 0xfffa, 0x0124},
		{0, 0x0003, 0x0106},
		{0, 0x0062, 0x0107},
		{0, 0x0003, 0x0111},
	};
#define NUM_INIT_DATA

	unsigned short compression = 0;	/* 0=none, 7=best frame rate  */
	int f_rate; /* 0=Fastest 7=slowest */

	if (IBMCAM_T(uvd)->initialized)
		return;

	/* Internal frame rate is controlled by f_rate value */
	f_rate = 7 - framerate;
	RESTRICT_TO_RANGE(f_rate, 0, 7);

	ibmcam_veio(uvd, 0, 0x0000, 0x0100);
	ibmcam_veio(uvd, 1, 0x0000, 0x0116);
	ibmcam_veio(uvd, 0, 0x0060, 0x0116);
	ibmcam_veio(uvd, 0, 0x0002, 0x0112);
	ibmcam_veio(uvd, 0, 0x0000, 0x0123);
	ibmcam_veio(uvd, 0, 0x0001, 0x0117);
	ibmcam_veio(uvd, 0, 0x0040, 0x0108);
	ibmcam_veio(uvd, 0, 0x0019, 0x012c);
	ibmcam_veio(uvd, 0, 0x0060, 0x0116);
	ibmcam_veio(uvd, 0, 0x0002, 0x0115);
	ibmcam_veio(uvd, 0, 0x0003, 0x0115);
	ibmcam_veio(uvd, 1, 0x0000, 0x0115);
	ibmcam_veio(uvd, 0, 0x000b, 0x0115);
	ibmcam_model3_Packet1(uvd, 0x000a, 0x0040);
	ibmcam_model3_Packet1(uvd, 0x000b, 0x00f6);
	ibmcam_model3_Packet1(uvd, 0x000c, 0x0002);
	ibmcam_model3_Packet1(uvd, 0x000d, 0x0020);
	ibmcam_model3_Packet1(uvd, 0x000e, 0x0033);
	ibmcam_model3_Packet1(uvd, 0x000f, 0x0007);
	ibmcam_model3_Packet1(uvd, 0x0010, 0x0000);
	ibmcam_model3_Packet1(uvd, 0x0011, 0x0070);
	ibmcam_model3_Packet1(uvd, 0x0012, 0x0030);
	ibmcam_model3_Packet1(uvd, 0x0013, 0x0000);
	ibmcam_model3_Packet1(uvd, 0x0014, 0x0001);
	ibmcam_model3_Packet1(uvd, 0x0015, 0x0001);
	ibmcam_model3_Packet1(uvd, 0x0016, 0x0001);
	ibmcam_model3_Packet1(uvd, 0x0017, 0x0001);
	ibmcam_model3_Packet1(uvd, 0x0018, 0x0000);
	ibmcam_model3_Packet1(uvd, 0x001e, 0x00c3);
	ibmcam_model3_Packet1(uvd, 0x0020, 0x0000);
	ibmcam_model3_Packet1(uvd, 0x0028, 0x0010);
	ibmcam_model3_Packet1(uvd, 0x0029, 0x0054);
	ibmcam_model3_Packet1(uvd, 0x002a, 0x0013);
	ibmcam_model3_Packet1(uvd, 0x002b, 0x0007);
	ibmcam_model3_Packet1(uvd, 0x002d, 0x0028);
	ibmcam_model3_Packet1(uvd, 0x002e, 0x0000);
	ibmcam_model3_Packet1(uvd, 0x0031, 0x0000);
	ibmcam_model3_Packet1(uvd, 0x0032, 0x0000);
	ibmcam_model3_Packet1(uvd, 0x0033, 0x0000);
	ibmcam_model3_Packet1(uvd, 0x0034, 0x0000);
	ibmcam_model3_Packet1(uvd, 0x0035, 0x0038);
	ibmcam_model3_Packet1(uvd, 0x003a, 0x0001);
	ibmcam_model3_Packet1(uvd, 0x003c, 0x001e);
	ibmcam_model3_Packet1(uvd, 0x003f, 0x000a);
	ibmcam_model3_Packet1(uvd, 0x0041, 0x0000);
	ibmcam_model3_Packet1(uvd, 0x0046, 0x003f);
	ibmcam_model3_Packet1(uvd, 0x0047, 0x0000);
	ibmcam_model3_Packet1(uvd, 0x0050, 0x0005);
	ibmcam_model3_Packet1(uvd, 0x0052, 0x001a);
	ibmcam_model3_Packet1(uvd, 0x0053, 0x0003);
	ibmcam_model3_Packet1(uvd, 0x005a, 0x006b);
	ibmcam_model3_Packet1(uvd, 0x005d, 0x001e);
	ibmcam_model3_Packet1(uvd, 0x005e, 0x0030);
	ibmcam_model3_Packet1(uvd, 0x005f, 0x0041);
	ibmcam_model3_Packet1(uvd, 0x0064, 0x0008);
	ibmcam_model3_Packet1(uvd, 0x0065, 0x0015);
	ibmcam_model3_Packet1(uvd, 0x0068, 0x000f);
	ibmcam_model3_Packet1(uvd, 0x0079, 0x0000);
	ibmcam_model3_Packet1(uvd, 0x007a, 0x0000);
	ibmcam_model3_Packet1(uvd, 0x007c, 0x003f);
	ibmcam_model3_Packet1(uvd, 0x0082, 0x000f);
	ibmcam_model3_Packet1(uvd, 0x0085, 0x0000);
	ibmcam_model3_Packet1(uvd, 0x0099, 0x0000);
	ibmcam_model3_Packet1(uvd, 0x009b, 0x0023);
	ibmcam_model3_Packet1(uvd, 0x009c, 0x0022);
	ibmcam_model3_Packet1(uvd, 0x009d, 0x0096);
	ibmcam_model3_Packet1(uvd, 0x009e, 0x0096);
	ibmcam_model3_Packet1(uvd, 0x009f, 0x000a);

	switch (uvd->videosize) {
	case VIDEOSIZE_160x120:
		ibmcam_veio(uvd, 0, 0x0000, 0x0101); /* Same on 176x144, 320x240 */
		ibmcam_veio(uvd, 0, 0x00a0, 0x0103); /* Same on 176x144, 320x240 */
		ibmcam_veio(uvd, 0, 0x0078, 0x0105); /* Same on 176x144, 320x240 */
		ibmcam_veio(uvd, 0, 0x0000, 0x010a); /* Same */
		ibmcam_veio(uvd, 0, 0x0024, 0x010b); /* Differs everywhere */
		ibmcam_veio(uvd, 0, 0x00a9, 0x0119);
		ibmcam_veio(uvd, 0, 0x0016, 0x011b);
		ibmcam_veio(uvd, 0, 0x0002, 0x011d); /* Same on 176x144, 320x240 */
		ibmcam_veio(uvd, 0, 0x0003, 0x011e); /* Same on 176x144, 640x480 */
		ibmcam_veio(uvd, 0, 0x0000, 0x0129); /* Same */
		ibmcam_veio(uvd, 0, 0x00fc, 0x012b); /* Same */
		ibmcam_veio(uvd, 0, 0x0018, 0x0102);
		ibmcam_veio(uvd, 0, 0x0004, 0x0104);
		ibmcam_veio(uvd, 0, 0x0004, 0x011a);
		ibmcam_veio(uvd, 0, 0x0028, 0x011c);
		ibmcam_veio(uvd, 0, 0x0022, 0x012a); /* Same */
		ibmcam_veio(uvd, 0, 0x0000, 0x0118);
		ibmcam_veio(uvd, 0, 0x0000, 0x0132);
		ibmcam_model3_Packet1(uvd, 0x0021, 0x0001); /* Same */
		ibmcam_veio(uvd, 0, compression, 0x0109);
		break;
	case VIDEOSIZE_320x240:
		ibmcam_veio(uvd, 0, 0x0000, 0x0101); /* Same on 176x144, 320x240 */
		ibmcam_veio(uvd, 0, 0x00a0, 0x0103); /* Same on 176x144, 320x240 */
		ibmcam_veio(uvd, 0, 0x0078, 0x0105); /* Same on 176x144, 320x240 */
		ibmcam_veio(uvd, 0, 0x0000, 0x010a); /* Same */
		ibmcam_veio(uvd, 0, 0x0028, 0x010b); /* Differs everywhere */
		ibmcam_veio(uvd, 0, 0x0002, 0x011d); /* Same */
		ibmcam_veio(uvd, 0, 0x0000, 0x011e);
		ibmcam_veio(uvd, 0, 0x0000, 0x0129); /* Same */
		ibmcam_veio(uvd, 0, 0x00fc, 0x012b); /* Same */
		/* 4 commands from 160x120 skipped */
		ibmcam_veio(uvd, 0, 0x0022, 0x012a); /* Same */
		ibmcam_model3_Packet1(uvd, 0x0021, 0x0001); /* Same */
		ibmcam_veio(uvd, 0, compression, 0x0109);
		ibmcam_veio(uvd, 0, 0x00d9, 0x0119);
		ibmcam_veio(uvd, 0, 0x0006, 0x011b);
		ibmcam_veio(uvd, 0, 0x0021, 0x0102); /* Same on 320x240, 640x480 */
		ibmcam_veio(uvd, 0, 0x0010, 0x0104);
		ibmcam_veio(uvd, 0, 0x0004, 0x011a);
		ibmcam_veio(uvd, 0, 0x003f, 0x011c);
		ibmcam_veio(uvd, 0, 0x001c, 0x0118);
		ibmcam_veio(uvd, 0, 0x0000, 0x0132);
		break;
	case VIDEOSIZE_640x480:
		ibmcam_veio(uvd, 0, 0x00f0, 0x0105);
		ibmcam_veio(uvd, 0, 0x0000, 0x010a); /* Same */
		ibmcam_veio(uvd, 0, 0x0038, 0x010b); /* Differs everywhere */
		ibmcam_veio(uvd, 0, 0x00d9, 0x0119); /* Same on 320x240, 640x480 */
		ibmcam_veio(uvd, 0, 0x0006, 0x011b); /* Same on 320x240, 640x480 */
		ibmcam_veio(uvd, 0, 0x0004, 0x011d); /* NC */
		ibmcam_veio(uvd, 0, 0x0003, 0x011e); /* Same on 176x144, 640x480 */
		ibmcam_veio(uvd, 0, 0x0000, 0x0129); /* Same */
		ibmcam_veio(uvd, 0, 0x00fc, 0x012b); /* Same */
		ibmcam_veio(uvd, 0, 0x0021, 0x0102); /* Same on 320x240, 640x480 */
		ibmcam_veio(uvd, 0, 0x0016, 0x0104); /* NC */
		ibmcam_veio(uvd, 0, 0x0004, 0x011a); /* Same on 320x240, 640x480 */
		ibmcam_veio(uvd, 0, 0x003f, 0x011c); /* Same on 320x240, 640x480 */
		ibmcam_veio(uvd, 0, 0x0022, 0x012a); /* Same */
		ibmcam_veio(uvd, 0, 0x001c, 0x0118); /* Same on 320x240, 640x480 */
		ibmcam_model3_Packet1(uvd, 0x0021, 0x0001); /* Same */
		ibmcam_veio(uvd, 0, compression, 0x0109);
		ibmcam_veio(uvd, 0, 0x0040, 0x0101);
		ibmcam_veio(uvd, 0, 0x0040, 0x0103);
		ibmcam_veio(uvd, 0, 0x0000, 0x0132); /* Same on 320x240, 640x480 */
		break;
	}
	ibmcam_model3_Packet1(uvd, 0x007e, 0x000e);	/* Hue */
	ibmcam_model3_Packet1(uvd, 0x0036, 0x0011);	/* Brightness */
	ibmcam_model3_Packet1(uvd, 0x0060, 0x0002);	/* Sharpness */
	ibmcam_model3_Packet1(uvd, 0x0061, 0x0004);	/* Sharpness */
	ibmcam_model3_Packet1(uvd, 0x0062, 0x0005);	/* Sharpness */
	ibmcam_model3_Packet1(uvd, 0x0063, 0x0014);	/* Sharpness */
	ibmcam_model3_Packet1(uvd, 0x0096, 0x00a0);	/* Red gain */
	ibmcam_model3_Packet1(uvd, 0x0097, 0x0096);	/* Blue gain */
	ibmcam_model3_Packet1(uvd, 0x0067, 0x0001);	/* Contrast */
	ibmcam_model3_Packet1(uvd, 0x005b, 0x000c);	/* Contrast */
	ibmcam_model3_Packet1(uvd, 0x005c, 0x0016);	/* Contrast */
	ibmcam_model3_Packet1(uvd, 0x0098, 0x000b);
	ibmcam_model3_Packet1(uvd, 0x002c, 0x0003);	/* Was 1, broke 640x480 */
	ibmcam_model3_Packet1(uvd, 0x002f, 0x002a);
	ibmcam_model3_Packet1(uvd, 0x0030, 0x0029);
	ibmcam_model3_Packet1(uvd, 0x0037, 0x0002);
	ibmcam_model3_Packet1(uvd, 0x0038, 0x0059);
	ibmcam_model3_Packet1(uvd, 0x003d, 0x002e);
	ibmcam_model3_Packet1(uvd, 0x003e, 0x0028);
	ibmcam_model3_Packet1(uvd, 0x0078, 0x0005);
	ibmcam_model3_Packet1(uvd, 0x007b, 0x0011);
	ibmcam_model3_Packet1(uvd, 0x007d, 0x004b);
	ibmcam_model3_Packet1(uvd, 0x007f, 0x0022);
	ibmcam_model3_Packet1(uvd, 0x0080, 0x000c);
	ibmcam_model3_Packet1(uvd, 0x0081, 0x000b);
	ibmcam_model3_Packet1(uvd, 0x0083, 0x00fd);
	ibmcam_model3_Packet1(uvd, 0x0086, 0x000b);
	ibmcam_model3_Packet1(uvd, 0x0087, 0x000b);
	ibmcam_model3_Packet1(uvd, 0x007e, 0x000e);
	ibmcam_model3_Packet1(uvd, 0x0096, 0x00a0);	/* Red gain */
	ibmcam_model3_Packet1(uvd, 0x0097, 0x0096);	/* Blue gain */
	ibmcam_model3_Packet1(uvd, 0x0098, 0x000b);

	switch (uvd->videosize) {
	case VIDEOSIZE_160x120:
		ibmcam_veio(uvd, 0, 0x0002, 0x0106);
		ibmcam_veio(uvd, 0, 0x0008, 0x0107);
		ibmcam_veio(uvd, 0, f_rate, 0x0111);	/* Frame rate */
		ibmcam_model3_Packet1(uvd, 0x001f, 0x0000); /* Same */
		ibmcam_model3_Packet1(uvd, 0x0039, 0x001f); /* Same */
		ibmcam_model3_Packet1(uvd, 0x003b, 0x003c); /* Same */
		ibmcam_model3_Packet1(uvd, 0x0040, 0x000a);
		ibmcam_model3_Packet1(uvd, 0x0051, 0x000a);
		break;
	case VIDEOSIZE_320x240:
		ibmcam_veio(uvd, 0, 0x0003, 0x0106);
		ibmcam_veio(uvd, 0, 0x0062, 0x0107);
		ibmcam_veio(uvd, 0, f_rate, 0x0111);	/* Frame rate */
		ibmcam_model3_Packet1(uvd, 0x001f, 0x0000); /* Same */
		ibmcam_model3_Packet1(uvd, 0x0039, 0x001f); /* Same */
		ibmcam_model3_Packet1(uvd, 0x003b, 0x003c); /* Same */
		ibmcam_model3_Packet1(uvd, 0x0040, 0x0008);
		ibmcam_model3_Packet1(uvd, 0x0051, 0x000b);
		break;
	case VIDEOSIZE_640x480:
		ibmcam_veio(uvd, 0, 0x0002, 0x0106);	/* Adjustments */
		ibmcam_veio(uvd, 0, 0x00b4, 0x0107);	/* Adjustments */
		ibmcam_veio(uvd, 0, f_rate, 0x0111);	/* Frame rate */
		ibmcam_model3_Packet1(uvd, 0x001f, 0x0002); /* !Same */
		ibmcam_model3_Packet1(uvd, 0x0039, 0x003e); /* !Same */
		ibmcam_model3_Packet1(uvd, 0x0040, 0x0008);
		ibmcam_model3_Packet1(uvd, 0x0051, 0x000a);
		break;
	}

	/* 01.01.08 - Added for RCA video in support -LO */
	if(init_model3_input) {
		if (debug > 0)
			dev_info(&uvd->dev->dev, "Setting input to RCA.\n");
		for (i=0; i < ARRAY_SIZE(initData); i++) {
			ibmcam_veio(uvd, initData[i].req, initData[i].value, initData[i].index);
		}
	}

	ibmcam_veio(uvd, 0, 0x0001, 0x0114);
	ibmcam_veio(uvd, 0, 0x00c0, 0x010c);
	usb_clear_halt(uvd->dev, usb_rcvisocpipe(uvd->dev, uvd->video_endp));
}

/*
 * ibmcam_video_stop()
 *
 * This code tells camera to stop streaming. The interface remains
 * configured and bandwidth - claimed.
 */
static void ibmcam_video_stop(struct uvd *uvd)
{
	switch (IBMCAM_T(uvd)->camera_model) {
	case IBMCAM_MODEL_1:
		ibmcam_veio(uvd, 0, 0x00, 0x010c);
		ibmcam_veio(uvd, 0, 0x00, 0x010c);
		ibmcam_veio(uvd, 0, 0x01, 0x0114);
		ibmcam_veio(uvd, 0, 0xc0, 0x010c);
		ibmcam_veio(uvd, 0, 0x00, 0x010c);
		ibmcam_send_FF_04_02(uvd);
		ibmcam_veio(uvd, 1, 0x00, 0x0100);
		ibmcam_veio(uvd, 0, 0x81, 0x0100);	/* LED Off */
		break;
	case IBMCAM_MODEL_2:
case IBMCAM_MODEL_4:
		ibmcam_veio(uvd, 0, 0x0000, 0x010c);	/* Stop the camera */

		ibmcam_model2_Packet1(uvd, 0x0030, 0x0004);

		ibmcam_veio(uvd, 0, 0x0080, 0x0100);	/* LED Off */
		ibmcam_veio(uvd, 0, 0x0020, 0x0111);
		ibmcam_veio(uvd, 0, 0x00a0, 0x0111);

		ibmcam_model2_Packet1(uvd, 0x0030, 0x0002);

		ibmcam_veio(uvd, 0, 0x0020, 0x0111);
		ibmcam_veio(uvd, 0, 0x0000, 0x0112);
		break;
	case IBMCAM_MODEL_3:
#if 1
		ibmcam_veio(uvd, 0, 0x0000, 0x010c);

		/* Here we are supposed to select video interface alt. setting 0 */
		ibmcam_veio(uvd, 0, 0x0006, 0x012c);

		ibmcam_model3_Packet1(uvd, 0x0046, 0x0000);

		ibmcam_veio(uvd, 1, 0x0000, 0x0116);
		ibmcam_veio(uvd, 0, 0x0064, 0x0116);
		ibmcam_veio(uvd, 1, 0x0000, 0x0115);
		ibmcam_veio(uvd, 0, 0x0003, 0x0115);
		ibmcam_veio(uvd, 0, 0x0008, 0x0123);
		ibmcam_veio(uvd, 0, 0x0000, 0x0117);
		ibmcam_veio(uvd, 0, 0x0000, 0x0112);
		ibmcam_veio(uvd, 0, 0x0080, 0x0100);
		IBMCAM_T(uvd)->initialized = 0;
#endif
		break;
	} /* switch */
}

/*
 * ibmcam_reinit_iso()
 *
 * This procedure sends couple of commands to the camera and then
 * resets the video pipe. This sequence was observed to reinit the
 * camera or, at least, to initiate ISO data stream.
 *
 * History:
 * 1/2/00   Created.
 */
static void ibmcam_reinit_iso(struct uvd *uvd, int do_stop)
{
	switch (IBMCAM_T(uvd)->camera_model) {
	case IBMCAM_MODEL_1:
		if (do_stop)
			ibmcam_video_stop(uvd);
		ibmcam_veio(uvd, 0, 0x0001, 0x0114);
		ibmcam_veio(uvd, 0, 0x00c0, 0x010c);
		usb_clear_halt(uvd->dev, usb_rcvisocpipe(uvd->dev, uvd->video_endp));
		ibmcam_model1_setup_after_video_if(uvd);
		break;
	case IBMCAM_MODEL_2:
		ibmcam_model2_setup_after_video_if(uvd);
		break;
	case IBMCAM_MODEL_3:
		ibmcam_video_stop(uvd);
		ibmcam_model3_setup_after_video_if(uvd);
		break;
	case IBMCAM_MODEL_4:
		ibmcam_model4_setup_after_video_if(uvd);
		break;
	}
}

static void ibmcam_video_start(struct uvd *uvd)
{
	ibmcam_change_lighting_conditions(uvd);
	ibmcam_set_sharpness(uvd);
	ibmcam_reinit_iso(uvd, 0);
}

/*
 * Return negative code on failure, 0 on success.
 */
static int ibmcam_setup_on_open(struct uvd *uvd)
{
	int setup_ok = 0; /* Success by default */
	/* Send init sequence only once, it's large! */
	if (!IBMCAM_T(uvd)->initialized) { /* FIXME rename */
		switch (IBMCAM_T(uvd)->camera_model) {
		case IBMCAM_MODEL_1:
			setup_ok = ibmcam_model1_setup(uvd);
			break;
		case IBMCAM_MODEL_2:
			setup_ok = ibmcam_model2_setup(uvd);
			break;
		case IBMCAM_MODEL_3:
		case IBMCAM_MODEL_4:
			/* We do all setup when Isoc stream is requested */
			break;
		}
		IBMCAM_T(uvd)->initialized = (setup_ok != 0);
	}
	return setup_ok;
}

static void ibmcam_configure_video(struct uvd *uvd)
{
	if (uvd == NULL)
		return;

	RESTRICT_TO_RANGE(init_brightness, 0, 255);
	RESTRICT_TO_RANGE(init_contrast, 0, 255);
	RESTRICT_TO_RANGE(init_color, 0, 255);
	RESTRICT_TO_RANGE(init_hue, 0, 255);
	RESTRICT_TO_RANGE(hue_correction, 0, 255);

	memset(&uvd->vpic, 0, sizeof(uvd->vpic));
	memset(&uvd->vpic_old, 0x55, sizeof(uvd->vpic_old));

	uvd->vpic.colour = init_color << 8;
	uvd->vpic.hue = init_hue << 8;
	uvd->vpic.brightness = init_brightness << 8;
	uvd->vpic.contrast = init_contrast << 8;
	uvd->vpic.whiteness = 105 << 8; /* This one isn't used */
	uvd->vpic.depth = 24;
	uvd->vpic.palette = VIDEO_PALETTE_RGB24;

	memset(&uvd->vcap, 0, sizeof(uvd->vcap));
	strcpy(uvd->vcap.name, "IBM USB Camera");
	uvd->vcap.type = VID_TYPE_CAPTURE;
	uvd->vcap.channels = 1;
	uvd->vcap.audios = 0;
	uvd->vcap.maxwidth = VIDEOSIZE_X(uvd->canvas);
	uvd->vcap.maxheight = VIDEOSIZE_Y(uvd->canvas);
	uvd->vcap.minwidth = min_canvasWidth;
	uvd->vcap.minheight = min_canvasHeight;

	memset(&uvd->vchan, 0, sizeof(uvd->vchan));
	uvd->vchan.flags = 0;
	uvd->vchan.tuners = 0;
	uvd->vchan.channel = 0;
	uvd->vchan.type = VIDEO_TYPE_CAMERA;
	strcpy(uvd->vchan.name, "Camera");
}

/*
 * ibmcam_probe()
 *
 * This procedure queries device descriptor and accepts the interface
 * if it looks like IBM C-it camera.
 *
 * History:
 * 22-Jan-2000 Moved camera init code to ibmcam_open()
 * 27=Jan-2000 Changed to use static structures, added locking.
 * 24-May-2000 Corrected to prevent race condition (MOD_xxx_USE_COUNT).
 * 03-Jul-2000 Fixed endianness bug.
 * 12-Nov-2000 Reworked to comply with new probe() signature.
 * 23-Jan-2001 Added compatibility with 2.2.x kernels.
 */
static int ibmcam_probe(struct usb_interface *intf, const struct usb_device_id *devid)
{
	struct usb_device *dev = interface_to_usbdev(intf);
	struct uvd *uvd = NULL;
	int ix, i, nas, model=0, canvasX=0, canvasY=0;
	int actInterface=-1, inactInterface=-1, maxPS=0;
	__u8 ifnum = intf->altsetting->desc.bInterfaceNumber;
	unsigned char video_ep = 0;

	if (debug >= 1)
<<<<<<< HEAD
		dev_info(&uvd->dev->dev, "ibmcam_probe(%p,%u.)\n", intf, ifnum);
=======
		dev_info(&dev->dev, "ibmcam_probe(%p,%u.)\n", intf, ifnum);
>>>>>>> c07f62e5

	/* We don't handle multi-config cameras */
	if (dev->descriptor.bNumConfigurations != 1)
		return -ENODEV;

	/* Check the version/revision */
	switch (le16_to_cpu(dev->descriptor.bcdDevice)) {
	case 0x0002:
		if (ifnum != 2)
			return -ENODEV;
		model = IBMCAM_MODEL_1;
		break;
	case 0x030A:
		if (ifnum != 0)
			return -ENODEV;
		if ((le16_to_cpu(dev->descriptor.idProduct) == NETCAM_PRODUCT_ID) ||
		    (le16_to_cpu(dev->descriptor.idProduct) == VEO_800D_PRODUCT_ID))
			model = IBMCAM_MODEL_4;
		else
			model = IBMCAM_MODEL_2;
		break;
	case 0x0301:
		if (ifnum != 0)
			return -ENODEV;
		model = IBMCAM_MODEL_3;
		break;
	default:
		err("IBM camera with revision 0x%04x is not supported.",
			le16_to_cpu(dev->descriptor.bcdDevice));
		return -ENODEV;
	}

	/* Print detailed info on what we found so far */
	do {
		char *brand = NULL;
		switch (le16_to_cpu(dev->descriptor.idProduct)) {
		case NETCAM_PRODUCT_ID:
			brand = "IBM NetCamera";
			break;
		case VEO_800C_PRODUCT_ID:
			brand = "Veo Stingray [800C]";
			break;
		case VEO_800D_PRODUCT_ID:
			brand = "Veo Stingray [800D]";
			break;
		case IBMCAM_PRODUCT_ID:
		default:
			brand = "IBM PC Camera"; /* a.k.a. Xirlink C-It */
			break;
		}
<<<<<<< HEAD
		dev_info(&uvd->dev->dev,
=======
		dev_info(&dev->dev,
>>>>>>> c07f62e5
			 "%s USB camera found (model %d, rev. 0x%04x)\n",
			 brand, model, le16_to_cpu(dev->descriptor.bcdDevice));
	} while (0);

	/* Validate found interface: must have one ISO endpoint */
	nas = intf->num_altsetting;
	if (debug > 0)
<<<<<<< HEAD
		dev_info(&uvd->dev->dev, "Number of alternate settings=%d.\n",
=======
		dev_info(&dev->dev, "Number of alternate settings=%d.\n",
>>>>>>> c07f62e5
			 nas);
	if (nas < 2) {
		err("Too few alternate settings for this camera!");
		return -ENODEV;
	}
	/* Validate all alternate settings */
	for (ix=0; ix < nas; ix++) {
		const struct usb_host_interface *interface;
		const struct usb_endpoint_descriptor *endpoint;

		interface = &intf->altsetting[ix];
		i = interface->desc.bAlternateSetting;
		if (interface->desc.bNumEndpoints != 1) {
			err("Interface %d. has %u. endpoints!",
			    ifnum, (unsigned)(interface->desc.bNumEndpoints));
			return -ENODEV;
		}
		endpoint = &interface->endpoint[0].desc;
		if (video_ep == 0)
			video_ep = endpoint->bEndpointAddress;
		else if (video_ep != endpoint->bEndpointAddress) {
			err("Alternate settings have different endpoint addresses!");
			return -ENODEV;
		}
		if ((endpoint->bmAttributes & 0x03) != 0x01) {
			err("Interface %d. has non-ISO endpoint!", ifnum);
			return -ENODEV;
		}
		if ((endpoint->bEndpointAddress & 0x80) == 0) {
			err("Interface %d. has ISO OUT endpoint!", ifnum);
			return -ENODEV;
		}
		if (le16_to_cpu(endpoint->wMaxPacketSize) == 0) {
			if (inactInterface < 0)
				inactInterface = i;
			else {
				err("More than one inactive alt. setting!");
				return -ENODEV;
			}
		} else {
			if (actInterface < 0) {
				actInterface = i;
				maxPS = le16_to_cpu(endpoint->wMaxPacketSize);
				if (debug > 0)
<<<<<<< HEAD
					dev_info(&uvd->dev->dev,
=======
					dev_info(&dev->dev,
>>>>>>> c07f62e5
						 "Active setting=%d. "
						 "maxPS=%d.\n", i, maxPS);
			} else
				err("More than one active alt. setting! Ignoring #%d.", i);
		}
	}
	if ((maxPS <= 0) || (actInterface < 0) || (inactInterface < 0)) {
		err("Failed to recognize the camera!");
		return -ENODEV;
	}

	/* Validate options */
	switch (model) {
	case IBMCAM_MODEL_1:
		RESTRICT_TO_RANGE(lighting, 0, 2);
		RESTRICT_TO_RANGE(size, SIZE_128x96, SIZE_352x288);
		if (framerate < 0)
			framerate = 2;
		canvasX = 352;
		canvasY = 288;
		break;
	case IBMCAM_MODEL_2:
		RESTRICT_TO_RANGE(lighting, 0, 15);
		RESTRICT_TO_RANGE(size, SIZE_176x144, SIZE_352x240);
		if (framerate < 0)
			framerate = 2;
		canvasX = 352;
		canvasY = 240;
		break;
	case IBMCAM_MODEL_3:
		RESTRICT_TO_RANGE(lighting, 0, 15); /* FIXME */
		switch (size) {
		case SIZE_160x120:
			canvasX = 160;
			canvasY = 120;
			if (framerate < 0)
				framerate = 2;
			RESTRICT_TO_RANGE(framerate, 0, 5);
			break;
		default:
<<<<<<< HEAD
			dev_info(&uvd->dev->dev, "IBM camera: using 320x240\n");
=======
			dev_info(&dev->dev, "IBM camera: using 320x240\n");
>>>>>>> c07f62e5
			size = SIZE_320x240;
			/* No break here */
		case SIZE_320x240:
			canvasX = 320;
			canvasY = 240;
			if (framerate < 0)
				framerate = 3;
			RESTRICT_TO_RANGE(framerate, 0, 5);
			break;
		case SIZE_640x480:
			canvasX = 640;
			canvasY = 480;
			framerate = 0;	/* Slowest, and maybe even that is too fast */
			break;
		}
		break;
	case IBMCAM_MODEL_4:
		RESTRICT_TO_RANGE(lighting, 0, 2);
		switch (size) {
		case SIZE_128x96:
			canvasX = 128;
			canvasY = 96;
			break;
		case SIZE_160x120:
			canvasX = 160;
			canvasY = 120;
			break;
		default:
<<<<<<< HEAD
			dev_info(&uvd->dev->dev, "IBM NetCamera: using 176x144\n");
=======
			dev_info(&dev->dev, "IBM NetCamera: using 176x144\n");
>>>>>>> c07f62e5
			size = SIZE_176x144;
			/* No break here */
		case SIZE_176x144:
			canvasX = 176;
			canvasY = 144;
			break;
		case SIZE_320x240:
			canvasX = 320;
			canvasY = 240;
			break;
		case SIZE_352x288:
			canvasX = 352;
			canvasY = 288;
			break;
		}
		break;
	default:
		err("IBM camera: Model %d. not supported!", model);
		return -ENODEV;
	}

	uvd = usbvideo_AllocateDevice(cams);
	if (uvd != NULL) {
		/* Here uvd is a fully allocated uvd object */
		uvd->flags = flags;
		uvd->debug = debug;
		uvd->dev = dev;
		uvd->iface = ifnum;
		uvd->ifaceAltInactive = inactInterface;
		uvd->ifaceAltActive = actInterface;
		uvd->video_endp = video_ep;
		uvd->iso_packet_len = maxPS;
		uvd->paletteBits = 1L << VIDEO_PALETTE_RGB24;
		uvd->defaultPalette = VIDEO_PALETTE_RGB24;
		uvd->canvas = VIDEOSIZE(canvasX, canvasY);
		uvd->videosize = ibmcam_size_to_videosize(size);

		/* Initialize ibmcam-specific data */
		assert(IBMCAM_T(uvd) != NULL);
		IBMCAM_T(uvd)->camera_model = model;
		IBMCAM_T(uvd)->initialized = 0;

		ibmcam_configure_video(uvd);

		i = usbvideo_RegisterVideoDevice(uvd);
		if (i != 0) {
			err("usbvideo_RegisterVideoDevice() failed.");
			uvd = NULL;
		}
	}
	usb_set_intfdata (intf, uvd);
	return 0;
}


static struct usb_device_id id_table[] = {
	{ USB_DEVICE_VER(IBMCAM_VENDOR_ID, IBMCAM_PRODUCT_ID, 0x0002, 0x0002) },	/* Model 1 */
	{ USB_DEVICE_VER(IBMCAM_VENDOR_ID, IBMCAM_PRODUCT_ID, 0x030a, 0x030a) },	/* Model 2 */
	{ USB_DEVICE_VER(IBMCAM_VENDOR_ID, IBMCAM_PRODUCT_ID, 0x0301, 0x0301) },	/* Model 3 */
	{ USB_DEVICE_VER(IBMCAM_VENDOR_ID, NETCAM_PRODUCT_ID, 0x030a, 0x030a) },	/* Model 4 */
	{ USB_DEVICE_VER(IBMCAM_VENDOR_ID, VEO_800C_PRODUCT_ID, 0x030a, 0x030a) },	/* Model 2 */
	{ USB_DEVICE_VER(IBMCAM_VENDOR_ID, VEO_800D_PRODUCT_ID, 0x030a, 0x030a) },	/* Model 4 */
	{ }  /* Terminating entry */
};

/*
 * ibmcam_init()
 *
 * This code is run to initialize the driver.
 *
 * History:
 * 1/27/00  Reworked to use statically allocated ibmcam structures.
 * 21/10/00 Completely redesigned to use usbvideo services.
 */
static int __init ibmcam_init(void)
{
	struct usbvideo_cb cbTbl;
	memset(&cbTbl, 0, sizeof(cbTbl));
	cbTbl.probe = ibmcam_probe;
	cbTbl.setupOnOpen = ibmcam_setup_on_open;
	cbTbl.videoStart = ibmcam_video_start;
	cbTbl.videoStop = ibmcam_video_stop;
	cbTbl.processData = ibmcam_ProcessIsocData;
	cbTbl.postProcess = usbvideo_DeinterlaceFrame;
	cbTbl.adjustPicture = ibmcam_adjust_picture;
	cbTbl.getFPS = ibmcam_calculate_fps;
	return usbvideo_register(
		&cams,
		MAX_IBMCAM,
		sizeof(ibmcam_t),
		"ibmcam",
		&cbTbl,
		THIS_MODULE,
		id_table);
}

static void __exit ibmcam_cleanup(void)
{
	usbvideo_Deregister(&cams);
}

MODULE_DEVICE_TABLE(usb, id_table);

module_init(ibmcam_init);
module_exit(ibmcam_cleanup);<|MERGE_RESOLUTION|>--- conflicted
+++ resolved
@@ -3695,11 +3695,7 @@
 	unsigned char video_ep = 0;
 
 	if (debug >= 1)
-<<<<<<< HEAD
-		dev_info(&uvd->dev->dev, "ibmcam_probe(%p,%u.)\n", intf, ifnum);
-=======
 		dev_info(&dev->dev, "ibmcam_probe(%p,%u.)\n", intf, ifnum);
->>>>>>> c07f62e5
 
 	/* We don't handle multi-config cameras */
 	if (dev->descriptor.bNumConfigurations != 1)
@@ -3750,11 +3746,7 @@
 			brand = "IBM PC Camera"; /* a.k.a. Xirlink C-It */
 			break;
 		}
-<<<<<<< HEAD
-		dev_info(&uvd->dev->dev,
-=======
 		dev_info(&dev->dev,
->>>>>>> c07f62e5
 			 "%s USB camera found (model %d, rev. 0x%04x)\n",
 			 brand, model, le16_to_cpu(dev->descriptor.bcdDevice));
 	} while (0);
@@ -3762,11 +3754,7 @@
 	/* Validate found interface: must have one ISO endpoint */
 	nas = intf->num_altsetting;
 	if (debug > 0)
-<<<<<<< HEAD
-		dev_info(&uvd->dev->dev, "Number of alternate settings=%d.\n",
-=======
 		dev_info(&dev->dev, "Number of alternate settings=%d.\n",
->>>>>>> c07f62e5
 			 nas);
 	if (nas < 2) {
 		err("Too few alternate settings for this camera!");
@@ -3811,11 +3799,7 @@
 				actInterface = i;
 				maxPS = le16_to_cpu(endpoint->wMaxPacketSize);
 				if (debug > 0)
-<<<<<<< HEAD
-					dev_info(&uvd->dev->dev,
-=======
 					dev_info(&dev->dev,
->>>>>>> c07f62e5
 						 "Active setting=%d. "
 						 "maxPS=%d.\n", i, maxPS);
 			} else
@@ -3856,11 +3840,7 @@
 			RESTRICT_TO_RANGE(framerate, 0, 5);
 			break;
 		default:
-<<<<<<< HEAD
-			dev_info(&uvd->dev->dev, "IBM camera: using 320x240\n");
-=======
 			dev_info(&dev->dev, "IBM camera: using 320x240\n");
->>>>>>> c07f62e5
 			size = SIZE_320x240;
 			/* No break here */
 		case SIZE_320x240:
@@ -3889,11 +3869,7 @@
 			canvasY = 120;
 			break;
 		default:
-<<<<<<< HEAD
-			dev_info(&uvd->dev->dev, "IBM NetCamera: using 176x144\n");
-=======
 			dev_info(&dev->dev, "IBM NetCamera: using 176x144\n");
->>>>>>> c07f62e5
 			size = SIZE_176x144;
 			/* No break here */
 		case SIZE_176x144:
