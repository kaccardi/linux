/*
 * Copyright 2008 Advanced Micro Devices, Inc.
 * Copyright 2008 Red Hat Inc.
 * Copyright 2009 Jerome Glisse.
 *
 * Permission is hereby granted, free of charge, to any person obtaining a
 * copy of this software and associated documentation files (the "Software"),
 * to deal in the Software without restriction, including without limitation
 * the rights to use, copy, modify, merge, publish, distribute, sublicense,
 * and/or sell copies of the Software, and to permit persons to whom the
 * Software is furnished to do so, subject to the following conditions:
 *
 * The above copyright notice and this permission notice shall be included in
 * all copies or substantial portions of the Software.
 *
 * THE SOFTWARE IS PROVIDED "AS IS", WITHOUT WARRANTY OF ANY KIND, EXPRESS OR
 * IMPLIED, INCLUDING BUT NOT LIMITED TO THE WARRANTIES OF MERCHANTABILITY,
 * FITNESS FOR A PARTICULAR PURPOSE AND NONINFRINGEMENT.  IN NO EVENT SHALL
 * THE COPYRIGHT HOLDER(S) OR AUTHOR(S) BE LIABLE FOR ANY CLAIM, DAMAGES OR
 * OTHER LIABILITY, WHETHER IN AN ACTION OF CONTRACT, TORT OR OTHERWISE,
 * ARISING FROM, OUT OF OR IN CONNECTION WITH THE SOFTWARE OR THE USE OR
 * OTHER DEALINGS IN THE SOFTWARE.
 *
 * Authors: Dave Airlie
 *          Alex Deucher
 *          Jerome Glisse
 */
#include "drmP.h"
#include "radeon_reg.h"
#include "radeon.h"
#include "avivod.h"

#include "rs600_reg_safe.h"

#include "rs600_reg_safe.h"

/* rs600 depends on : */
void r100_hdp_reset(struct radeon_device *rdev);
int r100_gui_wait_for_idle(struct radeon_device *rdev);
int r300_mc_wait_for_idle(struct radeon_device *rdev);
void r420_pipes_init(struct radeon_device *rdev);

/* This files gather functions specifics to :
 * rs600
 *
 * Some of these functions might be used by newer ASICs.
 */
void rs600_gpu_init(struct radeon_device *rdev);
int rs600_mc_wait_for_idle(struct radeon_device *rdev);


/*
 * GART.
 */
void rs600_gart_tlb_flush(struct radeon_device *rdev)
{
	uint32_t tmp;

	tmp = RREG32_MC(RS600_MC_PT0_CNTL);
	tmp &= ~(RS600_INVALIDATE_ALL_L1_TLBS | RS600_INVALIDATE_L2_CACHE);
	WREG32_MC(RS600_MC_PT0_CNTL, tmp);

	tmp = RREG32_MC(RS600_MC_PT0_CNTL);
	tmp |= RS600_INVALIDATE_ALL_L1_TLBS | RS600_INVALIDATE_L2_CACHE;
	WREG32_MC(RS600_MC_PT0_CNTL, tmp);

	tmp = RREG32_MC(RS600_MC_PT0_CNTL);
	tmp &= ~(RS600_INVALIDATE_ALL_L1_TLBS | RS600_INVALIDATE_L2_CACHE);
	WREG32_MC(RS600_MC_PT0_CNTL, tmp);
	tmp = RREG32_MC(RS600_MC_PT0_CNTL);
}

int rs600_gart_init(struct radeon_device *rdev)
{
	int r;

	if (rdev->gart.table.vram.robj) {
		WARN(1, "RS600 GART already initialized.\n");
		return 0;
	}
	/* Initialize common gart structure */
	r = radeon_gart_init(rdev);
	if (r) {
		return r;
	}
	rdev->gart.table_size = rdev->gart.num_gpu_pages * 8;
	return radeon_gart_table_vram_alloc(rdev);
}

int rs600_gart_enable(struct radeon_device *rdev)
{
	uint32_t tmp;
	int r, i;

	if (rdev->gart.table.vram.robj == NULL) {
		dev_err(rdev->dev, "No VRAM object for PCIE GART.\n");
		return -EINVAL;
	}
	r = radeon_gart_table_vram_pin(rdev);
	if (r)
		return r;
	/* FIXME: setup default page */
	WREG32_MC(RS600_MC_PT0_CNTL,
		 (RS600_EFFECTIVE_L2_CACHE_SIZE(6) |
		  RS600_EFFECTIVE_L2_QUEUE_SIZE(6)));
	for (i = 0; i < 19; i++) {
		WREG32_MC(RS600_MC_PT0_CLIENT0_CNTL + i,
			 (RS600_ENABLE_TRANSLATION_MODE_OVERRIDE |
			  RS600_SYSTEM_ACCESS_MODE_IN_SYS |
			  RS600_SYSTEM_APERTURE_UNMAPPED_ACCESS_DEFAULT_PAGE |
			  RS600_EFFECTIVE_L1_CACHE_SIZE(3) |
			  RS600_ENABLE_FRAGMENT_PROCESSING |
			  RS600_EFFECTIVE_L1_QUEUE_SIZE(3)));
	}

	/* System context map to GART space */
	WREG32_MC(RS600_MC_PT0_SYSTEM_APERTURE_LOW_ADDR, rdev->mc.gtt_location);
	tmp = rdev->mc.gtt_location + rdev->mc.gtt_size - 1;
	WREG32_MC(RS600_MC_PT0_SYSTEM_APERTURE_HIGH_ADDR, tmp);

	/* enable first context */
	WREG32_MC(RS600_MC_PT0_CONTEXT0_FLAT_START_ADDR, rdev->mc.gtt_location);
	tmp = rdev->mc.gtt_location + rdev->mc.gtt_size - 1;
	WREG32_MC(RS600_MC_PT0_CONTEXT0_FLAT_END_ADDR, tmp);
	WREG32_MC(RS600_MC_PT0_CONTEXT0_CNTL,
		 (RS600_ENABLE_PAGE_TABLE | RS600_PAGE_TABLE_TYPE_FLAT));
	/* disable all other contexts */
	for (i = 1; i < 8; i++) {
		WREG32_MC(RS600_MC_PT0_CONTEXT0_CNTL + i, 0);
	}

	/* setup the page table */
	WREG32_MC(RS600_MC_PT0_CONTEXT0_FLAT_BASE_ADDR,
		 rdev->gart.table_addr);
	WREG32_MC(RS600_MC_PT0_CONTEXT0_DEFAULT_READ_ADDR, 0);

	/* enable page tables */
	tmp = RREG32_MC(RS600_MC_PT0_CNTL);
	WREG32_MC(RS600_MC_PT0_CNTL, (tmp | RS600_ENABLE_PT));
	tmp = RREG32_MC(RS600_MC_CNTL1);
	WREG32_MC(RS600_MC_CNTL1, (tmp | RS600_ENABLE_PAGE_TABLES));
	rs600_gart_tlb_flush(rdev);
	rdev->gart.ready = true;
	return 0;
}

void rs600_gart_disable(struct radeon_device *rdev)
{
	uint32_t tmp;

	/* FIXME: disable out of gart access */
	WREG32_MC(RS600_MC_PT0_CNTL, 0);
	tmp = RREG32_MC(RS600_MC_CNTL1);
	tmp &= ~RS600_ENABLE_PAGE_TABLES;
	WREG32_MC(RS600_MC_CNTL1, tmp);
	if (rdev->gart.table.vram.robj) {
		radeon_object_kunmap(rdev->gart.table.vram.robj);
		radeon_object_unpin(rdev->gart.table.vram.robj);
	}
}

void rs600_gart_fini(struct radeon_device *rdev)
{
	rs600_gart_disable(rdev);
	radeon_gart_table_vram_free(rdev);
	radeon_gart_fini(rdev);
}

#define R600_PTE_VALID     (1 << 0)
#define R600_PTE_SYSTEM    (1 << 1)
#define R600_PTE_SNOOPED   (1 << 2)
#define R600_PTE_READABLE  (1 << 5)
#define R600_PTE_WRITEABLE (1 << 6)

int rs600_gart_set_page(struct radeon_device *rdev, int i, uint64_t addr)
{
	void __iomem *ptr = (void *)rdev->gart.table.vram.ptr;

	if (i < 0 || i > rdev->gart.num_gpu_pages) {
		return -EINVAL;
	}
	addr = addr & 0xFFFFFFFFFFFFF000ULL;
	addr |= R600_PTE_VALID | R600_PTE_SYSTEM | R600_PTE_SNOOPED;
	addr |= R600_PTE_READABLE | R600_PTE_WRITEABLE;
	writeq(addr, ((void __iomem *)ptr) + (i * 8));
	return 0;
}


/*
 * MC.
 */
void rs600_mc_disable_clients(struct radeon_device *rdev)
{
	unsigned tmp;

	if (r100_gui_wait_for_idle(rdev)) {
		printk(KERN_WARNING "Failed to wait GUI idle while "
		       "programming pipes. Bad things might happen.\n");
	}

<<<<<<< HEAD
	radeon_avivo_vga_render_disable(rdev);
=======
	rv515_vga_render_disable(rdev);
>>>>>>> ad1cd745

	tmp = RREG32(AVIVO_D1VGA_CONTROL);
	WREG32(AVIVO_D1VGA_CONTROL, tmp & ~AVIVO_DVGA_CONTROL_MODE_ENABLE);
	tmp = RREG32(AVIVO_D2VGA_CONTROL);
	WREG32(AVIVO_D2VGA_CONTROL, tmp & ~AVIVO_DVGA_CONTROL_MODE_ENABLE);

	tmp = RREG32(AVIVO_D1CRTC_CONTROL);
	WREG32(AVIVO_D1CRTC_CONTROL, tmp & ~AVIVO_CRTC_EN);
	tmp = RREG32(AVIVO_D2CRTC_CONTROL);
	WREG32(AVIVO_D2CRTC_CONTROL, tmp & ~AVIVO_CRTC_EN);

	/* make sure all previous write got through */
	tmp = RREG32(AVIVO_D2CRTC_CONTROL);

	mdelay(1);
}

int rs600_mc_init(struct radeon_device *rdev)
{
	uint32_t tmp;
	int r;

	if (r100_debugfs_rbbm_init(rdev)) {
		DRM_ERROR("Failed to register debugfs file for RBBM !\n");
	}

	rs600_gpu_init(rdev);
	rs600_gart_disable(rdev);

	/* Setup GPU memory space */
	rdev->mc.vram_location = 0xFFFFFFFFUL;
	rdev->mc.gtt_location = 0xFFFFFFFFUL;
	r = radeon_mc_setup(rdev);
	if (r) {
		return r;
	}

	/* Program GPU memory space */
	/* Enable bus master */
	tmp = RREG32(RADEON_BUS_CNTL) & ~RS600_BUS_MASTER_DIS;
	WREG32(RADEON_BUS_CNTL, tmp);
	/* FIXME: What does AGP means for such chipset ? */
	WREG32_MC(RS600_MC_AGP_LOCATION, 0x0FFFFFFF);
	/* FIXME: are this AGP reg in indirect MC range ? */
	WREG32_MC(RS600_MC_AGP_BASE, 0);
	WREG32_MC(RS600_MC_AGP_BASE_2, 0);
	rs600_mc_disable_clients(rdev);
	if (rs600_mc_wait_for_idle(rdev)) {
		printk(KERN_WARNING "Failed to wait MC idle while "
		       "programming pipes. Bad things might happen.\n");
	}
	tmp = rdev->mc.vram_location + rdev->mc.mc_vram_size - 1;
	tmp = REG_SET(RS600_MC_FB_TOP, tmp >> 16);
	tmp |= REG_SET(RS600_MC_FB_START, rdev->mc.vram_location >> 16);
	WREG32_MC(RS600_MC_FB_LOCATION, tmp);
	WREG32(RS690_HDP_FB_LOCATION, rdev->mc.vram_location >> 16);
	return 0;
}

void rs600_mc_fini(struct radeon_device *rdev)
{
<<<<<<< HEAD
}


/*
 * Interrupts
 */
int rs600_irq_set(struct radeon_device *rdev)
{
	uint32_t tmp = 0;
	uint32_t mode_int = 0;

	if (rdev->irq.sw_int) {
		tmp |= RADEON_SW_INT_ENABLE;
	}
	if (rdev->irq.crtc_vblank_int[0]) {
		mode_int |= AVIVO_D1MODE_INT_MASK;
	}
	if (rdev->irq.crtc_vblank_int[1]) {
		mode_int |= AVIVO_D2MODE_INT_MASK;
	}
	WREG32(RADEON_GEN_INT_CNTL, tmp);
	WREG32(AVIVO_DxMODE_INT_MASK, mode_int);
	return 0;
}

static inline uint32_t rs600_irq_ack(struct radeon_device *rdev, u32 *r500_disp_int)
{
	uint32_t irqs = RREG32(RADEON_GEN_INT_STATUS);
	uint32_t irq_mask = RADEON_SW_INT_TEST;

	if (irqs & AVIVO_DISPLAY_INT_STATUS) {
		*r500_disp_int = RREG32(AVIVO_DISP_INTERRUPT_STATUS);
		if (*r500_disp_int & AVIVO_D1_VBLANK_INTERRUPT) {
			WREG32(AVIVO_D1MODE_VBLANK_STATUS, AVIVO_VBLANK_ACK);
		}
		if (*r500_disp_int & AVIVO_D2_VBLANK_INTERRUPT) {
			WREG32(AVIVO_D2MODE_VBLANK_STATUS, AVIVO_VBLANK_ACK);
		}
	} else {
		*r500_disp_int = 0;
	}

	if (irqs) {
		WREG32(RADEON_GEN_INT_STATUS, irqs);
	}
	return irqs & irq_mask;
}

int rs600_irq_process(struct radeon_device *rdev)
{
	uint32_t status;
	uint32_t r500_disp_int;

	status = rs600_irq_ack(rdev, &r500_disp_int);
	if (!status && !r500_disp_int) {
		return IRQ_NONE;
	}
	while (status || r500_disp_int) {
		/* SW interrupt */
		if (status & RADEON_SW_INT_TEST) {
			radeon_fence_process(rdev);
		}
		/* Vertical blank interrupts */
		if (r500_disp_int & AVIVO_D1_VBLANK_INTERRUPT) {
			drm_handle_vblank(rdev->ddev, 0);
		}
		if (r500_disp_int & AVIVO_D2_VBLANK_INTERRUPT) {
			drm_handle_vblank(rdev->ddev, 1);
		}
		status = rs600_irq_ack(rdev, &r500_disp_int);
	}
	return IRQ_HANDLED;
}

u32 rs600_get_vblank_counter(struct radeon_device *rdev, int crtc)
{
	if (crtc == 0)
		return RREG32(AVIVO_D1CRTC_FRAME_COUNT);
	else
		return RREG32(AVIVO_D2CRTC_FRAME_COUNT);
=======
>>>>>>> ad1cd745
}


/*
 * Interrupts
 */
int rs600_irq_set(struct radeon_device *rdev)
{
	uint32_t tmp = 0;
	uint32_t mode_int = 0;

	if (rdev->irq.sw_int) {
		tmp |= RADEON_SW_INT_ENABLE;
	}
	if (rdev->irq.crtc_vblank_int[0]) {
		mode_int |= AVIVO_D1MODE_INT_MASK;
	}
	if (rdev->irq.crtc_vblank_int[1]) {
		mode_int |= AVIVO_D2MODE_INT_MASK;
	}
	WREG32(RADEON_GEN_INT_CNTL, tmp);
	WREG32(AVIVO_DxMODE_INT_MASK, mode_int);
	return 0;
}

static inline uint32_t rs600_irq_ack(struct radeon_device *rdev, u32 *r500_disp_int)
{
	uint32_t irqs = RREG32(RADEON_GEN_INT_STATUS);
	uint32_t irq_mask = RADEON_SW_INT_TEST;

	if (irqs & AVIVO_DISPLAY_INT_STATUS) {
		*r500_disp_int = RREG32(AVIVO_DISP_INTERRUPT_STATUS);
		if (*r500_disp_int & AVIVO_D1_VBLANK_INTERRUPT) {
			WREG32(AVIVO_D1MODE_VBLANK_STATUS, AVIVO_VBLANK_ACK);
		}
		if (*r500_disp_int & AVIVO_D2_VBLANK_INTERRUPT) {
			WREG32(AVIVO_D2MODE_VBLANK_STATUS, AVIVO_VBLANK_ACK);
		}
	} else {
		*r500_disp_int = 0;
	}

	if (irqs) {
		WREG32(RADEON_GEN_INT_STATUS, irqs);
	}
	return irqs & irq_mask;
}

int rs600_irq_process(struct radeon_device *rdev)
{
	uint32_t status;
	uint32_t r500_disp_int;

	status = rs600_irq_ack(rdev, &r500_disp_int);
	if (!status && !r500_disp_int) {
		return IRQ_NONE;
	}
	while (status || r500_disp_int) {
		/* SW interrupt */
		if (status & RADEON_SW_INT_TEST) {
			radeon_fence_process(rdev);
		}
		/* Vertical blank interrupts */
		if (r500_disp_int & AVIVO_D1_VBLANK_INTERRUPT) {
			drm_handle_vblank(rdev->ddev, 0);
		}
		if (r500_disp_int & AVIVO_D2_VBLANK_INTERRUPT) {
			drm_handle_vblank(rdev->ddev, 1);
		}
		status = rs600_irq_ack(rdev, &r500_disp_int);
	}
	return IRQ_HANDLED;
}

u32 rs600_get_vblank_counter(struct radeon_device *rdev, int crtc)
{
	if (crtc == 0)
		return RREG32(AVIVO_D1CRTC_FRAME_COUNT);
	else
		return RREG32(AVIVO_D2CRTC_FRAME_COUNT);
}


/*
 * Global GPU functions
 */
int rs600_mc_wait_for_idle(struct radeon_device *rdev)
{
	unsigned i;
	uint32_t tmp;

	for (i = 0; i < rdev->usec_timeout; i++) {
		/* read MC_STATUS */
		tmp = RREG32_MC(RS600_MC_STATUS);
		if (tmp & RS600_MC_STATUS_IDLE) {
			return 0;
		}
		DRM_UDELAY(1);
	}
	return -1;
}

void rs600_errata(struct radeon_device *rdev)
{
	rdev->pll_errata = 0;
}

void rs600_gpu_init(struct radeon_device *rdev)
{
	/* FIXME: HDP same place on rs600 ? */
	r100_hdp_reset(rdev);
	rv515_vga_render_disable(rdev);
	/* FIXME: is this correct ? */
	r420_pipes_init(rdev);
	if (rs600_mc_wait_for_idle(rdev)) {
		printk(KERN_WARNING "Failed to wait MC idle while "
		       "programming pipes. Bad things might happen.\n");
	}
}


/*
 * VRAM info.
 */
void rs600_vram_info(struct radeon_device *rdev)
{
	/* FIXME: to do or is these values sane ? */
	rdev->mc.vram_is_ddr = true;
	rdev->mc.vram_width = 128;
}

void rs600_bandwidth_update(struct radeon_device *rdev)
{
	/* FIXME: implement, should this be like rs690 ? */
}


/*
 * Indirect registers accessor
 */
uint32_t rs600_mc_rreg(struct radeon_device *rdev, uint32_t reg)
{
	uint32_t r;

	WREG32(RS600_MC_INDEX,
	       ((reg & RS600_MC_ADDR_MASK) | RS600_MC_IND_CITF_ARB0));
	r = RREG32(RS600_MC_DATA);
	return r;
}

void rs600_mc_wreg(struct radeon_device *rdev, uint32_t reg, uint32_t v)
{
	WREG32(RS600_MC_INDEX,
		RS600_MC_IND_WR_EN | RS600_MC_IND_CITF_ARB0 |
		((reg) & RS600_MC_ADDR_MASK));
	WREG32(RS600_MC_DATA, v);
}

int rs600_init(struct radeon_device *rdev)
{
	rdev->config.r300.reg_safe_bm = rs600_reg_safe_bm;
	rdev->config.r300.reg_safe_bm_size = ARRAY_SIZE(rs600_reg_safe_bm);
	return 0;
}<|MERGE_RESOLUTION|>--- conflicted
+++ resolved
@@ -28,9 +28,6 @@
 #include "drmP.h"
 #include "radeon_reg.h"
 #include "radeon.h"
-#include "avivod.h"
-
-#include "rs600_reg_safe.h"
 
 #include "rs600_reg_safe.h"
 
@@ -199,11 +196,7 @@
 		       "programming pipes. Bad things might happen.\n");
 	}
 
-<<<<<<< HEAD
-	radeon_avivo_vga_render_disable(rdev);
-=======
 	rv515_vga_render_disable(rdev);
->>>>>>> ad1cd745
 
 	tmp = RREG32(AVIVO_D1VGA_CONTROL);
 	WREG32(AVIVO_D1VGA_CONTROL, tmp & ~AVIVO_DVGA_CONTROL_MODE_ENABLE);
@@ -265,89 +258,6 @@
 
 void rs600_mc_fini(struct radeon_device *rdev)
 {
-<<<<<<< HEAD
-}
-
-
-/*
- * Interrupts
- */
-int rs600_irq_set(struct radeon_device *rdev)
-{
-	uint32_t tmp = 0;
-	uint32_t mode_int = 0;
-
-	if (rdev->irq.sw_int) {
-		tmp |= RADEON_SW_INT_ENABLE;
-	}
-	if (rdev->irq.crtc_vblank_int[0]) {
-		mode_int |= AVIVO_D1MODE_INT_MASK;
-	}
-	if (rdev->irq.crtc_vblank_int[1]) {
-		mode_int |= AVIVO_D2MODE_INT_MASK;
-	}
-	WREG32(RADEON_GEN_INT_CNTL, tmp);
-	WREG32(AVIVO_DxMODE_INT_MASK, mode_int);
-	return 0;
-}
-
-static inline uint32_t rs600_irq_ack(struct radeon_device *rdev, u32 *r500_disp_int)
-{
-	uint32_t irqs = RREG32(RADEON_GEN_INT_STATUS);
-	uint32_t irq_mask = RADEON_SW_INT_TEST;
-
-	if (irqs & AVIVO_DISPLAY_INT_STATUS) {
-		*r500_disp_int = RREG32(AVIVO_DISP_INTERRUPT_STATUS);
-		if (*r500_disp_int & AVIVO_D1_VBLANK_INTERRUPT) {
-			WREG32(AVIVO_D1MODE_VBLANK_STATUS, AVIVO_VBLANK_ACK);
-		}
-		if (*r500_disp_int & AVIVO_D2_VBLANK_INTERRUPT) {
-			WREG32(AVIVO_D2MODE_VBLANK_STATUS, AVIVO_VBLANK_ACK);
-		}
-	} else {
-		*r500_disp_int = 0;
-	}
-
-	if (irqs) {
-		WREG32(RADEON_GEN_INT_STATUS, irqs);
-	}
-	return irqs & irq_mask;
-}
-
-int rs600_irq_process(struct radeon_device *rdev)
-{
-	uint32_t status;
-	uint32_t r500_disp_int;
-
-	status = rs600_irq_ack(rdev, &r500_disp_int);
-	if (!status && !r500_disp_int) {
-		return IRQ_NONE;
-	}
-	while (status || r500_disp_int) {
-		/* SW interrupt */
-		if (status & RADEON_SW_INT_TEST) {
-			radeon_fence_process(rdev);
-		}
-		/* Vertical blank interrupts */
-		if (r500_disp_int & AVIVO_D1_VBLANK_INTERRUPT) {
-			drm_handle_vblank(rdev->ddev, 0);
-		}
-		if (r500_disp_int & AVIVO_D2_VBLANK_INTERRUPT) {
-			drm_handle_vblank(rdev->ddev, 1);
-		}
-		status = rs600_irq_ack(rdev, &r500_disp_int);
-	}
-	return IRQ_HANDLED;
-}
-
-u32 rs600_get_vblank_counter(struct radeon_device *rdev, int crtc)
-{
-	if (crtc == 0)
-		return RREG32(AVIVO_D1CRTC_FRAME_COUNT);
-	else
-		return RREG32(AVIVO_D2CRTC_FRAME_COUNT);
-=======
->>>>>>> ad1cd745
 }
 
 
