// SPDX-License-Identifier: GPL-2.0
/* Copyright 2019 Collabora ltd. */
#include <linux/devfreq.h>
#include <linux/platform_device.h>
#include <linux/pm_opp.h>
#include <linux/clk.h>
#include <linux/regulator/consumer.h>

#include "panfrost_device.h"
#include "panfrost_devfreq.h"
#include "panfrost_features.h"
#include "panfrost_issues.h"
#include "panfrost_gpu.h"
#include "panfrost_regs.h"

static void panfrost_devfreq_update_utilization(struct panfrost_device *pfdev);

static int panfrost_devfreq_target(struct device *dev, unsigned long *freq,
				   u32 flags)
{
<<<<<<< HEAD
	struct panfrost_device *pfdev = dev_get_drvdata(dev);
	int err;

	err = dev_pm_opp_set_rate(dev, *freq);
	if (err)
		return err;

	*freq = clk_get_rate(pfdev->clock);
=======
	struct dev_pm_opp *opp;
	int err;

	opp = devfreq_recommended_opp(dev, freq, flags);
	if (IS_ERR(opp))
		return PTR_ERR(opp);
	dev_pm_opp_put(opp);

	err = dev_pm_opp_set_rate(dev, *freq);
	if (err)
		return err;
>>>>>>> a7196caf

	return 0;
}

static void panfrost_devfreq_reset(struct panfrost_device *pfdev)
{
	pfdev->devfreq.busy_time = 0;
	pfdev->devfreq.idle_time = 0;
	pfdev->devfreq.time_last_update = ktime_get();
}

static int panfrost_devfreq_get_dev_status(struct device *dev,
					   struct devfreq_dev_status *status)
{
	struct panfrost_device *pfdev = dev_get_drvdata(dev);

	panfrost_devfreq_update_utilization(pfdev);

	status->current_frequency = clk_get_rate(pfdev->clock);
	status->total_time = ktime_to_ns(ktime_add(pfdev->devfreq.busy_time,
						   pfdev->devfreq.idle_time));

	status->busy_time = ktime_to_ns(pfdev->devfreq.busy_time);

	panfrost_devfreq_reset(pfdev);

	dev_dbg(pfdev->dev, "busy %lu total %lu %lu %% freq %lu MHz\n", status->busy_time,
		status->total_time,
		status->busy_time / (status->total_time / 100),
		status->current_frequency / 1000 / 1000);

	return 0;
}

<<<<<<< HEAD
static int panfrost_devfreq_get_cur_freq(struct device *dev, unsigned long *freq)
{
	struct panfrost_device *pfdev = platform_get_drvdata(to_platform_device(dev));

	*freq = clk_get_rate(pfdev->clock);

	return 0;
}

=======
>>>>>>> a7196caf
static struct devfreq_dev_profile panfrost_devfreq_profile = {
	.polling_ms = 50, /* ~3 frames */
	.target = panfrost_devfreq_target,
	.get_dev_status = panfrost_devfreq_get_dev_status,
};

int panfrost_devfreq_init(struct panfrost_device *pfdev)
{
	int ret;
	struct dev_pm_opp *opp;
	unsigned long cur_freq;

	ret = dev_pm_opp_of_add_table(&pfdev->pdev->dev);
	if (ret == -ENODEV) /* Optional, continue without devfreq */
		return 0;
	else if (ret)
		return ret;

	panfrost_devfreq_reset(pfdev);

	cur_freq = clk_get_rate(pfdev->clock);

	opp = devfreq_recommended_opp(&pfdev->pdev->dev, &cur_freq, 0);
	if (IS_ERR(opp))
		return PTR_ERR(opp);

	panfrost_devfreq_profile.initial_freq = cur_freq;
	dev_pm_opp_put(opp);

	pfdev->devfreq.devfreq = devm_devfreq_add_device(&pfdev->pdev->dev,
			&panfrost_devfreq_profile, DEVFREQ_GOV_SIMPLE_ONDEMAND,
			NULL);
	if (IS_ERR(pfdev->devfreq.devfreq)) {
		DRM_DEV_ERROR(&pfdev->pdev->dev, "Couldn't initialize GPU devfreq\n");
		ret = PTR_ERR(pfdev->devfreq.devfreq);
		pfdev->devfreq.devfreq = NULL;
		dev_pm_opp_of_remove_table(&pfdev->pdev->dev);
		return ret;
	}

	return 0;
}

void panfrost_devfreq_fini(struct panfrost_device *pfdev)
{
	dev_pm_opp_of_remove_table(&pfdev->pdev->dev);
}

void panfrost_devfreq_resume(struct panfrost_device *pfdev)
{
	if (!pfdev->devfreq.devfreq)
		return;

	panfrost_devfreq_reset(pfdev);

	devfreq_resume_device(pfdev->devfreq.devfreq);
}

void panfrost_devfreq_suspend(struct panfrost_device *pfdev)
{
	if (!pfdev->devfreq.devfreq)
		return;

	devfreq_suspend_device(pfdev->devfreq.devfreq);
}

static void panfrost_devfreq_update_utilization(struct panfrost_device *pfdev)
{
	ktime_t now;
	ktime_t last;

	if (!pfdev->devfreq.devfreq)
		return;

	now = ktime_get();
	last = pfdev->devfreq.time_last_update;

	if (atomic_read(&pfdev->devfreq.busy_count) > 0)
		pfdev->devfreq.busy_time += ktime_sub(now, last);
	else
		pfdev->devfreq.idle_time += ktime_sub(now, last);

	pfdev->devfreq.time_last_update = now;
}

void panfrost_devfreq_record_busy(struct panfrost_device *pfdev)
{
	panfrost_devfreq_update_utilization(pfdev);
	atomic_inc(&pfdev->devfreq.busy_count);
}

void panfrost_devfreq_record_idle(struct panfrost_device *pfdev)
{
	int count;

	panfrost_devfreq_update_utilization(pfdev);
	count = atomic_dec_if_positive(&pfdev->devfreq.busy_count);
	WARN_ON(count < 0);
}<|MERGE_RESOLUTION|>--- conflicted
+++ resolved
@@ -18,16 +18,6 @@
 static int panfrost_devfreq_target(struct device *dev, unsigned long *freq,
 				   u32 flags)
 {
-<<<<<<< HEAD
-	struct panfrost_device *pfdev = dev_get_drvdata(dev);
-	int err;
-
-	err = dev_pm_opp_set_rate(dev, *freq);
-	if (err)
-		return err;
-
-	*freq = clk_get_rate(pfdev->clock);
-=======
 	struct dev_pm_opp *opp;
 	int err;
 
@@ -39,7 +29,6 @@
 	err = dev_pm_opp_set_rate(dev, *freq);
 	if (err)
 		return err;
->>>>>>> a7196caf
 
 	return 0;
 }
@@ -74,18 +63,6 @@
 	return 0;
 }
 
-<<<<<<< HEAD
-static int panfrost_devfreq_get_cur_freq(struct device *dev, unsigned long *freq)
-{
-	struct panfrost_device *pfdev = platform_get_drvdata(to_platform_device(dev));
-
-	*freq = clk_get_rate(pfdev->clock);
-
-	return 0;
-}
-
-=======
->>>>>>> a7196caf
 static struct devfreq_dev_profile panfrost_devfreq_profile = {
 	.polling_ms = 50, /* ~3 frames */
 	.target = panfrost_devfreq_target,
