--- conflicted
+++ resolved
@@ -483,10 +483,7 @@
 	ev->auto_reset = ev_priv->auto_reset;
 	ev->signaled = ev_priv->signaled;
 
-<<<<<<< HEAD
-=======
 	spin_lock_init(&ev->lock);
->>>>>>> 88084a3d
 	init_waitqueue_head(&ev->wq);
 
 	mutex_lock(&p->event_mutex);
@@ -1307,12 +1304,8 @@
 			continue;
 		}
 
-<<<<<<< HEAD
-		mutex_lock(&p->event_mutex);
-=======
 		rcu_read_lock();
 
->>>>>>> 88084a3d
 		id = KFD_FIRST_NONSIGNAL_EVENT_ID;
 		idr_for_each_entry_continue(&p->event_idr, ev, id) {
 			if (ev->type == KFD_EVENT_TYPE_HW_EXCEPTION) {
