--- conflicted
+++ resolved
@@ -627,8 +627,6 @@
 		phy_clear_bits_mmd(phydev, DP83867_DEVADDR, DP83867_CFG4,
 				   BIT(7));
 
-<<<<<<< HEAD
-=======
 	bs = phy_read_mmd(phydev, DP83867_DEVADDR, DP83867_STRAP_STS2);
 	if (bs & DP83867_STRAP_STS2_STRAP_FLD) {
 		/* When using strap to enable FLD, the ENERGY_LOST_FLD_THR will
@@ -643,7 +641,6 @@
 			return ret;
 	}
 
->>>>>>> 778fbf41
 	if (phy_interface_is_rgmii(phydev) ||
 	    phydev->interface == PHY_INTERFACE_MODE_SGMII) {
 		val = phy_read(phydev, MII_DP83867_PHYCTRL);
