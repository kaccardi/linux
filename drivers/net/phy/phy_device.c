// SPDX-License-Identifier: GPL-2.0+
/* Framework for finding and configuring PHYs.
 * Also contains generic PHY driver
 *
 * Author: Andy Fleming
 *
 * Copyright (c) 2004 Freescale Semiconductor, Inc.
 */

#define pr_fmt(fmt) KBUILD_MODNAME ": " fmt

#include <linux/kernel.h>
#include <linux/string.h>
#include <linux/errno.h>
#include <linux/unistd.h>
#include <linux/slab.h>
#include <linux/interrupt.h>
#include <linux/init.h>
#include <linux/delay.h>
#include <linux/netdevice.h>
#include <linux/etherdevice.h>
#include <linux/skbuff.h>
#include <linux/mm.h>
#include <linux/module.h>
#include <linux/mii.h>
#include <linux/ethtool.h>
#include <linux/bitmap.h>
#include <linux/phy.h>
#include <linux/phy_led_triggers.h>
#include <linux/mdio.h>
#include <linux/io.h>
#include <linux/uaccess.h>

MODULE_DESCRIPTION("PHY library");
MODULE_AUTHOR("Andy Fleming");
MODULE_LICENSE("GPL");

__ETHTOOL_DECLARE_LINK_MODE_MASK(phy_basic_features) __ro_after_init;
EXPORT_SYMBOL_GPL(phy_basic_features);

__ETHTOOL_DECLARE_LINK_MODE_MASK(phy_basic_t1_features) __ro_after_init;
EXPORT_SYMBOL_GPL(phy_basic_t1_features);

__ETHTOOL_DECLARE_LINK_MODE_MASK(phy_gbit_features) __ro_after_init;
EXPORT_SYMBOL_GPL(phy_gbit_features);

__ETHTOOL_DECLARE_LINK_MODE_MASK(phy_gbit_fibre_features) __ro_after_init;
EXPORT_SYMBOL_GPL(phy_gbit_fibre_features);

__ETHTOOL_DECLARE_LINK_MODE_MASK(phy_gbit_all_ports_features) __ro_after_init;
EXPORT_SYMBOL_GPL(phy_gbit_all_ports_features);

__ETHTOOL_DECLARE_LINK_MODE_MASK(phy_10gbit_features) __ro_after_init;
EXPORT_SYMBOL_GPL(phy_10gbit_features);

__ETHTOOL_DECLARE_LINK_MODE_MASK(phy_10gbit_fec_features) __ro_after_init;
EXPORT_SYMBOL_GPL(phy_10gbit_fec_features);

static const int phy_basic_ports_array[] = {
	ETHTOOL_LINK_MODE_Autoneg_BIT,
	ETHTOOL_LINK_MODE_TP_BIT,
	ETHTOOL_LINK_MODE_MII_BIT,
};
EXPORT_SYMBOL_GPL(phy_basic_ports_array);

static const int phy_fibre_port_array[] = {
	ETHTOOL_LINK_MODE_FIBRE_BIT,
};
EXPORT_SYMBOL_GPL(phy_fibre_port_array);

static const int phy_all_ports_features_array[] = {
	ETHTOOL_LINK_MODE_Autoneg_BIT,
	ETHTOOL_LINK_MODE_TP_BIT,
	ETHTOOL_LINK_MODE_MII_BIT,
	ETHTOOL_LINK_MODE_FIBRE_BIT,
	ETHTOOL_LINK_MODE_AUI_BIT,
	ETHTOOL_LINK_MODE_BNC_BIT,
	ETHTOOL_LINK_MODE_Backplane_BIT,
};
EXPORT_SYMBOL_GPL(phy_all_ports_features_array);

const int phy_10_100_features_array[4] = {
	ETHTOOL_LINK_MODE_10baseT_Half_BIT,
	ETHTOOL_LINK_MODE_10baseT_Full_BIT,
	ETHTOOL_LINK_MODE_100baseT_Half_BIT,
	ETHTOOL_LINK_MODE_100baseT_Full_BIT,
};
EXPORT_SYMBOL_GPL(phy_10_100_features_array);

const int phy_basic_t1_features_array[2] = {
	ETHTOOL_LINK_MODE_TP_BIT,
	ETHTOOL_LINK_MODE_100baseT1_Full_BIT,
};
EXPORT_SYMBOL_GPL(phy_basic_t1_features_array);

const int phy_gbit_features_array[2] = {
	ETHTOOL_LINK_MODE_1000baseT_Half_BIT,
	ETHTOOL_LINK_MODE_1000baseT_Full_BIT,
};
EXPORT_SYMBOL_GPL(phy_gbit_features_array);

const int phy_10gbit_features_array[1] = {
	ETHTOOL_LINK_MODE_10000baseT_Full_BIT,
};
EXPORT_SYMBOL_GPL(phy_10gbit_features_array);

const int phy_10gbit_fec_features_array[1] = {
	ETHTOOL_LINK_MODE_10000baseR_FEC_BIT,
};
EXPORT_SYMBOL_GPL(phy_10gbit_fec_features_array);

__ETHTOOL_DECLARE_LINK_MODE_MASK(phy_10gbit_full_features) __ro_after_init;
EXPORT_SYMBOL_GPL(phy_10gbit_full_features);

static const int phy_10gbit_full_features_array[] = {
	ETHTOOL_LINK_MODE_10baseT_Full_BIT,
	ETHTOOL_LINK_MODE_100baseT_Full_BIT,
	ETHTOOL_LINK_MODE_1000baseT_Full_BIT,
	ETHTOOL_LINK_MODE_10000baseT_Full_BIT,
};

static void features_init(void)
{
	/* 10/100 half/full*/
	linkmode_set_bit_array(phy_basic_ports_array,
			       ARRAY_SIZE(phy_basic_ports_array),
			       phy_basic_features);
	linkmode_set_bit_array(phy_10_100_features_array,
			       ARRAY_SIZE(phy_10_100_features_array),
			       phy_basic_features);

	/* 100 full, TP */
	linkmode_set_bit_array(phy_basic_t1_features_array,
			       ARRAY_SIZE(phy_basic_t1_features_array),
			       phy_basic_t1_features);

	/* 10/100 half/full + 1000 half/full */
	linkmode_set_bit_array(phy_basic_ports_array,
			       ARRAY_SIZE(phy_basic_ports_array),
			       phy_gbit_features);
	linkmode_set_bit_array(phy_10_100_features_array,
			       ARRAY_SIZE(phy_10_100_features_array),
			       phy_gbit_features);
	linkmode_set_bit_array(phy_gbit_features_array,
			       ARRAY_SIZE(phy_gbit_features_array),
			       phy_gbit_features);

	/* 10/100 half/full + 1000 half/full + fibre*/
	linkmode_set_bit_array(phy_basic_ports_array,
			       ARRAY_SIZE(phy_basic_ports_array),
			       phy_gbit_fibre_features);
	linkmode_set_bit_array(phy_10_100_features_array,
			       ARRAY_SIZE(phy_10_100_features_array),
			       phy_gbit_fibre_features);
	linkmode_set_bit_array(phy_gbit_features_array,
			       ARRAY_SIZE(phy_gbit_features_array),
			       phy_gbit_fibre_features);
	linkmode_set_bit_array(phy_fibre_port_array,
			       ARRAY_SIZE(phy_fibre_port_array),
			       phy_gbit_fibre_features);

	/* 10/100 half/full + 1000 half/full + TP/MII/FIBRE/AUI/BNC/Backplane*/
	linkmode_set_bit_array(phy_all_ports_features_array,
			       ARRAY_SIZE(phy_all_ports_features_array),
			       phy_gbit_all_ports_features);
	linkmode_set_bit_array(phy_10_100_features_array,
			       ARRAY_SIZE(phy_10_100_features_array),
			       phy_gbit_all_ports_features);
	linkmode_set_bit_array(phy_gbit_features_array,
			       ARRAY_SIZE(phy_gbit_features_array),
			       phy_gbit_all_ports_features);

	/* 10/100 half/full + 1000 half/full + 10G full*/
	linkmode_set_bit_array(phy_all_ports_features_array,
			       ARRAY_SIZE(phy_all_ports_features_array),
			       phy_10gbit_features);
	linkmode_set_bit_array(phy_10_100_features_array,
			       ARRAY_SIZE(phy_10_100_features_array),
			       phy_10gbit_features);
	linkmode_set_bit_array(phy_gbit_features_array,
			       ARRAY_SIZE(phy_gbit_features_array),
			       phy_10gbit_features);
	linkmode_set_bit_array(phy_10gbit_features_array,
			       ARRAY_SIZE(phy_10gbit_features_array),
			       phy_10gbit_features);

	/* 10/100/1000/10G full */
	linkmode_set_bit_array(phy_all_ports_features_array,
			       ARRAY_SIZE(phy_all_ports_features_array),
			       phy_10gbit_full_features);
	linkmode_set_bit_array(phy_10gbit_full_features_array,
			       ARRAY_SIZE(phy_10gbit_full_features_array),
			       phy_10gbit_full_features);
	/* 10G FEC only */
	linkmode_set_bit_array(phy_10gbit_fec_features_array,
			       ARRAY_SIZE(phy_10gbit_fec_features_array),
			       phy_10gbit_fec_features);
}

void phy_device_free(struct phy_device *phydev)
{
	put_device(&phydev->mdio.dev);
}
EXPORT_SYMBOL(phy_device_free);

static void phy_mdio_device_free(struct mdio_device *mdiodev)
{
	struct phy_device *phydev;

	phydev = container_of(mdiodev, struct phy_device, mdio);
	phy_device_free(phydev);
}

static void phy_device_release(struct device *dev)
{
	kfree(to_phy_device(dev));
}

static void phy_mdio_device_remove(struct mdio_device *mdiodev)
{
	struct phy_device *phydev;

	phydev = container_of(mdiodev, struct phy_device, mdio);
	phy_device_remove(phydev);
}

static struct phy_driver genphy_driver;
extern struct phy_driver genphy_c45_driver;

static LIST_HEAD(phy_fixup_list);
static DEFINE_MUTEX(phy_fixup_lock);

#ifdef CONFIG_PM
static bool mdio_bus_phy_may_suspend(struct phy_device *phydev)
{
	struct device_driver *drv = phydev->mdio.dev.driver;
	struct phy_driver *phydrv = to_phy_driver(drv);
	struct net_device *netdev = phydev->attached_dev;

	if (!drv || !phydrv->suspend)
		return false;

	/* PHY not attached? May suspend if the PHY has not already been
	 * suspended as part of a prior call to phy_disconnect() ->
	 * phy_detach() -> phy_suspend() because the parent netdev might be the
	 * MDIO bus driver and clock gated at this point.
	 */
	if (!netdev)
		return !phydev->suspended;

	if (netdev->wol_enabled)
		return false;

	/* As long as not all affected network drivers support the
	 * wol_enabled flag, let's check for hints that WoL is enabled.
	 * Don't suspend PHY if the attached netdev parent may wake up.
	 * The parent may point to a PCI device, as in tg3 driver.
	 */
	if (netdev->dev.parent && device_may_wakeup(netdev->dev.parent))
		return false;

	/* Also don't suspend PHY if the netdev itself may wakeup. This
	 * is the case for devices w/o underlaying pwr. mgmt. aware bus,
	 * e.g. SoC devices.
	 */
	if (device_may_wakeup(&netdev->dev))
		return false;

	return true;
}

static int mdio_bus_phy_suspend(struct device *dev)
{
	struct phy_device *phydev = to_phy_device(dev);

	/* We must stop the state machine manually, otherwise it stops out of
	 * control, possibly with the phydev->lock held. Upon resume, netdev
	 * may call phy routines that try to grab the same lock, and that may
	 * lead to a deadlock.
	 */
	if (phydev->attached_dev && phydev->adjust_link)
		phy_stop_machine(phydev);

	if (!mdio_bus_phy_may_suspend(phydev))
		return 0;

	return phy_suspend(phydev);
}

static int mdio_bus_phy_resume(struct device *dev)
{
	struct phy_device *phydev = to_phy_device(dev);
	int ret;

	if (!mdio_bus_phy_may_suspend(phydev))
		goto no_resume;

	ret = phy_resume(phydev);
	if (ret < 0)
		return ret;

no_resume:
	if (phydev->attached_dev && phydev->adjust_link)
		phy_start_machine(phydev);

	return 0;
}

static int mdio_bus_phy_restore(struct device *dev)
{
	struct phy_device *phydev = to_phy_device(dev);
	struct net_device *netdev = phydev->attached_dev;
	int ret;

	if (!netdev)
		return 0;

	ret = phy_init_hw(phydev);
	if (ret < 0)
		return ret;

	if (phydev->attached_dev && phydev->adjust_link)
		phy_start_machine(phydev);

	return 0;
}

static const struct dev_pm_ops mdio_bus_phy_pm_ops = {
	.suspend = mdio_bus_phy_suspend,
	.resume = mdio_bus_phy_resume,
	.freeze = mdio_bus_phy_suspend,
	.thaw = mdio_bus_phy_resume,
	.restore = mdio_bus_phy_restore,
};

#define MDIO_BUS_PHY_PM_OPS (&mdio_bus_phy_pm_ops)

#else

#define MDIO_BUS_PHY_PM_OPS NULL

#endif /* CONFIG_PM */

/**
 * phy_register_fixup - creates a new phy_fixup and adds it to the list
 * @bus_id: A string which matches phydev->mdio.dev.bus_id (or PHY_ANY_ID)
 * @phy_uid: Used to match against phydev->phy_id (the UID of the PHY)
 *	It can also be PHY_ANY_UID
 * @phy_uid_mask: Applied to phydev->phy_id and fixup->phy_uid before
 *	comparison
 * @run: The actual code to be run when a matching PHY is found
 */
int phy_register_fixup(const char *bus_id, u32 phy_uid, u32 phy_uid_mask,
		       int (*run)(struct phy_device *))
{
	struct phy_fixup *fixup = kzalloc(sizeof(*fixup), GFP_KERNEL);

	if (!fixup)
		return -ENOMEM;

	strlcpy(fixup->bus_id, bus_id, sizeof(fixup->bus_id));
	fixup->phy_uid = phy_uid;
	fixup->phy_uid_mask = phy_uid_mask;
	fixup->run = run;

	mutex_lock(&phy_fixup_lock);
	list_add_tail(&fixup->list, &phy_fixup_list);
	mutex_unlock(&phy_fixup_lock);

	return 0;
}
EXPORT_SYMBOL(phy_register_fixup);

/* Registers a fixup to be run on any PHY with the UID in phy_uid */
int phy_register_fixup_for_uid(u32 phy_uid, u32 phy_uid_mask,
			       int (*run)(struct phy_device *))
{
	return phy_register_fixup(PHY_ANY_ID, phy_uid, phy_uid_mask, run);
}
EXPORT_SYMBOL(phy_register_fixup_for_uid);

/* Registers a fixup to be run on the PHY with id string bus_id */
int phy_register_fixup_for_id(const char *bus_id,
			      int (*run)(struct phy_device *))
{
	return phy_register_fixup(bus_id, PHY_ANY_UID, 0xffffffff, run);
}
EXPORT_SYMBOL(phy_register_fixup_for_id);

/**
 * phy_unregister_fixup - remove a phy_fixup from the list
 * @bus_id: A string matches fixup->bus_id (or PHY_ANY_ID) in phy_fixup_list
 * @phy_uid: A phy id matches fixup->phy_id (or PHY_ANY_UID) in phy_fixup_list
 * @phy_uid_mask: Applied to phy_uid and fixup->phy_uid before comparison
 */
int phy_unregister_fixup(const char *bus_id, u32 phy_uid, u32 phy_uid_mask)
{
	struct list_head *pos, *n;
	struct phy_fixup *fixup;
	int ret;

	ret = -ENODEV;

	mutex_lock(&phy_fixup_lock);
	list_for_each_safe(pos, n, &phy_fixup_list) {
		fixup = list_entry(pos, struct phy_fixup, list);

		if ((!strcmp(fixup->bus_id, bus_id)) &&
		    ((fixup->phy_uid & phy_uid_mask) ==
		     (phy_uid & phy_uid_mask))) {
			list_del(&fixup->list);
			kfree(fixup);
			ret = 0;
			break;
		}
	}
	mutex_unlock(&phy_fixup_lock);

	return ret;
}
EXPORT_SYMBOL(phy_unregister_fixup);

/* Unregisters a fixup of any PHY with the UID in phy_uid */
int phy_unregister_fixup_for_uid(u32 phy_uid, u32 phy_uid_mask)
{
	return phy_unregister_fixup(PHY_ANY_ID, phy_uid, phy_uid_mask);
}
EXPORT_SYMBOL(phy_unregister_fixup_for_uid);

/* Unregisters a fixup of the PHY with id string bus_id */
int phy_unregister_fixup_for_id(const char *bus_id)
{
	return phy_unregister_fixup(bus_id, PHY_ANY_UID, 0xffffffff);
}
EXPORT_SYMBOL(phy_unregister_fixup_for_id);

/* Returns 1 if fixup matches phydev in bus_id and phy_uid.
 * Fixups can be set to match any in one or more fields.
 */
static int phy_needs_fixup(struct phy_device *phydev, struct phy_fixup *fixup)
{
	if (strcmp(fixup->bus_id, phydev_name(phydev)) != 0)
		if (strcmp(fixup->bus_id, PHY_ANY_ID) != 0)
			return 0;

	if ((fixup->phy_uid & fixup->phy_uid_mask) !=
	    (phydev->phy_id & fixup->phy_uid_mask))
		if (fixup->phy_uid != PHY_ANY_UID)
			return 0;

	return 1;
}

/* Runs any matching fixups for this phydev */
static int phy_scan_fixups(struct phy_device *phydev)
{
	struct phy_fixup *fixup;

	mutex_lock(&phy_fixup_lock);
	list_for_each_entry(fixup, &phy_fixup_list, list) {
		if (phy_needs_fixup(phydev, fixup)) {
			int err = fixup->run(phydev);

			if (err < 0) {
				mutex_unlock(&phy_fixup_lock);
				return err;
			}
			phydev->has_fixups = true;
		}
	}
	mutex_unlock(&phy_fixup_lock);

	return 0;
}

static int phy_bus_match(struct device *dev, struct device_driver *drv)
{
	struct phy_device *phydev = to_phy_device(dev);
	struct phy_driver *phydrv = to_phy_driver(drv);
	const int num_ids = ARRAY_SIZE(phydev->c45_ids.device_ids);
	int i;

	if (!(phydrv->mdiodrv.flags & MDIO_DEVICE_IS_PHY))
		return 0;

	if (phydrv->match_phy_device)
		return phydrv->match_phy_device(phydev);

	if (phydev->is_c45) {
		for (i = 1; i < num_ids; i++) {
			if (!(phydev->c45_ids.devices_in_package & (1 << i)))
				continue;

			if ((phydrv->phy_id & phydrv->phy_id_mask) ==
			    (phydev->c45_ids.device_ids[i] &
			     phydrv->phy_id_mask))
				return 1;
		}
		return 0;
	} else {
		return (phydrv->phy_id & phydrv->phy_id_mask) ==
			(phydev->phy_id & phydrv->phy_id_mask);
	}
}

static ssize_t
phy_id_show(struct device *dev, struct device_attribute *attr, char *buf)
{
	struct phy_device *phydev = to_phy_device(dev);

	return sprintf(buf, "0x%.8lx\n", (unsigned long)phydev->phy_id);
}
static DEVICE_ATTR_RO(phy_id);

static ssize_t
phy_interface_show(struct device *dev, struct device_attribute *attr, char *buf)
{
	struct phy_device *phydev = to_phy_device(dev);
	const char *mode = NULL;

	if (phy_is_internal(phydev))
		mode = "internal";
	else
		mode = phy_modes(phydev->interface);

	return sprintf(buf, "%s\n", mode);
}
static DEVICE_ATTR_RO(phy_interface);

static ssize_t
phy_has_fixups_show(struct device *dev, struct device_attribute *attr,
		    char *buf)
{
	struct phy_device *phydev = to_phy_device(dev);

	return sprintf(buf, "%d\n", phydev->has_fixups);
}
static DEVICE_ATTR_RO(phy_has_fixups);

static struct attribute *phy_dev_attrs[] = {
	&dev_attr_phy_id.attr,
	&dev_attr_phy_interface.attr,
	&dev_attr_phy_has_fixups.attr,
	NULL,
};
ATTRIBUTE_GROUPS(phy_dev);

static const struct device_type mdio_bus_phy_type = {
	.name = "PHY",
	.groups = phy_dev_groups,
	.release = phy_device_release,
	.pm = MDIO_BUS_PHY_PM_OPS,
};

static int phy_request_driver_module(struct phy_device *dev, int phy_id)
{
	int ret;

	ret = request_module(MDIO_MODULE_PREFIX MDIO_ID_FMT,
			     MDIO_ID_ARGS(phy_id));
	/* We only check for failures in executing the usermode binary,
	 * not whether a PHY driver module exists for the PHY ID.
	 * Accept -ENOENT because this may occur in case no initramfs exists,
	 * then modprobe isn't available.
	 */
	if (IS_ENABLED(CONFIG_MODULES) && ret < 0 && ret != -ENOENT) {
		phydev_err(dev, "error %d loading PHY driver module for ID 0x%08x\n",
			   ret, phy_id);
		return ret;
	}

	return 0;
}

struct phy_device *phy_device_create(struct mii_bus *bus, int addr, int phy_id,
				     bool is_c45,
				     struct phy_c45_device_ids *c45_ids)
{
	struct phy_device *dev;
	struct mdio_device *mdiodev;
	int ret = 0;

	/* We allocate the device, and initialize the default values */
	dev = kzalloc(sizeof(*dev), GFP_KERNEL);
	if (!dev)
		return ERR_PTR(-ENOMEM);

	mdiodev = &dev->mdio;
	mdiodev->dev.parent = &bus->dev;
	mdiodev->dev.bus = &mdio_bus_type;
	mdiodev->dev.type = &mdio_bus_phy_type;
	mdiodev->bus = bus;
	mdiodev->bus_match = phy_bus_match;
	mdiodev->addr = addr;
	mdiodev->flags = MDIO_DEVICE_FLAG_PHY;
	mdiodev->device_free = phy_mdio_device_free;
	mdiodev->device_remove = phy_mdio_device_remove;

	dev->speed = 0;
	dev->duplex = -1;
	dev->pause = 0;
	dev->asym_pause = 0;
	dev->link = 0;
	dev->interface = PHY_INTERFACE_MODE_GMII;

	dev->autoneg = AUTONEG_ENABLE;

	dev->is_c45 = is_c45;
	dev->phy_id = phy_id;
	if (c45_ids)
		dev->c45_ids = *c45_ids;
	dev->irq = bus->irq[addr];
	dev_set_name(&mdiodev->dev, PHY_ID_FMT, bus->id, addr);

	dev->state = PHY_DOWN;

	mutex_init(&dev->lock);
	INIT_DELAYED_WORK(&dev->state_queue, phy_state_machine);

	/* Request the appropriate module unconditionally; don't
	 * bother trying to do so only if it isn't already loaded,
	 * because that gets complicated. A hotplug event would have
	 * done an unconditional modprobe anyway.
	 * We don't do normal hotplug because it won't work for MDIO
	 * -- because it relies on the device staying around for long
	 * enough for the driver to get loaded. With MDIO, the NIC
	 * driver will get bored and give up as soon as it finds that
	 * there's no driver _already_ loaded.
	 */
	if (is_c45 && c45_ids) {
		const int num_ids = ARRAY_SIZE(c45_ids->device_ids);
		int i;

		for (i = 1; i < num_ids; i++) {
			if (!(c45_ids->devices_in_package & (1 << i)))
				continue;

			ret = phy_request_driver_module(dev,
						c45_ids->device_ids[i]);
			if (ret)
				break;
		}
	} else {
		ret = phy_request_driver_module(dev, phy_id);
	}

	if (!ret) {
		device_initialize(&mdiodev->dev);
	} else {
		kfree(dev);
		dev = ERR_PTR(ret);
	}

	return dev;
}
EXPORT_SYMBOL(phy_device_create);

/* get_phy_c45_devs_in_pkg - reads a MMD's devices in package registers.
 * @bus: the target MII bus
 * @addr: PHY address on the MII bus
 * @dev_addr: MMD address in the PHY.
 * @devices_in_package: where to store the devices in package information.
 *
 * Description: reads devices in package registers of a MMD at @dev_addr
 * from PHY at @addr on @bus.
 *
 * Returns: 0 on success, -EIO on failure.
 */
static int get_phy_c45_devs_in_pkg(struct mii_bus *bus, int addr, int dev_addr,
				   u32 *devices_in_package)
{
	int phy_reg, reg_addr;

	reg_addr = MII_ADDR_C45 | dev_addr << 16 | MDIO_DEVS2;
	phy_reg = mdiobus_read(bus, addr, reg_addr);
	if (phy_reg < 0)
		return -EIO;
	*devices_in_package = phy_reg << 16;

	reg_addr = MII_ADDR_C45 | dev_addr << 16 | MDIO_DEVS1;
	phy_reg = mdiobus_read(bus, addr, reg_addr);
	if (phy_reg < 0)
		return -EIO;
	*devices_in_package |= phy_reg;

	/* Bit 0 doesn't represent a device, it indicates c22 regs presence */
	*devices_in_package &= ~BIT(0);

	return 0;
}

/**
 * get_phy_c45_ids - reads the specified addr for its 802.3-c45 IDs.
 * @bus: the target MII bus
 * @addr: PHY address on the MII bus
 * @phy_id: where to store the ID retrieved.
 * @c45_ids: where to store the c45 ID information.
 *
 *   If the PHY devices-in-package appears to be valid, it and the
 *   corresponding identifiers are stored in @c45_ids, zero is stored
 *   in @phy_id.  Otherwise 0xffffffff is stored in @phy_id.  Returns
 *   zero on success.
 *
 */
static int get_phy_c45_ids(struct mii_bus *bus, int addr, u32 *phy_id,
			   struct phy_c45_device_ids *c45_ids) {
	int phy_reg;
	int i, reg_addr;
	const int num_ids = ARRAY_SIZE(c45_ids->device_ids);
	u32 *devs = &c45_ids->devices_in_package;

	/* Find first non-zero Devices In package. Device zero is reserved
	 * for 802.3 c45 complied PHYs, so don't probe it at first.
	 */
	for (i = 1; i < num_ids && *devs == 0; i++) {
		phy_reg = get_phy_c45_devs_in_pkg(bus, addr, i, devs);
		if (phy_reg < 0)
			return -EIO;

		if ((*devs & 0x1fffffff) == 0x1fffffff) {
			/*  If mostly Fs, there is no device there,
			 *  then let's continue to probe more, as some
			 *  10G PHYs have zero Devices In package,
			 *  e.g. Cortina CS4315/CS4340 PHY.
			 */
			phy_reg = get_phy_c45_devs_in_pkg(bus, addr, 0, devs);
			if (phy_reg < 0)
				return -EIO;
			/* no device there, let's get out of here */
			if ((*devs & 0x1fffffff) == 0x1fffffff) {
				*phy_id = 0xffffffff;
				return 0;
			} else {
				break;
			}
		}
	}

	/* Now probe Device Identifiers for each device present. */
	for (i = 1; i < num_ids; i++) {
		if (!(c45_ids->devices_in_package & (1 << i)))
			continue;

		reg_addr = MII_ADDR_C45 | i << 16 | MII_PHYSID1;
		phy_reg = mdiobus_read(bus, addr, reg_addr);
		if (phy_reg < 0)
			return -EIO;
		c45_ids->device_ids[i] = phy_reg << 16;

		reg_addr = MII_ADDR_C45 | i << 16 | MII_PHYSID2;
		phy_reg = mdiobus_read(bus, addr, reg_addr);
		if (phy_reg < 0)
			return -EIO;
		c45_ids->device_ids[i] |= phy_reg;
	}
	*phy_id = 0;
	return 0;
}

/**
 * get_phy_id - reads the specified addr for its ID.
 * @bus: the target MII bus
 * @addr: PHY address on the MII bus
 * @phy_id: where to store the ID retrieved.
 * @is_c45: If true the PHY uses the 802.3 clause 45 protocol
 * @c45_ids: where to store the c45 ID information.
 *
 * Description: In the case of a 802.3-c22 PHY, reads the ID registers
 *   of the PHY at @addr on the @bus, stores it in @phy_id and returns
 *   zero on success.
 *
 *   In the case of a 802.3-c45 PHY, get_phy_c45_ids() is invoked, and
 *   its return value is in turn returned.
 *
 */
static int get_phy_id(struct mii_bus *bus, int addr, u32 *phy_id,
		      bool is_c45, struct phy_c45_device_ids *c45_ids)
{
	int phy_reg;

	if (is_c45)
		return get_phy_c45_ids(bus, addr, phy_id, c45_ids);

	/* Grab the bits from PHYIR1, and put them in the upper half */
	phy_reg = mdiobus_read(bus, addr, MII_PHYSID1);
	if (phy_reg < 0) {
		/* returning -ENODEV doesn't stop bus scanning */
		return (phy_reg == -EIO || phy_reg == -ENODEV) ? -ENODEV : -EIO;
	}

	*phy_id = phy_reg << 16;

	/* Grab the bits from PHYIR2, and put them in the lower half */
	phy_reg = mdiobus_read(bus, addr, MII_PHYSID2);
	if (phy_reg < 0)
		return -EIO;

	*phy_id |= phy_reg;

	return 0;
}

/**
 * get_phy_device - reads the specified PHY device and returns its @phy_device
 *		    struct
 * @bus: the target MII bus
 * @addr: PHY address on the MII bus
 * @is_c45: If true the PHY uses the 802.3 clause 45 protocol
 *
 * Description: Reads the ID registers of the PHY at @addr on the
 *   @bus, then allocates and returns the phy_device to represent it.
 */
struct phy_device *get_phy_device(struct mii_bus *bus, int addr, bool is_c45)
{
	struct phy_c45_device_ids c45_ids = {0};
	u32 phy_id = 0;
	int r;

	r = get_phy_id(bus, addr, &phy_id, is_c45, &c45_ids);
	if (r)
		return ERR_PTR(r);

	/* If the phy_id is mostly Fs, there is no device there */
	if ((phy_id & 0x1fffffff) == 0x1fffffff)
		return ERR_PTR(-ENODEV);

	return phy_device_create(bus, addr, phy_id, is_c45, &c45_ids);
}
EXPORT_SYMBOL(get_phy_device);

/**
 * phy_device_register - Register the phy device on the MDIO bus
 * @phydev: phy_device structure to be added to the MDIO bus
 */
int phy_device_register(struct phy_device *phydev)
{
	int err;

	err = mdiobus_register_device(&phydev->mdio);
	if (err)
		return err;

	/* Deassert the reset signal */
	phy_device_reset(phydev, 0);

	/* Run all of the fixups for this PHY */
	err = phy_scan_fixups(phydev);
	if (err) {
		phydev_err(phydev, "failed to initialize\n");
		goto out;
	}

	err = device_add(&phydev->mdio.dev);
	if (err) {
		phydev_err(phydev, "failed to add\n");
		goto out;
	}

	return 0;

 out:
	/* Assert the reset signal */
	phy_device_reset(phydev, 1);

	mdiobus_unregister_device(&phydev->mdio);
	return err;
}
EXPORT_SYMBOL(phy_device_register);

/**
 * phy_device_remove - Remove a previously registered phy device from the MDIO bus
 * @phydev: phy_device structure to remove
 *
 * This doesn't free the phy_device itself, it merely reverses the effects
 * of phy_device_register(). Use phy_device_free() to free the device
 * after calling this function.
 */
void phy_device_remove(struct phy_device *phydev)
{
	device_del(&phydev->mdio.dev);

	/* Assert the reset signal */
	phy_device_reset(phydev, 1);

	mdiobus_unregister_device(&phydev->mdio);
}
EXPORT_SYMBOL(phy_device_remove);

/**
 * phy_find_first - finds the first PHY device on the bus
 * @bus: the target MII bus
 */
struct phy_device *phy_find_first(struct mii_bus *bus)
{
	struct phy_device *phydev;
	int addr;

	for (addr = 0; addr < PHY_MAX_ADDR; addr++) {
		phydev = mdiobus_get_phy(bus, addr);
		if (phydev)
			return phydev;
	}
	return NULL;
}
EXPORT_SYMBOL(phy_find_first);

static void phy_link_change(struct phy_device *phydev, bool up, bool do_carrier)
{
	struct net_device *netdev = phydev->attached_dev;

	if (do_carrier) {
		if (up)
			netif_carrier_on(netdev);
		else
			netif_carrier_off(netdev);
	}
	phydev->adjust_link(netdev);
}

/**
 * phy_prepare_link - prepares the PHY layer to monitor link status
 * @phydev: target phy_device struct
 * @handler: callback function for link status change notifications
 *
 * Description: Tells the PHY infrastructure to handle the
 *   gory details on monitoring link status (whether through
 *   polling or an interrupt), and to call back to the
 *   connected device driver when the link status changes.
 *   If you want to monitor your own link state, don't call
 *   this function.
 */
static void phy_prepare_link(struct phy_device *phydev,
			     void (*handler)(struct net_device *))
{
	phydev->adjust_link = handler;
}

/**
 * phy_connect_direct - connect an ethernet device to a specific phy_device
 * @dev: the network device to connect
 * @phydev: the pointer to the phy device
 * @handler: callback function for state change notifications
 * @interface: PHY device's interface
 */
int phy_connect_direct(struct net_device *dev, struct phy_device *phydev,
		       void (*handler)(struct net_device *),
		       phy_interface_t interface)
{
	int rc;

	if (!dev)
		return -EINVAL;

	rc = phy_attach_direct(dev, phydev, phydev->dev_flags, interface);
	if (rc)
		return rc;

	phy_prepare_link(phydev, handler);
	if (phy_interrupt_is_valid(phydev))
		phy_request_interrupt(phydev);

	return 0;
}
EXPORT_SYMBOL(phy_connect_direct);

/**
 * phy_connect - connect an ethernet device to a PHY device
 * @dev: the network device to connect
 * @bus_id: the id string of the PHY device to connect
 * @handler: callback function for state change notifications
 * @interface: PHY device's interface
 *
 * Description: Convenience function for connecting ethernet
 *   devices to PHY devices.  The default behavior is for
 *   the PHY infrastructure to handle everything, and only notify
 *   the connected driver when the link status changes.  If you
 *   don't want, or can't use the provided functionality, you may
 *   choose to call only the subset of functions which provide
 *   the desired functionality.
 */
struct phy_device *phy_connect(struct net_device *dev, const char *bus_id,
			       void (*handler)(struct net_device *),
			       phy_interface_t interface)
{
	struct phy_device *phydev;
	struct device *d;
	int rc;

	/* Search the list of PHY devices on the mdio bus for the
	 * PHY with the requested name
	 */
	d = bus_find_device_by_name(&mdio_bus_type, NULL, bus_id);
	if (!d) {
		pr_err("PHY %s not found\n", bus_id);
		return ERR_PTR(-ENODEV);
	}
	phydev = to_phy_device(d);

	rc = phy_connect_direct(dev, phydev, handler, interface);
	put_device(d);
	if (rc)
		return ERR_PTR(rc);

	return phydev;
}
EXPORT_SYMBOL(phy_connect);

/**
 * phy_disconnect - disable interrupts, stop state machine, and detach a PHY
 *		    device
 * @phydev: target phy_device struct
 */
void phy_disconnect(struct phy_device *phydev)
{
	if (phy_is_started(phydev))
		phy_stop(phydev);

	if (phy_interrupt_is_valid(phydev))
		phy_free_interrupt(phydev);

	phydev->adjust_link = NULL;

	phy_detach(phydev);
}
EXPORT_SYMBOL(phy_disconnect);

/**
 * phy_poll_reset - Safely wait until a PHY reset has properly completed
 * @phydev: The PHY device to poll
 *
 * Description: According to IEEE 802.3, Section 2, Subsection 22.2.4.1.1, as
 *   published in 2008, a PHY reset may take up to 0.5 seconds.  The MII BMCR
 *   register must be polled until the BMCR_RESET bit clears.
 *
 *   Furthermore, any attempts to write to PHY registers may have no effect
 *   or even generate MDIO bus errors until this is complete.
 *
 *   Some PHYs (such as the Marvell 88E1111) don't entirely conform to the
 *   standard and do not fully reset after the BMCR_RESET bit is set, and may
 *   even *REQUIRE* a soft-reset to properly restart autonegotiation.  In an
 *   effort to support such broken PHYs, this function is separate from the
 *   standard phy_init_hw() which will zero all the other bits in the BMCR
 *   and reapply all driver-specific and board-specific fixups.
 */
static int phy_poll_reset(struct phy_device *phydev)
{
	/* Poll until the reset bit clears (50ms per retry == 0.6 sec) */
	unsigned int retries = 12;
	int ret;

	do {
		msleep(50);
		ret = phy_read(phydev, MII_BMCR);
		if (ret < 0)
			return ret;
	} while (ret & BMCR_RESET && --retries);
	if (ret & BMCR_RESET)
		return -ETIMEDOUT;

	/* Some chips (smsc911x) may still need up to another 1ms after the
	 * BMCR_RESET bit is cleared before they are usable.
	 */
	msleep(1);
	return 0;
}

int phy_init_hw(struct phy_device *phydev)
{
	int ret = 0;

	/* Deassert the reset signal */
	phy_device_reset(phydev, 0);

	if (!phydev->drv)
		return 0;

	if (phydev->drv->soft_reset)
		ret = phydev->drv->soft_reset(phydev);

	if (ret < 0)
		return ret;

	ret = phy_scan_fixups(phydev);
	if (ret < 0)
		return ret;

	if (phydev->drv->config_init)
		ret = phydev->drv->config_init(phydev);

	return ret;
}
EXPORT_SYMBOL(phy_init_hw);

void phy_attached_info(struct phy_device *phydev)
{
	phy_attached_print(phydev, NULL);
}
EXPORT_SYMBOL(phy_attached_info);

#define ATTACHED_FMT "attached PHY driver [%s] (mii_bus:phy_addr=%s, irq=%s)"
void phy_attached_print(struct phy_device *phydev, const char *fmt, ...)
{
	const char *drv_name = phydev->drv ? phydev->drv->name : "unbound";
	char *irq_str;
	char irq_num[8];

	switch(phydev->irq) {
	case PHY_POLL:
		irq_str = "POLL";
		break;
	case PHY_IGNORE_INTERRUPT:
		irq_str = "IGNORE";
		break;
	default:
		snprintf(irq_num, sizeof(irq_num), "%d", phydev->irq);
		irq_str = irq_num;
		break;
	}


	if (!fmt) {
		phydev_info(phydev, ATTACHED_FMT "\n",
			 drv_name, phydev_name(phydev),
			 irq_str);
	} else {
		va_list ap;

		phydev_info(phydev, ATTACHED_FMT,
			 drv_name, phydev_name(phydev),
			 irq_str);

		va_start(ap, fmt);
		vprintk(fmt, ap);
		va_end(ap);
	}
}
EXPORT_SYMBOL(phy_attached_print);

static void phy_sysfs_create_links(struct phy_device *phydev)
{
	struct net_device *dev = phydev->attached_dev;
	int err;

	if (!dev)
		return;

	err = sysfs_create_link(&phydev->mdio.dev.kobj, &dev->dev.kobj,
				"attached_dev");
	if (err)
		return;

	err = sysfs_create_link_nowarn(&dev->dev.kobj,
				       &phydev->mdio.dev.kobj,
				       "phydev");
	if (err) {
		dev_err(&dev->dev, "could not add device link to %s err %d\n",
			kobject_name(&phydev->mdio.dev.kobj),
			err);
		/* non-fatal - some net drivers can use one netdevice
		 * with more then one phy
		 */
	}

	phydev->sysfs_links = true;
}

static ssize_t
phy_standalone_show(struct device *dev, struct device_attribute *attr,
		    char *buf)
{
	struct phy_device *phydev = to_phy_device(dev);

	return sprintf(buf, "%d\n", !phydev->attached_dev);
}
static DEVICE_ATTR_RO(phy_standalone);

/**
 * phy_attach_direct - attach a network device to a given PHY device pointer
 * @dev: network device to attach
 * @phydev: Pointer to phy_device to attach
 * @flags: PHY device's dev_flags
 * @interface: PHY device's interface
 *
 * Description: Called by drivers to attach to a particular PHY
 *     device. The phy_device is found, and properly hooked up
 *     to the phy_driver.  If no driver is attached, then a
 *     generic driver is used.  The phy_device is given a ptr to
 *     the attaching device, and given a callback for link status
 *     change.  The phy_device is returned to the attaching driver.
 *     This function takes a reference on the phy device.
 */
int phy_attach_direct(struct net_device *dev, struct phy_device *phydev,
		      u32 flags, phy_interface_t interface)
{
	struct mii_bus *bus = phydev->mdio.bus;
	struct device *d = &phydev->mdio.dev;
	struct module *ndev_owner = NULL;
	bool using_genphy = false;
	int err;

	/* For Ethernet device drivers that register their own MDIO bus, we
	 * will have bus->owner match ndev_mod, so we do not want to increment
	 * our own module->refcnt here, otherwise we would not be able to
	 * unload later on.
	 */
	if (dev)
		ndev_owner = dev->dev.parent->driver->owner;
	if (ndev_owner != bus->owner && !try_module_get(bus->owner)) {
		phydev_err(phydev, "failed to get the bus module\n");
		return -EIO;
	}

	get_device(d);

	/* Assume that if there is no driver, that it doesn't
	 * exist, and we should use the genphy driver.
	 */
	if (!d->driver) {
		if (phydev->is_c45)
			d->driver = &genphy_c45_driver.mdiodrv.driver;
		else
			d->driver = &genphy_driver.mdiodrv.driver;

		using_genphy = true;
	}

	if (!try_module_get(d->driver->owner)) {
		phydev_err(phydev, "failed to get the device driver module\n");
		err = -EIO;
		goto error_put_device;
	}

	if (using_genphy) {
		err = d->driver->probe(d);
		if (err >= 0)
			err = device_bind_driver(d);

		if (err)
			goto error_module_put;
	}

	if (phydev->attached_dev) {
		dev_err(&dev->dev, "PHY already attached\n");
		err = -EBUSY;
		goto error;
	}

	phydev->phy_link_change = phy_link_change;
	if (dev) {
		phydev->attached_dev = dev;
		dev->phydev = phydev;
	}

	/* Some Ethernet drivers try to connect to a PHY device before
	 * calling register_netdevice() -> netdev_register_kobject() and
	 * does the dev->dev.kobj initialization. Here we only check for
	 * success which indicates that the network device kobject is
	 * ready. Once we do that we still need to keep track of whether
	 * links were successfully set up or not for phy_detach() to
	 * remove them accordingly.
	 */
	phydev->sysfs_links = false;

	phy_sysfs_create_links(phydev);

	if (!phydev->attached_dev) {
		err = sysfs_create_file(&phydev->mdio.dev.kobj,
					&dev_attr_phy_standalone.attr);
		if (err)
			phydev_err(phydev, "error creating 'phy_standalone' sysfs entry\n");
	}

	phydev->dev_flags = flags;

	phydev->interface = interface;

	phydev->state = PHY_READY;

	/* Initial carrier state is off as the phy is about to be
	 * (re)initialized.
	 */
	if (dev)
		netif_carrier_off(phydev->attached_dev);

	/* Do initial configuration here, now that
	 * we have certain key parameters
	 * (dev_flags and interface)
	 */
	err = phy_init_hw(phydev);
	if (err)
		goto error;

	phy_resume(phydev);
	phy_led_triggers_register(phydev);

	return err;

error:
	/* phy_detach() does all of the cleanup below */
	phy_detach(phydev);
	return err;

error_module_put:
	module_put(d->driver->owner);
error_put_device:
	put_device(d);
	if (ndev_owner != bus->owner)
		module_put(bus->owner);
	return err;
}
EXPORT_SYMBOL(phy_attach_direct);

/**
 * phy_attach - attach a network device to a particular PHY device
 * @dev: network device to attach
 * @bus_id: Bus ID of PHY device to attach
 * @interface: PHY device's interface
 *
 * Description: Same as phy_attach_direct() except that a PHY bus_id
 *     string is passed instead of a pointer to a struct phy_device.
 */
struct phy_device *phy_attach(struct net_device *dev, const char *bus_id,
			      phy_interface_t interface)
{
	struct bus_type *bus = &mdio_bus_type;
	struct phy_device *phydev;
	struct device *d;
	int rc;

	if (!dev)
		return ERR_PTR(-EINVAL);

	/* Search the list of PHY devices on the mdio bus for the
	 * PHY with the requested name
	 */
	d = bus_find_device_by_name(bus, NULL, bus_id);
	if (!d) {
		pr_err("PHY %s not found\n", bus_id);
		return ERR_PTR(-ENODEV);
	}
	phydev = to_phy_device(d);

	rc = phy_attach_direct(dev, phydev, phydev->dev_flags, interface);
	put_device(d);
	if (rc)
		return ERR_PTR(rc);

	return phydev;
}
EXPORT_SYMBOL(phy_attach);

static bool phy_driver_is_genphy_kind(struct phy_device *phydev,
				      struct device_driver *driver)
{
	struct device *d = &phydev->mdio.dev;
	bool ret = false;

	if (!phydev->drv)
		return ret;

	get_device(d);
	ret = d->driver == driver;
	put_device(d);

	return ret;
}

bool phy_driver_is_genphy(struct phy_device *phydev)
{
	return phy_driver_is_genphy_kind(phydev,
					 &genphy_driver.mdiodrv.driver);
}
EXPORT_SYMBOL_GPL(phy_driver_is_genphy);

bool phy_driver_is_genphy_10g(struct phy_device *phydev)
{
	return phy_driver_is_genphy_kind(phydev,
					 &genphy_c45_driver.mdiodrv.driver);
}
EXPORT_SYMBOL_GPL(phy_driver_is_genphy_10g);

/**
 * phy_detach - detach a PHY device from its network device
 * @phydev: target phy_device struct
 *
 * This detaches the phy device from its network device and the phy
 * driver, and drops the reference count taken in phy_attach_direct().
 */
void phy_detach(struct phy_device *phydev)
{
	struct net_device *dev = phydev->attached_dev;
	struct module *ndev_owner = NULL;
	struct mii_bus *bus;

	if (phydev->sysfs_links) {
		if (dev)
			sysfs_remove_link(&dev->dev.kobj, "phydev");
		sysfs_remove_link(&phydev->mdio.dev.kobj, "attached_dev");
	}

	if (!phydev->attached_dev)
		sysfs_remove_file(&phydev->mdio.dev.kobj,
				  &dev_attr_phy_standalone.attr);

	phy_suspend(phydev);
	if (dev) {
		phydev->attached_dev->phydev = NULL;
		phydev->attached_dev = NULL;
	}
	phydev->phylink = NULL;

	phy_led_triggers_unregister(phydev);

	module_put(phydev->mdio.dev.driver->owner);

	/* If the device had no specific driver before (i.e. - it
	 * was using the generic driver), we unbind the device
	 * from the generic driver so that there's a chance a
	 * real driver could be loaded
	 */
	if (phy_driver_is_genphy(phydev) ||
	    phy_driver_is_genphy_10g(phydev))
		device_release_driver(&phydev->mdio.dev);

	/*
	 * The phydev might go away on the put_device() below, so avoid
	 * a use-after-free bug by reading the underlying bus first.
	 */
	bus = phydev->mdio.bus;

	put_device(&phydev->mdio.dev);
	if (dev)
		ndev_owner = dev->dev.parent->driver->owner;
	if (ndev_owner != bus->owner)
		module_put(bus->owner);

	/* Assert the reset signal */
	phy_device_reset(phydev, 1);
}
EXPORT_SYMBOL(phy_detach);

int phy_suspend(struct phy_device *phydev)
{
	struct phy_driver *phydrv = to_phy_driver(phydev->mdio.dev.driver);
	struct net_device *netdev = phydev->attached_dev;
	struct ethtool_wolinfo wol = { .cmd = ETHTOOL_GWOL };
	int ret = 0;

	/* If the device has WOL enabled, we cannot suspend the PHY */
	phy_ethtool_get_wol(phydev, &wol);
	if (wol.wolopts || (netdev && netdev->wol_enabled))
		return -EBUSY;

	if (phydev->drv && phydrv->suspend)
		ret = phydrv->suspend(phydev);

	if (ret)
		return ret;

	phydev->suspended = true;

	return ret;
}
EXPORT_SYMBOL(phy_suspend);

int __phy_resume(struct phy_device *phydev)
{
	struct phy_driver *phydrv = to_phy_driver(phydev->mdio.dev.driver);
	int ret = 0;

	WARN_ON(!mutex_is_locked(&phydev->lock));

	if (phydev->drv && phydrv->resume)
		ret = phydrv->resume(phydev);

	if (ret)
		return ret;

	phydev->suspended = false;

	return ret;
}
EXPORT_SYMBOL(__phy_resume);

int phy_resume(struct phy_device *phydev)
{
	int ret;

	mutex_lock(&phydev->lock);
	ret = __phy_resume(phydev);
	mutex_unlock(&phydev->lock);

	return ret;
}
EXPORT_SYMBOL(phy_resume);

int phy_loopback(struct phy_device *phydev, bool enable)
{
	struct phy_driver *phydrv = to_phy_driver(phydev->mdio.dev.driver);
	int ret = 0;

	mutex_lock(&phydev->lock);

	if (enable && phydev->loopback_enabled) {
		ret = -EBUSY;
		goto out;
	}

	if (!enable && !phydev->loopback_enabled) {
		ret = -EINVAL;
		goto out;
	}

	if (phydev->drv && phydrv->set_loopback)
		ret = phydrv->set_loopback(phydev, enable);
	else
		ret = -EOPNOTSUPP;

	if (ret)
		goto out;

	phydev->loopback_enabled = enable;

out:
	mutex_unlock(&phydev->lock);
	return ret;
}
EXPORT_SYMBOL(phy_loopback);

/**
 * phy_reset_after_clk_enable - perform a PHY reset if needed
 * @phydev: target phy_device struct
 *
 * Description: Some PHYs are known to need a reset after their refclk was
 *   enabled. This function evaluates the flags and perform the reset if it's
 *   needed. Returns < 0 on error, 0 if the phy wasn't reset and 1 if the phy
 *   was reset.
 */
int phy_reset_after_clk_enable(struct phy_device *phydev)
{
	if (!phydev || !phydev->drv)
		return -ENODEV;

	if (phydev->drv->flags & PHY_RST_AFTER_CLK_EN) {
		phy_device_reset(phydev, 1);
		phy_device_reset(phydev, 0);
		return 1;
	}

	return 0;
}
EXPORT_SYMBOL(phy_reset_after_clk_enable);

/* Generic PHY support and helper functions */

/**
 * genphy_config_advert - sanitize and advertise auto-negotiation parameters
 * @phydev: target phy_device struct
 *
 * Description: Writes MII_ADVERTISE with the appropriate values,
 *   after sanitizing the values to make sure we only advertise
 *   what is supported.  Returns < 0 on error, 0 if the PHY's advertisement
 *   hasn't changed, and > 0 if it has changed.
 */
static int genphy_config_advert(struct phy_device *phydev)
{
	u32 advertise;
	int bmsr, adv;
	int err, changed = 0;

	/* Only allow advertising what this PHY supports */
	linkmode_and(phydev->advertising, phydev->advertising,
		     phydev->supported);
	if (!ethtool_convert_link_mode_to_legacy_u32(&advertise,
						     phydev->advertising))
		phydev_warn(phydev, "PHY advertising (%*pb) more modes than genphy supports, some modes not advertised.\n",
			    __ETHTOOL_LINK_MODE_MASK_NBITS,
			    phydev->advertising);

	/* Setup standard advertisement */
	err = phy_modify_changed(phydev, MII_ADVERTISE,
				 ADVERTISE_ALL | ADVERTISE_100BASE4 |
				 ADVERTISE_PAUSE_CAP | ADVERTISE_PAUSE_ASYM,
				 ethtool_adv_to_mii_adv_t(advertise));
	if (err < 0)
		return err;
	if (err > 0)
		changed = 1;

	bmsr = phy_read(phydev, MII_BMSR);
	if (bmsr < 0)
		return bmsr;

	/* Per 802.3-2008, Section 22.2.4.2.16 Extended status all
	 * 1000Mbits/sec capable PHYs shall have the BMSR_ESTATEN bit set to a
	 * logical 1.
	 */
	if (!(bmsr & BMSR_ESTATEN))
		return changed;

	/* Configure gigabit if it's supported */
	adv = 0;
	if (linkmode_test_bit(ETHTOOL_LINK_MODE_1000baseT_Half_BIT,
			      phydev->supported) ||
	    linkmode_test_bit(ETHTOOL_LINK_MODE_1000baseT_Full_BIT,
			      phydev->supported))
		adv = ethtool_adv_to_mii_ctrl1000_t(advertise);

	err = phy_modify_changed(phydev, MII_CTRL1000,
				 ADVERTISE_1000FULL | ADVERTISE_1000HALF,
				 adv);
	if (err < 0)
		return err;
	if (err > 0)
		changed = 1;

	return changed;
}

/**
 * genphy_config_eee_advert - disable unwanted eee mode advertisement
 * @phydev: target phy_device struct
 *
 * Description: Writes MDIO_AN_EEE_ADV after disabling unsupported energy
 *   efficent ethernet modes. Returns 0 if the PHY's advertisement hasn't
 *   changed, and 1 if it has changed.
 */
int genphy_config_eee_advert(struct phy_device *phydev)
{
	int err;

	/* Nothing to disable */
	if (!phydev->eee_broken_modes)
		return 0;

	err = phy_modify_mmd_changed(phydev, MDIO_MMD_AN, MDIO_AN_EEE_ADV,
				     phydev->eee_broken_modes, 0);
	/* If the call failed, we assume that EEE is not supported */
	return err < 0 ? 0 : err;
}
EXPORT_SYMBOL(genphy_config_eee_advert);

/**
 * genphy_setup_forced - configures/forces speed/duplex from @phydev
 * @phydev: target phy_device struct
 *
 * Description: Configures MII_BMCR to force speed/duplex
 *   to the values in phydev. Assumes that the values are valid.
 *   Please see phy_sanitize_settings().
 */
int genphy_setup_forced(struct phy_device *phydev)
{
	u16 ctl = 0;

	phydev->pause = 0;
	phydev->asym_pause = 0;

	if (SPEED_1000 == phydev->speed)
		ctl |= BMCR_SPEED1000;
	else if (SPEED_100 == phydev->speed)
		ctl |= BMCR_SPEED100;

	if (DUPLEX_FULL == phydev->duplex)
		ctl |= BMCR_FULLDPLX;

	return phy_modify(phydev, MII_BMCR,
			  ~(BMCR_LOOPBACK | BMCR_ISOLATE | BMCR_PDOWN), ctl);
}
EXPORT_SYMBOL(genphy_setup_forced);

/**
 * genphy_restart_aneg - Enable and Restart Autonegotiation
 * @phydev: target phy_device struct
 */
int genphy_restart_aneg(struct phy_device *phydev)
{
	/* Don't isolate the PHY if we're negotiating */
	return phy_modify(phydev, MII_BMCR, BMCR_ISOLATE,
			  BMCR_ANENABLE | BMCR_ANRESTART);
}
EXPORT_SYMBOL(genphy_restart_aneg);

/**
 * genphy_config_aneg - restart auto-negotiation or write BMCR
 * @phydev: target phy_device struct
 *
 * Description: If auto-negotiation is enabled, we configure the
 *   advertising, and then restart auto-negotiation.  If it is not
 *   enabled, then we write the BMCR.
 */
int genphy_config_aneg(struct phy_device *phydev)
{
	int err, changed;

	changed = genphy_config_eee_advert(phydev);

	if (AUTONEG_ENABLE != phydev->autoneg)
		return genphy_setup_forced(phydev);

	err = genphy_config_advert(phydev);
	if (err < 0) /* error */
		return err;

	changed |= err;

	if (changed == 0) {
		/* Advertisement hasn't changed, but maybe aneg was never on to
		 * begin with?  Or maybe phy was isolated?
		 */
		int ctl = phy_read(phydev, MII_BMCR);

		if (ctl < 0)
			return ctl;

		if (!(ctl & BMCR_ANENABLE) || (ctl & BMCR_ISOLATE))
			changed = 1; /* do restart aneg */
	}

	/* Only restart aneg if we are advertising something different
	 * than we were before.
	 */
	if (changed > 0)
		return genphy_restart_aneg(phydev);

	return 0;
}
EXPORT_SYMBOL(genphy_config_aneg);

/**
 * genphy_aneg_done - return auto-negotiation status
 * @phydev: target phy_device struct
 *
 * Description: Reads the status register and returns 0 either if
 *   auto-negotiation is incomplete, or if there was an error.
 *   Returns BMSR_ANEGCOMPLETE if auto-negotiation is done.
 */
int genphy_aneg_done(struct phy_device *phydev)
{
	int retval = phy_read(phydev, MII_BMSR);

	return (retval < 0) ? retval : (retval & BMSR_ANEGCOMPLETE);
}
EXPORT_SYMBOL(genphy_aneg_done);

/**
 * genphy_update_link - update link status in @phydev
 * @phydev: target phy_device struct
 *
 * Description: Update the value in phydev->link to reflect the
 *   current link value.  In order to do this, we need to read
 *   the status register twice, keeping the second value.
 */
int genphy_update_link(struct phy_device *phydev)
{
	int status;

	/* The link state is latched low so that momentary link
	 * drops can be detected. Do not double-read the status
	 * in polling mode to detect such short link drops.
	 */
	if (!phy_polling_mode(phydev)) {
		status = phy_read(phydev, MII_BMSR);
		if (status < 0)
			return status;
		else if (status & BMSR_LSTATUS)
			goto done;
	}

	/* Read link and autonegotiation status */
	status = phy_read(phydev, MII_BMSR);
	if (status < 0)
		return status;
done:
	phydev->link = status & BMSR_LSTATUS ? 1 : 0;
	phydev->autoneg_complete = status & BMSR_ANEGCOMPLETE ? 1 : 0;

	return 0;
}
EXPORT_SYMBOL(genphy_update_link);

/**
 * genphy_read_status - check the link status and update current link state
 * @phydev: target phy_device struct
 *
 * Description: Check the link, then figure out the current state
 *   by comparing what we advertise with what the link partner
 *   advertises.  Start by checking the gigabit possibilities,
 *   then move on to 10/100.
 */
int genphy_read_status(struct phy_device *phydev)
{
	int adv, lpa, lpagb, err, old_link = phydev->link;

	/* Update the link, but return if there was an error */
	err = genphy_update_link(phydev);
	if (err)
		return err;

	/* why bother the PHY if nothing can have changed */
	if (phydev->autoneg == AUTONEG_ENABLE && old_link && phydev->link)
		return 0;

	phydev->speed = SPEED_UNKNOWN;
	phydev->duplex = DUPLEX_UNKNOWN;
	phydev->pause = 0;
	phydev->asym_pause = 0;

	linkmode_zero(phydev->lp_advertising);

	if (phydev->autoneg == AUTONEG_ENABLE && phydev->autoneg_complete) {
		if (phydev->is_gigabit_capable) {
			lpagb = phy_read(phydev, MII_STAT1000);
			if (lpagb < 0)
				return lpagb;

			adv = phy_read(phydev, MII_CTRL1000);
			if (adv < 0)
				return adv;

			if (lpagb & LPA_1000MSFAIL) {
				if (adv & CTL1000_ENABLE_MASTER)
					phydev_err(phydev, "Master/Slave resolution failed, maybe conflicting manual settings?\n");
				else
					phydev_err(phydev, "Master/Slave resolution failed\n");
				return -ENOLINK;
			}

			mii_stat1000_mod_linkmode_lpa_t(phydev->lp_advertising,
							lpagb);
		}

		lpa = phy_read(phydev, MII_LPA);
		if (lpa < 0)
			return lpa;

		mii_lpa_mod_linkmode_lpa_t(phydev->lp_advertising, lpa);
		phy_resolve_aneg_linkmode(phydev);
	} else if (phydev->autoneg == AUTONEG_DISABLE) {
		int bmcr = phy_read(phydev, MII_BMCR);

		if (bmcr < 0)
			return bmcr;

		if (bmcr & BMCR_FULLDPLX)
			phydev->duplex = DUPLEX_FULL;
		else
			phydev->duplex = DUPLEX_HALF;

		if (bmcr & BMCR_SPEED1000)
			phydev->speed = SPEED_1000;
		else if (bmcr & BMCR_SPEED100)
			phydev->speed = SPEED_100;
		else
			phydev->speed = SPEED_10;
	}

	return 0;
}
EXPORT_SYMBOL(genphy_read_status);

/**
 * genphy_soft_reset - software reset the PHY via BMCR_RESET bit
 * @phydev: target phy_device struct
 *
 * Description: Perform a software PHY reset using the standard
 * BMCR_RESET bit and poll for the reset bit to be cleared.
 *
 * Returns: 0 on success, < 0 on failure
 */
int genphy_soft_reset(struct phy_device *phydev)
{
	u16 res = BMCR_RESET;
	int ret;

	if (phydev->autoneg == AUTONEG_ENABLE)
		res |= BMCR_ANRESTART;

	ret = phy_modify(phydev, MII_BMCR, BMCR_ISOLATE, res);
	if (ret < 0)
		return ret;

	ret = phy_poll_reset(phydev);
	if (ret)
		return ret;

	/* BMCR may be reset to defaults */
	if (phydev->autoneg == AUTONEG_DISABLE)
		ret = genphy_setup_forced(phydev);

	return ret;
}
EXPORT_SYMBOL(genphy_soft_reset);

int genphy_config_init(struct phy_device *phydev)
{
	int val;
	__ETHTOOL_DECLARE_LINK_MODE_MASK(features) = { 0, };

	linkmode_set_bit_array(phy_basic_ports_array,
			       ARRAY_SIZE(phy_basic_ports_array),
			       features);
	linkmode_set_bit(ETHTOOL_LINK_MODE_Pause_BIT, features);
	linkmode_set_bit(ETHTOOL_LINK_MODE_Asym_Pause_BIT, features);

	/* Do we support autonegotiation? */
	val = phy_read(phydev, MII_BMSR);
	if (val < 0)
		return val;

	if (val & BMSR_ANEGCAPABLE)
		linkmode_set_bit(ETHTOOL_LINK_MODE_Autoneg_BIT, features);

	if (val & BMSR_100FULL)
		linkmode_set_bit(ETHTOOL_LINK_MODE_100baseT_Full_BIT, features);
	if (val & BMSR_100HALF)
		linkmode_set_bit(ETHTOOL_LINK_MODE_100baseT_Half_BIT, features);
	if (val & BMSR_10FULL)
		linkmode_set_bit(ETHTOOL_LINK_MODE_10baseT_Full_BIT, features);
	if (val & BMSR_10HALF)
		linkmode_set_bit(ETHTOOL_LINK_MODE_10baseT_Half_BIT, features);

	if (val & BMSR_ESTATEN) {
		val = phy_read(phydev, MII_ESTATUS);
		if (val < 0)
			return val;

		if (val & ESTATUS_1000_TFULL)
			linkmode_set_bit(ETHTOOL_LINK_MODE_1000baseT_Full_BIT,
					 features);
		if (val & ESTATUS_1000_THALF)
			linkmode_set_bit(ETHTOOL_LINK_MODE_1000baseT_Half_BIT,
					 features);
		if (val & ESTATUS_1000_XFULL)
			linkmode_set_bit(ETHTOOL_LINK_MODE_1000baseX_Full_BIT,
					 features);
	}

	linkmode_and(phydev->supported, phydev->supported, features);
	linkmode_and(phydev->advertising, phydev->advertising, features);

	return 0;
}
EXPORT_SYMBOL(genphy_config_init);

/**
 * genphy_read_abilities - read PHY abilities from Clause 22 registers
 * @phydev: target phy_device struct
 *
 * Description: Reads the PHY's abilities and populates
 * phydev->supported accordingly.
 *
 * Returns: 0 on success, < 0 on failure
 */
int genphy_read_abilities(struct phy_device *phydev)
{
	int val;

	linkmode_set_bit_array(phy_basic_ports_array,
			       ARRAY_SIZE(phy_basic_ports_array),
			       phydev->supported);

	val = phy_read(phydev, MII_BMSR);
	if (val < 0)
		return val;

	linkmode_mod_bit(ETHTOOL_LINK_MODE_Autoneg_BIT, phydev->supported,
			 val & BMSR_ANEGCAPABLE);

	linkmode_mod_bit(ETHTOOL_LINK_MODE_100baseT_Full_BIT, phydev->supported,
			 val & BMSR_100FULL);
	linkmode_mod_bit(ETHTOOL_LINK_MODE_100baseT_Half_BIT, phydev->supported,
			 val & BMSR_100HALF);
	linkmode_mod_bit(ETHTOOL_LINK_MODE_10baseT_Full_BIT, phydev->supported,
			 val & BMSR_10FULL);
	linkmode_mod_bit(ETHTOOL_LINK_MODE_10baseT_Half_BIT, phydev->supported,
			 val & BMSR_10HALF);

	if (val & BMSR_ESTATEN) {
		val = phy_read(phydev, MII_ESTATUS);
		if (val < 0)
			return val;

		linkmode_mod_bit(ETHTOOL_LINK_MODE_1000baseT_Full_BIT,
				 phydev->supported, val & ESTATUS_1000_TFULL);
		linkmode_mod_bit(ETHTOOL_LINK_MODE_1000baseT_Half_BIT,
				 phydev->supported, val & ESTATUS_1000_THALF);
<<<<<<< HEAD
=======
		linkmode_mod_bit(ETHTOOL_LINK_MODE_1000baseX_Full_BIT,
				 phydev->supported, val & ESTATUS_1000_XFULL);
>>>>>>> 6fb08f1a
	}

	return 0;
}
EXPORT_SYMBOL(genphy_read_abilities);

/* This is used for the phy device which doesn't support the MMD extended
 * register access, but it does have side effect when we are trying to access
 * the MMD register via indirect method.
 */
int genphy_read_mmd_unsupported(struct phy_device *phdev, int devad, u16 regnum)
{
	return -EOPNOTSUPP;
}
EXPORT_SYMBOL(genphy_read_mmd_unsupported);

int genphy_write_mmd_unsupported(struct phy_device *phdev, int devnum,
				 u16 regnum, u16 val)
{
	return -EOPNOTSUPP;
}
EXPORT_SYMBOL(genphy_write_mmd_unsupported);

int genphy_suspend(struct phy_device *phydev)
{
	return phy_set_bits(phydev, MII_BMCR, BMCR_PDOWN);
}
EXPORT_SYMBOL(genphy_suspend);

int genphy_resume(struct phy_device *phydev)
{
	return phy_clear_bits(phydev, MII_BMCR, BMCR_PDOWN);
}
EXPORT_SYMBOL(genphy_resume);

int genphy_loopback(struct phy_device *phydev, bool enable)
{
	return phy_modify(phydev, MII_BMCR, BMCR_LOOPBACK,
			  enable ? BMCR_LOOPBACK : 0);
}
EXPORT_SYMBOL(genphy_loopback);

/**
 * phy_remove_link_mode - Remove a supported link mode
 * @phydev: phy_device structure to remove link mode from
 * @link_mode: Link mode to be removed
 *
 * Description: Some MACs don't support all link modes which the PHY
 * does.  e.g. a 1G MAC often does not support 1000Half. Add a helper
 * to remove a link mode.
 */
void phy_remove_link_mode(struct phy_device *phydev, u32 link_mode)
{
	linkmode_clear_bit(link_mode, phydev->supported);
	phy_advertise_supported(phydev);
}
EXPORT_SYMBOL(phy_remove_link_mode);

static void phy_copy_pause_bits(unsigned long *dst, unsigned long *src)
{
	linkmode_mod_bit(ETHTOOL_LINK_MODE_Asym_Pause_BIT, dst,
		linkmode_test_bit(ETHTOOL_LINK_MODE_Asym_Pause_BIT, src));
	linkmode_mod_bit(ETHTOOL_LINK_MODE_Pause_BIT, dst,
		linkmode_test_bit(ETHTOOL_LINK_MODE_Pause_BIT, src));
}

/**
 * phy_advertise_supported - Advertise all supported modes
 * @phydev: target phy_device struct
 *
 * Description: Called to advertise all supported modes, doesn't touch
 * pause mode advertising.
 */
void phy_advertise_supported(struct phy_device *phydev)
{
	__ETHTOOL_DECLARE_LINK_MODE_MASK(new);

	linkmode_copy(new, phydev->supported);
	phy_copy_pause_bits(new, phydev->advertising);
	linkmode_copy(phydev->advertising, new);
}
EXPORT_SYMBOL(phy_advertise_supported);

/**
 * phy_support_sym_pause - Enable support of symmetrical pause
 * @phydev: target phy_device struct
 *
 * Description: Called by the MAC to indicate is supports symmetrical
 * Pause, but not asym pause.
 */
void phy_support_sym_pause(struct phy_device *phydev)
{
	linkmode_clear_bit(ETHTOOL_LINK_MODE_Asym_Pause_BIT, phydev->supported);
	phy_copy_pause_bits(phydev->advertising, phydev->supported);
}
EXPORT_SYMBOL(phy_support_sym_pause);

/**
 * phy_support_asym_pause - Enable support of asym pause
 * @phydev: target phy_device struct
 *
 * Description: Called by the MAC to indicate is supports Asym Pause.
 */
void phy_support_asym_pause(struct phy_device *phydev)
{
	phy_copy_pause_bits(phydev->advertising, phydev->supported);
}
EXPORT_SYMBOL(phy_support_asym_pause);

/**
 * phy_set_sym_pause - Configure symmetric Pause
 * @phydev: target phy_device struct
 * @rx: Receiver Pause is supported
 * @tx: Transmit Pause is supported
 * @autoneg: Auto neg should be used
 *
 * Description: Configure advertised Pause support depending on if
 * receiver pause and pause auto neg is supported. Generally called
 * from the set_pauseparam .ndo.
 */
void phy_set_sym_pause(struct phy_device *phydev, bool rx, bool tx,
		       bool autoneg)
{
	linkmode_clear_bit(ETHTOOL_LINK_MODE_Pause_BIT, phydev->supported);

	if (rx && tx && autoneg)
		linkmode_set_bit(ETHTOOL_LINK_MODE_Pause_BIT,
				 phydev->supported);

	linkmode_copy(phydev->advertising, phydev->supported);
}
EXPORT_SYMBOL(phy_set_sym_pause);

/**
 * phy_set_asym_pause - Configure Pause and Asym Pause
 * @phydev: target phy_device struct
 * @rx: Receiver Pause is supported
 * @tx: Transmit Pause is supported
 *
 * Description: Configure advertised Pause support depending on if
 * transmit and receiver pause is supported. If there has been a
 * change in adverting, trigger a new autoneg. Generally called from
 * the set_pauseparam .ndo.
 */
void phy_set_asym_pause(struct phy_device *phydev, bool rx, bool tx)
{
	__ETHTOOL_DECLARE_LINK_MODE_MASK(oldadv);

	linkmode_copy(oldadv, phydev->advertising);

	linkmode_clear_bit(ETHTOOL_LINK_MODE_Pause_BIT,
			   phydev->advertising);
	linkmode_clear_bit(ETHTOOL_LINK_MODE_Asym_Pause_BIT,
			   phydev->advertising);

	if (rx) {
		linkmode_set_bit(ETHTOOL_LINK_MODE_Pause_BIT,
				 phydev->advertising);
		linkmode_set_bit(ETHTOOL_LINK_MODE_Asym_Pause_BIT,
				 phydev->advertising);
	}

	if (tx)
		linkmode_change_bit(ETHTOOL_LINK_MODE_Asym_Pause_BIT,
				    phydev->advertising);

	if (!linkmode_equal(oldadv, phydev->advertising) &&
	    phydev->autoneg)
		phy_start_aneg(phydev);
}
EXPORT_SYMBOL(phy_set_asym_pause);

/**
 * phy_validate_pause - Test if the PHY/MAC support the pause configuration
 * @phydev: phy_device struct
 * @pp: requested pause configuration
 *
 * Description: Test if the PHY/MAC combination supports the Pause
 * configuration the user is requesting. Returns True if it is
 * supported, false otherwise.
 */
bool phy_validate_pause(struct phy_device *phydev,
			struct ethtool_pauseparam *pp)
{
	if (!linkmode_test_bit(ETHTOOL_LINK_MODE_Pause_BIT,
			       phydev->supported) && pp->rx_pause)
		return false;

	if (!linkmode_test_bit(ETHTOOL_LINK_MODE_Asym_Pause_BIT,
			       phydev->supported) &&
	    pp->rx_pause != pp->tx_pause)
		return false;

	return true;
}
EXPORT_SYMBOL(phy_validate_pause);

static bool phy_drv_supports_irq(struct phy_driver *phydrv)
{
	return phydrv->config_intr && phydrv->ack_interrupt;
}

/**
 * phy_probe - probe and init a PHY device
 * @dev: device to probe and init
 *
 * Description: Take care of setting up the phy_device structure,
 *   set the state to READY (the driver's init function should
 *   set it to STARTING if needed).
 */
static int phy_probe(struct device *dev)
{
	struct phy_device *phydev = to_phy_device(dev);
	struct device_driver *drv = phydev->mdio.dev.driver;
	struct phy_driver *phydrv = to_phy_driver(drv);
	int err = 0;

	phydev->drv = phydrv;

	/* Disable the interrupt if the PHY doesn't support it
	 * but the interrupt is still a valid one
	 */
	 if (!phy_drv_supports_irq(phydrv) && phy_interrupt_is_valid(phydev))
		phydev->irq = PHY_POLL;

	if (phydrv->flags & PHY_IS_INTERNAL)
		phydev->is_internal = true;

	mutex_lock(&phydev->lock);

	if (phydev->drv->probe) {
		/* Deassert the reset signal */
		phy_device_reset(phydev, 0);

		err = phydev->drv->probe(phydev);
		if (err) {
			/* Assert the reset signal */
			phy_device_reset(phydev, 1);
			goto out;
		}
	}

	/* Start out supporting everything. Eventually,
	 * a controller will attach, and may modify one
	 * or both of these values
	 */
	if (phydrv->features) {
		linkmode_copy(phydev->supported, phydrv->features);
	} else if (phydrv->get_features) {
		err = phydrv->get_features(phydev);
	} else if (phydev->is_c45) {
		err = genphy_c45_pma_read_abilities(phydev);
	} else {
		err = genphy_read_abilities(phydev);
	}

	if (err)
		goto out;

	if (!linkmode_test_bit(ETHTOOL_LINK_MODE_Autoneg_BIT,
			       phydev->supported))
		phydev->autoneg = 0;

	if (linkmode_test_bit(ETHTOOL_LINK_MODE_1000baseT_Half_BIT,
			      phydev->supported))
		phydev->is_gigabit_capable = 1;
	if (linkmode_test_bit(ETHTOOL_LINK_MODE_1000baseT_Full_BIT,
			      phydev->supported))
		phydev->is_gigabit_capable = 1;

	of_set_phy_supported(phydev);
	phy_advertise_supported(phydev);

	/* Get the EEE modes we want to prohibit. We will ask
	 * the PHY stop advertising these mode later on
	 */
	of_set_phy_eee_broken(phydev);

	/* The Pause Frame bits indicate that the PHY can support passing
	 * pause frames. During autonegotiation, the PHYs will determine if
	 * they should allow pause frames to pass.  The MAC driver should then
	 * use that result to determine whether to enable flow control via
	 * pause frames.
	 *
	 * Normally, PHY drivers should not set the Pause bits, and instead
	 * allow phylib to do that.  However, there may be some situations
	 * (e.g. hardware erratum) where the driver wants to set only one
	 * of these bits.
	 */
	if (!test_bit(ETHTOOL_LINK_MODE_Pause_BIT, phydev->supported) &&
	    !test_bit(ETHTOOL_LINK_MODE_Asym_Pause_BIT, phydev->supported)) {
		linkmode_set_bit(ETHTOOL_LINK_MODE_Pause_BIT,
				 phydev->supported);
		linkmode_set_bit(ETHTOOL_LINK_MODE_Asym_Pause_BIT,
				 phydev->supported);
	}

	/* Set the state to READY by default */
	phydev->state = PHY_READY;

out:
	mutex_unlock(&phydev->lock);

	return err;
}

static int phy_remove(struct device *dev)
{
	struct phy_device *phydev = to_phy_device(dev);

	cancel_delayed_work_sync(&phydev->state_queue);

	mutex_lock(&phydev->lock);
	phydev->state = PHY_DOWN;
	mutex_unlock(&phydev->lock);

	if (phydev->drv && phydev->drv->remove) {
		phydev->drv->remove(phydev);

		/* Assert the reset signal */
		phy_device_reset(phydev, 1);
	}
	phydev->drv = NULL;

	return 0;
}

/**
 * phy_driver_register - register a phy_driver with the PHY layer
 * @new_driver: new phy_driver to register
 * @owner: module owning this PHY
 */
int phy_driver_register(struct phy_driver *new_driver, struct module *owner)
{
	int retval;

	/* Either the features are hard coded, or dynamically
	 * determined. It cannot be both.
	 */
	if (WARN_ON(new_driver->features && new_driver->get_features)) {
		pr_err("%s: features and get_features must not both be set\n",
		       new_driver->name);
		return -EINVAL;
	}

	new_driver->mdiodrv.flags |= MDIO_DEVICE_IS_PHY;
	new_driver->mdiodrv.driver.name = new_driver->name;
	new_driver->mdiodrv.driver.bus = &mdio_bus_type;
	new_driver->mdiodrv.driver.probe = phy_probe;
	new_driver->mdiodrv.driver.remove = phy_remove;
	new_driver->mdiodrv.driver.owner = owner;

	retval = driver_register(&new_driver->mdiodrv.driver);
	if (retval) {
		pr_err("%s: Error %d in registering driver\n",
		       new_driver->name, retval);

		return retval;
	}

	pr_debug("%s: Registered new driver\n", new_driver->name);

	return 0;
}
EXPORT_SYMBOL(phy_driver_register);

int phy_drivers_register(struct phy_driver *new_driver, int n,
			 struct module *owner)
{
	int i, ret = 0;

	for (i = 0; i < n; i++) {
		ret = phy_driver_register(new_driver + i, owner);
		if (ret) {
			while (i-- > 0)
				phy_driver_unregister(new_driver + i);
			break;
		}
	}
	return ret;
}
EXPORT_SYMBOL(phy_drivers_register);

void phy_driver_unregister(struct phy_driver *drv)
{
	driver_unregister(&drv->mdiodrv.driver);
}
EXPORT_SYMBOL(phy_driver_unregister);

void phy_drivers_unregister(struct phy_driver *drv, int n)
{
	int i;

	for (i = 0; i < n; i++)
		phy_driver_unregister(drv + i);
}
EXPORT_SYMBOL(phy_drivers_unregister);

static struct phy_driver genphy_driver = {
	.phy_id		= 0xffffffff,
	.phy_id_mask	= 0xffffffff,
	.name		= "Generic PHY",
	.soft_reset	= genphy_no_soft_reset,
	.get_features	= genphy_read_abilities,
	.aneg_done	= genphy_aneg_done,
	.suspend	= genphy_suspend,
	.resume		= genphy_resume,
	.set_loopback   = genphy_loopback,
};

static int __init phy_init(void)
{
	int rc;

	rc = mdio_bus_init();
	if (rc)
		return rc;

	features_init();

	rc = phy_driver_register(&genphy_c45_driver, THIS_MODULE);
	if (rc)
		goto err_c45;

	rc = phy_driver_register(&genphy_driver, THIS_MODULE);
	if (rc) {
		phy_driver_unregister(&genphy_c45_driver);
err_c45:
		mdio_bus_exit();
	}

	return rc;
}

static void __exit phy_exit(void)
{
	phy_driver_unregister(&genphy_c45_driver);
	phy_driver_unregister(&genphy_driver);
	mdio_bus_exit();
}

subsys_initcall(phy_init);
module_exit(phy_exit);<|MERGE_RESOLUTION|>--- conflicted
+++ resolved
@@ -1984,11 +1984,8 @@
 				 phydev->supported, val & ESTATUS_1000_TFULL);
 		linkmode_mod_bit(ETHTOOL_LINK_MODE_1000baseT_Half_BIT,
 				 phydev->supported, val & ESTATUS_1000_THALF);
-<<<<<<< HEAD
-=======
 		linkmode_mod_bit(ETHTOOL_LINK_MODE_1000baseX_Full_BIT,
 				 phydev->supported, val & ESTATUS_1000_XFULL);
->>>>>>> 6fb08f1a
 	}
 
 	return 0;
