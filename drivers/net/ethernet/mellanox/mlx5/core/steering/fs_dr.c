--- conflicted
+++ resolved
@@ -420,8 +420,6 @@
 						dst->dest_attr.vport.pkt_reformat->action.dr_action;
 
 				num_term_actions++;
-<<<<<<< HEAD
-=======
 				break;
 			case MLX5_FLOW_DESTINATION_TYPE_FLOW_TABLE_NUM:
 				ft_id = dst->dest_attr.ft_num;
@@ -433,7 +431,6 @@
 				}
 				fs_dr_actions[fs_dr_num_actions++] = tmp_action;
 				term_actions[num_term_actions++].dest = tmp_action;
->>>>>>> 778fbf41
 				break;
 			default:
 				err = -EOPNOTSUPP;
