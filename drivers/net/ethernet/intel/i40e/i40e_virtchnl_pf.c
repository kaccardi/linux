--- conflicted
+++ resolved
@@ -440,8 +440,7 @@
 	struct virtchnl_iwarp_qv_info *qv_info;
 	u32 v_idx, i, reg_idx, reg;
 	u32 next_q_idx, next_q_type;
-<<<<<<< HEAD
-	u32 msix_vf, size;
+	u32 msix_vf;
 	int ret = 0;
 
 	msix_vf = pf->hw.func_caps.num_msix_vectors_vf;
@@ -455,31 +454,10 @@
 		goto err_out;
 	}
 
-	size = sizeof(struct virtchnl_iwarp_qvlist_info) +
-	       (sizeof(struct virtchnl_iwarp_qv_info) *
-						(qvlist_info->num_vectors - 1));
-	kfree(vf->qvlist_info);
-	vf->qvlist_info = kzalloc(size, GFP_KERNEL);
-=======
-	u32 msix_vf;
-	int ret = 0;
-
-	msix_vf = pf->hw.func_caps.num_msix_vectors_vf;
-
-	if (qvlist_info->num_vectors > msix_vf) {
-		dev_warn(&pf->pdev->dev,
-			 "Incorrect number of iwarp vectors %u. Maximum %u allowed.\n",
-			 qvlist_info->num_vectors,
-			 msix_vf);
-		ret = -EINVAL;
-		goto err_out;
-	}
-
 	kfree(vf->qvlist_info);
 	vf->qvlist_info = kzalloc(struct_size(vf->qvlist_info, qv_info,
 					      qvlist_info->num_vectors - 1),
 				  GFP_KERNEL);
->>>>>>> 4ff96fb5
 	if (!vf->qvlist_info) {
 		ret = -ENOMEM;
 		goto err_out;
@@ -493,19 +471,12 @@
 			continue;
 
 		/* Validate vector id belongs to this vf */
-<<<<<<< HEAD
-		if (!i40e_vc_isvalid_vector_id(vf, v_idx)) {
-			ret = -EINVAL;
-			goto err_free;
-		}
-=======
 		if (!i40e_vc_isvalid_vector_id(vf, qv_info->v_idx)) {
 			ret = -EINVAL;
 			goto err_free;
 		}
 
 		v_idx = qv_info->v_idx;
->>>>>>> 4ff96fb5
 
 		vf->qvlist_info->qv_info[i] = *qv_info;
 
@@ -2162,10 +2133,6 @@
 			}
 		}
 
-<<<<<<< HEAD
-		if (vf->adq_enabled)
-			vsi_id = vf->ch[idx].vsi_id;
-=======
 		if (vf->adq_enabled) {
 			if (idx >= ARRAY_SIZE(vf->ch)) {
 				aq_ret = I40E_ERR_NO_AVAILABLE_VSI;
@@ -2173,7 +2140,6 @@
 			}
 			vsi_id = vf->ch[idx].vsi_id;
 		}
->>>>>>> 4ff96fb5
 
 		if (i40e_config_vsi_rx_queue(vf, vsi_id, vsi_queue_id,
 					     &qpi->rxq) ||
@@ -2545,11 +2511,7 @@
  * MAC filters: 16 for multicast, 1 for MAC, 1 for broadcast
  */
 #define I40E_VC_MAX_MAC_ADDR_PER_VF (16 + 1 + 1)
-<<<<<<< HEAD
-#define I40E_VC_MAX_VLAN_PER_VF 8
-=======
 #define I40E_VC_MAX_VLAN_PER_VF 16
->>>>>>> 4ff96fb5
 
 /**
  * i40e_check_vf_permission
