// SPDX-License-Identifier: GPL-2.0
/* Copyright (c) 2018, Intel Corporation. */

/* Intel(R) Ethernet Connection E800 Series Linux Driver */

#define pr_fmt(fmt) KBUILD_MODNAME ": " fmt

#include "ice.h"
#include "ice_base.h"
#include "ice_lib.h"
#include "ice_dcb_lib.h"
#include "ice_dcb_nl.h"
#include "ice_devlink.h"

#define DRV_VERSION_MAJOR 0
#define DRV_VERSION_MINOR 8
#define DRV_VERSION_BUILD 2

#define DRV_VERSION	__stringify(DRV_VERSION_MAJOR) "." \
			__stringify(DRV_VERSION_MINOR) "." \
			__stringify(DRV_VERSION_BUILD) "-k"
#define DRV_SUMMARY	"Intel(R) Ethernet Connection E800 Series Linux Driver"
const char ice_drv_ver[] = DRV_VERSION;
static const char ice_driver_string[] = DRV_SUMMARY;
static const char ice_copyright[] = "Copyright (c) 2018, Intel Corporation.";

/* DDP Package file located in firmware search paths (e.g. /lib/firmware/) */
#define ICE_DDP_PKG_PATH	"intel/ice/ddp/"
#define ICE_DDP_PKG_FILE	ICE_DDP_PKG_PATH "ice.pkg"

MODULE_AUTHOR("Intel Corporation, <linux.nics@intel.com>");
MODULE_DESCRIPTION(DRV_SUMMARY);
MODULE_LICENSE("GPL v2");
MODULE_VERSION(DRV_VERSION);
MODULE_FIRMWARE(ICE_DDP_PKG_FILE);

static int debug = -1;
module_param(debug, int, 0644);
#ifndef CONFIG_DYNAMIC_DEBUG
MODULE_PARM_DESC(debug, "netif level (0=none,...,16=all), hw debug_mask (0x8XXXXXXX)");
#else
MODULE_PARM_DESC(debug, "netif level (0=none,...,16=all)");
#endif /* !CONFIG_DYNAMIC_DEBUG */

static struct workqueue_struct *ice_wq;
static const struct net_device_ops ice_netdev_safe_mode_ops;
static const struct net_device_ops ice_netdev_ops;
static int ice_vsi_open(struct ice_vsi *vsi);

static void ice_rebuild(struct ice_pf *pf, enum ice_reset_req reset_type);

static void ice_vsi_release_all(struct ice_pf *pf);

/**
 * ice_get_tx_pending - returns number of Tx descriptors not processed
 * @ring: the ring of descriptors
 */
static u16 ice_get_tx_pending(struct ice_ring *ring)
{
	u16 head, tail;

	head = ring->next_to_clean;
	tail = ring->next_to_use;

	if (head != tail)
		return (head < tail) ?
			tail - head : (tail + ring->count - head);
	return 0;
}

/**
 * ice_check_for_hang_subtask - check for and recover hung queues
 * @pf: pointer to PF struct
 */
static void ice_check_for_hang_subtask(struct ice_pf *pf)
{
	struct ice_vsi *vsi = NULL;
	struct ice_hw *hw;
	unsigned int i;
	int packets;
	u32 v;

	ice_for_each_vsi(pf, v)
		if (pf->vsi[v] && pf->vsi[v]->type == ICE_VSI_PF) {
			vsi = pf->vsi[v];
			break;
		}

	if (!vsi || test_bit(__ICE_DOWN, vsi->state))
		return;

	if (!(vsi->netdev && netif_carrier_ok(vsi->netdev)))
		return;

	hw = &vsi->back->hw;

	for (i = 0; i < vsi->num_txq; i++) {
		struct ice_ring *tx_ring = vsi->tx_rings[i];

		if (tx_ring && tx_ring->desc) {
			/* If packet counter has not changed the queue is
			 * likely stalled, so force an interrupt for this
			 * queue.
			 *
			 * prev_pkt would be negative if there was no
			 * pending work.
			 */
			packets = tx_ring->stats.pkts & INT_MAX;
			if (tx_ring->tx_stats.prev_pkt == packets) {
				/* Trigger sw interrupt to revive the queue */
				ice_trigger_sw_intr(hw, tx_ring->q_vector);
				continue;
			}

			/* Memory barrier between read of packet count and call
			 * to ice_get_tx_pending()
			 */
			smp_rmb();
			tx_ring->tx_stats.prev_pkt =
			    ice_get_tx_pending(tx_ring) ? packets : -1;
		}
	}
}

/**
 * ice_init_mac_fltr - Set initial MAC filters
 * @pf: board private structure
 *
 * Set initial set of MAC filters for PF VSI; configure filters for permanent
 * address and broadcast address. If an error is encountered, netdevice will be
 * unregistered.
 */
static int ice_init_mac_fltr(struct ice_pf *pf)
{
	enum ice_status status;
	u8 broadcast[ETH_ALEN];
	struct ice_vsi *vsi;

	vsi = ice_get_main_vsi(pf);
	if (!vsi)
		return -EINVAL;

	/* To add a MAC filter, first add the MAC to a list and then
	 * pass the list to ice_add_mac.
	 */

	 /* Add a unicast MAC filter so the VSI can get its packets */
	status = ice_vsi_cfg_mac_fltr(vsi, vsi->port_info->mac.perm_addr, true);
	if (status)
		goto unregister;

	/* VSI needs to receive broadcast traffic, so add the broadcast
	 * MAC address to the list as well.
	 */
	eth_broadcast_addr(broadcast);
	status = ice_vsi_cfg_mac_fltr(vsi, broadcast, true);
	if (status)
		goto unregister;

	return 0;
unregister:
	/* We aren't useful with no MAC filters, so unregister if we
	 * had an error
	 */
	if (status && vsi->netdev->reg_state == NETREG_REGISTERED) {
		dev_err(ice_pf_to_dev(pf), "Could not add MAC filters error %d. Unregistering device\n",
			status);
		unregister_netdev(vsi->netdev);
		free_netdev(vsi->netdev);
		vsi->netdev = NULL;
	}

	return -EIO;
}

/**
 * ice_add_mac_to_sync_list - creates list of MAC addresses to be synced
 * @netdev: the net device on which the sync is happening
 * @addr: MAC address to sync
 *
 * This is a callback function which is called by the in kernel device sync
 * functions (like __dev_uc_sync, __dev_mc_sync, etc). This function only
 * populates the tmp_sync_list, which is later used by ice_add_mac to add the
 * MAC filters from the hardware.
 */
static int ice_add_mac_to_sync_list(struct net_device *netdev, const u8 *addr)
{
	struct ice_netdev_priv *np = netdev_priv(netdev);
	struct ice_vsi *vsi = np->vsi;

	if (ice_add_mac_to_list(vsi, &vsi->tmp_sync_list, addr))
		return -EINVAL;

	return 0;
}

/**
 * ice_add_mac_to_unsync_list - creates list of MAC addresses to be unsynced
 * @netdev: the net device on which the unsync is happening
 * @addr: MAC address to unsync
 *
 * This is a callback function which is called by the in kernel device unsync
 * functions (like __dev_uc_unsync, __dev_mc_unsync, etc). This function only
 * populates the tmp_unsync_list, which is later used by ice_remove_mac to
 * delete the MAC filters from the hardware.
 */
static int ice_add_mac_to_unsync_list(struct net_device *netdev, const u8 *addr)
{
	struct ice_netdev_priv *np = netdev_priv(netdev);
	struct ice_vsi *vsi = np->vsi;

	if (ice_add_mac_to_list(vsi, &vsi->tmp_unsync_list, addr))
		return -EINVAL;

	return 0;
}

/**
 * ice_vsi_fltr_changed - check if filter state changed
 * @vsi: VSI to be checked
 *
 * returns true if filter state has changed, false otherwise.
 */
static bool ice_vsi_fltr_changed(struct ice_vsi *vsi)
{
	return test_bit(ICE_VSI_FLAG_UMAC_FLTR_CHANGED, vsi->flags) ||
	       test_bit(ICE_VSI_FLAG_MMAC_FLTR_CHANGED, vsi->flags) ||
	       test_bit(ICE_VSI_FLAG_VLAN_FLTR_CHANGED, vsi->flags);
}

/**
 * ice_cfg_promisc - Enable or disable promiscuous mode for a given PF
 * @vsi: the VSI being configured
 * @promisc_m: mask of promiscuous config bits
 * @set_promisc: enable or disable promisc flag request
 *
 */
static int ice_cfg_promisc(struct ice_vsi *vsi, u8 promisc_m, bool set_promisc)
{
	struct ice_hw *hw = &vsi->back->hw;
	enum ice_status status = 0;

	if (vsi->type != ICE_VSI_PF)
		return 0;

	if (vsi->vlan_ena) {
		status = ice_set_vlan_vsi_promisc(hw, vsi->idx, promisc_m,
						  set_promisc);
	} else {
		if (set_promisc)
			status = ice_set_vsi_promisc(hw, vsi->idx, promisc_m,
						     0);
		else
			status = ice_clear_vsi_promisc(hw, vsi->idx, promisc_m,
						       0);
	}

	if (status)
		return -EIO;

	return 0;
}

/**
 * ice_vsi_sync_fltr - Update the VSI filter list to the HW
 * @vsi: ptr to the VSI
 *
 * Push any outstanding VSI filter changes through the AdminQ.
 */
static int ice_vsi_sync_fltr(struct ice_vsi *vsi)
{
	struct device *dev = ice_pf_to_dev(vsi->back);
	struct net_device *netdev = vsi->netdev;
	bool promisc_forced_on = false;
	struct ice_pf *pf = vsi->back;
	struct ice_hw *hw = &pf->hw;
	enum ice_status status = 0;
	u32 changed_flags = 0;
	u8 promisc_m;
	int err = 0;

	if (!vsi->netdev)
		return -EINVAL;

	while (test_and_set_bit(__ICE_CFG_BUSY, vsi->state))
		usleep_range(1000, 2000);

	changed_flags = vsi->current_netdev_flags ^ vsi->netdev->flags;
	vsi->current_netdev_flags = vsi->netdev->flags;

	INIT_LIST_HEAD(&vsi->tmp_sync_list);
	INIT_LIST_HEAD(&vsi->tmp_unsync_list);

	if (ice_vsi_fltr_changed(vsi)) {
		clear_bit(ICE_VSI_FLAG_UMAC_FLTR_CHANGED, vsi->flags);
		clear_bit(ICE_VSI_FLAG_MMAC_FLTR_CHANGED, vsi->flags);
		clear_bit(ICE_VSI_FLAG_VLAN_FLTR_CHANGED, vsi->flags);

		/* grab the netdev's addr_list_lock */
		netif_addr_lock_bh(netdev);
		__dev_uc_sync(netdev, ice_add_mac_to_sync_list,
			      ice_add_mac_to_unsync_list);
		__dev_mc_sync(netdev, ice_add_mac_to_sync_list,
			      ice_add_mac_to_unsync_list);
		/* our temp lists are populated. release lock */
		netif_addr_unlock_bh(netdev);
	}

	/* Remove MAC addresses in the unsync list */
	status = ice_remove_mac(hw, &vsi->tmp_unsync_list);
	ice_free_fltr_list(dev, &vsi->tmp_unsync_list);
	if (status) {
		netdev_err(netdev, "Failed to delete MAC filters\n");
		/* if we failed because of alloc failures, just bail */
		if (status == ICE_ERR_NO_MEMORY) {
			err = -ENOMEM;
			goto out;
		}
	}

	/* Add MAC addresses in the sync list */
	status = ice_add_mac(hw, &vsi->tmp_sync_list);
	ice_free_fltr_list(dev, &vsi->tmp_sync_list);
	/* If filter is added successfully or already exists, do not go into
	 * 'if' condition and report it as error. Instead continue processing
	 * rest of the function.
	 */
	if (status && status != ICE_ERR_ALREADY_EXISTS) {
		netdev_err(netdev, "Failed to add MAC filters\n");
		/* If there is no more space for new umac filters, VSI
		 * should go into promiscuous mode. There should be some
		 * space reserved for promiscuous filters.
		 */
		if (hw->adminq.sq_last_status == ICE_AQ_RC_ENOSPC &&
		    !test_and_set_bit(__ICE_FLTR_OVERFLOW_PROMISC,
				      vsi->state)) {
			promisc_forced_on = true;
			netdev_warn(netdev, "Reached MAC filter limit, forcing promisc mode on VSI %d\n",
				    vsi->vsi_num);
		} else {
			err = -EIO;
			goto out;
		}
	}
	/* check for changes in promiscuous modes */
	if (changed_flags & IFF_ALLMULTI) {
		if (vsi->current_netdev_flags & IFF_ALLMULTI) {
			if (vsi->vlan_ena)
				promisc_m = ICE_MCAST_VLAN_PROMISC_BITS;
			else
				promisc_m = ICE_MCAST_PROMISC_BITS;

			err = ice_cfg_promisc(vsi, promisc_m, true);
			if (err) {
				netdev_err(netdev, "Error setting Multicast promiscuous mode on VSI %i\n",
					   vsi->vsi_num);
				vsi->current_netdev_flags &= ~IFF_ALLMULTI;
				goto out_promisc;
			}
		} else if (!(vsi->current_netdev_flags & IFF_ALLMULTI)) {
			if (vsi->vlan_ena)
				promisc_m = ICE_MCAST_VLAN_PROMISC_BITS;
			else
				promisc_m = ICE_MCAST_PROMISC_BITS;

			err = ice_cfg_promisc(vsi, promisc_m, false);
			if (err) {
				netdev_err(netdev, "Error clearing Multicast promiscuous mode on VSI %i\n",
					   vsi->vsi_num);
				vsi->current_netdev_flags |= IFF_ALLMULTI;
				goto out_promisc;
			}
		}
	}

	if (((changed_flags & IFF_PROMISC) || promisc_forced_on) ||
	    test_bit(ICE_VSI_FLAG_PROMISC_CHANGED, vsi->flags)) {
		clear_bit(ICE_VSI_FLAG_PROMISC_CHANGED, vsi->flags);
		if (vsi->current_netdev_flags & IFF_PROMISC) {
			/* Apply Rx filter rule to get traffic from wire */
			if (!ice_is_dflt_vsi_in_use(pf->first_sw)) {
				err = ice_set_dflt_vsi(pf->first_sw, vsi);
				if (err && err != -EEXIST) {
					netdev_err(netdev, "Error %d setting default VSI %i Rx rule\n",
						   err, vsi->vsi_num);
					vsi->current_netdev_flags &=
						~IFF_PROMISC;
					goto out_promisc;
				}
			}
		} else {
			/* Clear Rx filter to remove traffic from wire */
			if (ice_is_vsi_dflt_vsi(pf->first_sw, vsi)) {
				err = ice_clear_dflt_vsi(pf->first_sw);
				if (err) {
					netdev_err(netdev, "Error %d clearing default VSI %i Rx rule\n",
						   err, vsi->vsi_num);
					vsi->current_netdev_flags |=
						IFF_PROMISC;
					goto out_promisc;
				}
			}
		}
	}
	goto exit;

out_promisc:
	set_bit(ICE_VSI_FLAG_PROMISC_CHANGED, vsi->flags);
	goto exit;
out:
	/* if something went wrong then set the changed flag so we try again */
	set_bit(ICE_VSI_FLAG_UMAC_FLTR_CHANGED, vsi->flags);
	set_bit(ICE_VSI_FLAG_MMAC_FLTR_CHANGED, vsi->flags);
exit:
	clear_bit(__ICE_CFG_BUSY, vsi->state);
	return err;
}

/**
 * ice_sync_fltr_subtask - Sync the VSI filter list with HW
 * @pf: board private structure
 */
static void ice_sync_fltr_subtask(struct ice_pf *pf)
{
	int v;

	if (!pf || !(test_bit(ICE_FLAG_FLTR_SYNC, pf->flags)))
		return;

	clear_bit(ICE_FLAG_FLTR_SYNC, pf->flags);

	ice_for_each_vsi(pf, v)
		if (pf->vsi[v] && ice_vsi_fltr_changed(pf->vsi[v]) &&
		    ice_vsi_sync_fltr(pf->vsi[v])) {
			/* come back and try again later */
			set_bit(ICE_FLAG_FLTR_SYNC, pf->flags);
			break;
		}
}

/**
 * ice_pf_dis_all_vsi - Pause all VSIs on a PF
 * @pf: the PF
 * @locked: is the rtnl_lock already held
 */
static void ice_pf_dis_all_vsi(struct ice_pf *pf, bool locked)
{
	int v;

	ice_for_each_vsi(pf, v)
		if (pf->vsi[v])
			ice_dis_vsi(pf->vsi[v], locked);
}

/**
 * ice_prepare_for_reset - prep for the core to reset
 * @pf: board private structure
 *
 * Inform or close all dependent features in prep for reset.
 */
static void
ice_prepare_for_reset(struct ice_pf *pf)
{
	struct ice_hw *hw = &pf->hw;
	int i;

	/* already prepared for reset */
	if (test_bit(__ICE_PREPARED_FOR_RESET, pf->state))
		return;

	/* Notify VFs of impending reset */
	if (ice_check_sq_alive(hw, &hw->mailboxq))
		ice_vc_notify_reset(pf);

	/* Disable VFs until reset is completed */
	ice_for_each_vf(pf, i)
		ice_set_vf_state_qs_dis(&pf->vf[i]);

	/* clear SW filtering DB */
	ice_clear_hw_tbls(hw);
	/* disable the VSIs and their queues that are not already DOWN */
	ice_pf_dis_all_vsi(pf, false);

	if (hw->port_info)
		ice_sched_clear_port(hw->port_info);

	ice_shutdown_all_ctrlq(hw);

	set_bit(__ICE_PREPARED_FOR_RESET, pf->state);
}

/**
 * ice_do_reset - Initiate one of many types of resets
 * @pf: board private structure
 * @reset_type: reset type requested
 * before this function was called.
 */
static void ice_do_reset(struct ice_pf *pf, enum ice_reset_req reset_type)
{
	struct device *dev = ice_pf_to_dev(pf);
	struct ice_hw *hw = &pf->hw;

	dev_dbg(dev, "reset_type 0x%x requested\n", reset_type);
	WARN_ON(in_interrupt());

	ice_prepare_for_reset(pf);

	/* trigger the reset */
	if (ice_reset(hw, reset_type)) {
		dev_err(dev, "reset %d failed\n", reset_type);
		set_bit(__ICE_RESET_FAILED, pf->state);
		clear_bit(__ICE_RESET_OICR_RECV, pf->state);
		clear_bit(__ICE_PREPARED_FOR_RESET, pf->state);
		clear_bit(__ICE_PFR_REQ, pf->state);
		clear_bit(__ICE_CORER_REQ, pf->state);
		clear_bit(__ICE_GLOBR_REQ, pf->state);
		return;
	}

	/* PFR is a bit of a special case because it doesn't result in an OICR
	 * interrupt. So for PFR, rebuild after the reset and clear the reset-
	 * associated state bits.
	 */
	if (reset_type == ICE_RESET_PFR) {
		pf->pfr_count++;
		ice_rebuild(pf, reset_type);
		clear_bit(__ICE_PREPARED_FOR_RESET, pf->state);
		clear_bit(__ICE_PFR_REQ, pf->state);
		ice_reset_all_vfs(pf, true);
	}
}

/**
 * ice_reset_subtask - Set up for resetting the device and driver
 * @pf: board private structure
 */
static void ice_reset_subtask(struct ice_pf *pf)
{
	enum ice_reset_req reset_type = ICE_RESET_INVAL;

	/* When a CORER/GLOBR/EMPR is about to happen, the hardware triggers an
	 * OICR interrupt. The OICR handler (ice_misc_intr) determines what type
	 * of reset is pending and sets bits in pf->state indicating the reset
	 * type and __ICE_RESET_OICR_RECV. So, if the latter bit is set
	 * prepare for pending reset if not already (for PF software-initiated
	 * global resets the software should already be prepared for it as
	 * indicated by __ICE_PREPARED_FOR_RESET; for global resets initiated
	 * by firmware or software on other PFs, that bit is not set so prepare
	 * for the reset now), poll for reset done, rebuild and return.
	 */
	if (test_bit(__ICE_RESET_OICR_RECV, pf->state)) {
		/* Perform the largest reset requested */
		if (test_and_clear_bit(__ICE_CORER_RECV, pf->state))
			reset_type = ICE_RESET_CORER;
		if (test_and_clear_bit(__ICE_GLOBR_RECV, pf->state))
			reset_type = ICE_RESET_GLOBR;
		if (test_and_clear_bit(__ICE_EMPR_RECV, pf->state))
			reset_type = ICE_RESET_EMPR;
		/* return if no valid reset type requested */
		if (reset_type == ICE_RESET_INVAL)
			return;
		ice_prepare_for_reset(pf);

		/* make sure we are ready to rebuild */
		if (ice_check_reset(&pf->hw)) {
			set_bit(__ICE_RESET_FAILED, pf->state);
		} else {
			/* done with reset. start rebuild */
			pf->hw.reset_ongoing = false;
			ice_rebuild(pf, reset_type);
			/* clear bit to resume normal operations, but
			 * ICE_NEEDS_RESTART bit is set in case rebuild failed
			 */
			clear_bit(__ICE_RESET_OICR_RECV, pf->state);
			clear_bit(__ICE_PREPARED_FOR_RESET, pf->state);
			clear_bit(__ICE_PFR_REQ, pf->state);
			clear_bit(__ICE_CORER_REQ, pf->state);
			clear_bit(__ICE_GLOBR_REQ, pf->state);
			ice_reset_all_vfs(pf, true);
		}

		return;
	}

	/* No pending resets to finish processing. Check for new resets */
	if (test_bit(__ICE_PFR_REQ, pf->state))
		reset_type = ICE_RESET_PFR;
	if (test_bit(__ICE_CORER_REQ, pf->state))
		reset_type = ICE_RESET_CORER;
	if (test_bit(__ICE_GLOBR_REQ, pf->state))
		reset_type = ICE_RESET_GLOBR;
	/* If no valid reset type requested just return */
	if (reset_type == ICE_RESET_INVAL)
		return;

	/* reset if not already down or busy */
	if (!test_bit(__ICE_DOWN, pf->state) &&
	    !test_bit(__ICE_CFG_BUSY, pf->state)) {
		ice_do_reset(pf, reset_type);
	}
}

/**
 * ice_print_topo_conflict - print topology conflict message
 * @vsi: the VSI whose topology status is being checked
 */
static void ice_print_topo_conflict(struct ice_vsi *vsi)
{
	switch (vsi->port_info->phy.link_info.topo_media_conflict) {
	case ICE_AQ_LINK_TOPO_CONFLICT:
	case ICE_AQ_LINK_MEDIA_CONFLICT:
	case ICE_AQ_LINK_TOPO_UNREACH_PRT:
	case ICE_AQ_LINK_TOPO_UNDRUTIL_PRT:
	case ICE_AQ_LINK_TOPO_UNDRUTIL_MEDIA:
		netdev_info(vsi->netdev, "Possible mis-configuration of the Ethernet port detected, please use the Intel(R) Ethernet Port Configuration Tool application to address the issue.\n");
		break;
	case ICE_AQ_LINK_TOPO_UNSUPP_MEDIA:
		netdev_info(vsi->netdev, "Rx/Tx is disabled on this device because an unsupported module type was detected. Refer to the Intel(R) Ethernet Adapters and Devices User Guide for a list of supported modules.\n");
		break;
	default:
		break;
	}
}

/**
 * ice_print_link_msg - print link up or down message
 * @vsi: the VSI whose link status is being queried
 * @isup: boolean for if the link is now up or down
 */
void ice_print_link_msg(struct ice_vsi *vsi, bool isup)
{
	struct ice_aqc_get_phy_caps_data *caps;
	enum ice_status status;
	const char *fec_req;
	const char *speed;
	const char *fec;
	const char *fc;
	const char *an;

	if (!vsi)
		return;

	if (vsi->current_isup == isup)
		return;

	vsi->current_isup = isup;

	if (!isup) {
		netdev_info(vsi->netdev, "NIC Link is Down\n");
		return;
	}

	switch (vsi->port_info->phy.link_info.link_speed) {
	case ICE_AQ_LINK_SPEED_100GB:
		speed = "100 G";
		break;
	case ICE_AQ_LINK_SPEED_50GB:
		speed = "50 G";
		break;
	case ICE_AQ_LINK_SPEED_40GB:
		speed = "40 G";
		break;
	case ICE_AQ_LINK_SPEED_25GB:
		speed = "25 G";
		break;
	case ICE_AQ_LINK_SPEED_20GB:
		speed = "20 G";
		break;
	case ICE_AQ_LINK_SPEED_10GB:
		speed = "10 G";
		break;
	case ICE_AQ_LINK_SPEED_5GB:
		speed = "5 G";
		break;
	case ICE_AQ_LINK_SPEED_2500MB:
		speed = "2.5 G";
		break;
	case ICE_AQ_LINK_SPEED_1000MB:
		speed = "1 G";
		break;
	case ICE_AQ_LINK_SPEED_100MB:
		speed = "100 M";
		break;
	default:
		speed = "Unknown";
		break;
	}

	switch (vsi->port_info->fc.current_mode) {
	case ICE_FC_FULL:
		fc = "Rx/Tx";
		break;
	case ICE_FC_TX_PAUSE:
		fc = "Tx";
		break;
	case ICE_FC_RX_PAUSE:
		fc = "Rx";
		break;
	case ICE_FC_NONE:
		fc = "None";
		break;
	default:
		fc = "Unknown";
		break;
	}

	/* Get FEC mode based on negotiated link info */
	switch (vsi->port_info->phy.link_info.fec_info) {
	case ICE_AQ_LINK_25G_RS_528_FEC_EN:
	case ICE_AQ_LINK_25G_RS_544_FEC_EN:
		fec = "RS-FEC";
		break;
	case ICE_AQ_LINK_25G_KR_FEC_EN:
		fec = "FC-FEC/BASE-R";
		break;
	default:
		fec = "NONE";
		break;
	}

	/* check if autoneg completed, might be false due to not supported */
	if (vsi->port_info->phy.link_info.an_info & ICE_AQ_AN_COMPLETED)
		an = "True";
	else
		an = "False";

	/* Get FEC mode requested based on PHY caps last SW configuration */
	caps = kzalloc(sizeof(*caps), GFP_KERNEL);
	if (!caps) {
		fec_req = "Unknown";
		goto done;
	}

	status = ice_aq_get_phy_caps(vsi->port_info, false,
				     ICE_AQC_REPORT_SW_CFG, caps, NULL);
	if (status)
		netdev_info(vsi->netdev, "Get phy capability failed.\n");

	if (caps->link_fec_options & ICE_AQC_PHY_FEC_25G_RS_528_REQ ||
	    caps->link_fec_options & ICE_AQC_PHY_FEC_25G_RS_544_REQ)
		fec_req = "RS-FEC";
	else if (caps->link_fec_options & ICE_AQC_PHY_FEC_10G_KR_40G_KR4_REQ ||
		 caps->link_fec_options & ICE_AQC_PHY_FEC_25G_KR_REQ)
		fec_req = "FC-FEC/BASE-R";
	else
		fec_req = "NONE";

	kfree(caps);

done:
	netdev_info(vsi->netdev, "NIC Link is up %sbps Full Duplex, Requested FEC: %s, Negotiated FEC: %s, Autoneg: %s, Flow Control: %s\n",
		    speed, fec_req, fec, an, fc);
	ice_print_topo_conflict(vsi);
}

/**
 * ice_vsi_link_event - update the VSI's netdev
 * @vsi: the VSI on which the link event occurred
 * @link_up: whether or not the VSI needs to be set up or down
 */
static void ice_vsi_link_event(struct ice_vsi *vsi, bool link_up)
{
	if (!vsi)
		return;

	if (test_bit(__ICE_DOWN, vsi->state) || !vsi->netdev)
		return;

	if (vsi->type == ICE_VSI_PF) {
		if (link_up == netif_carrier_ok(vsi->netdev))
			return;

		if (link_up) {
			netif_carrier_on(vsi->netdev);
			netif_tx_wake_all_queues(vsi->netdev);
		} else {
			netif_carrier_off(vsi->netdev);
			netif_tx_stop_all_queues(vsi->netdev);
		}
	}
}

/**
 * ice_link_event - process the link event
 * @pf: PF that the link event is associated with
 * @pi: port_info for the port that the link event is associated with
 * @link_up: true if the physical link is up and false if it is down
 * @link_speed: current link speed received from the link event
 *
 * Returns 0 on success and negative on failure
 */
static int
ice_link_event(struct ice_pf *pf, struct ice_port_info *pi, bool link_up,
	       u16 link_speed)
{
	struct device *dev = ice_pf_to_dev(pf);
	struct ice_phy_info *phy_info;
	struct ice_vsi *vsi;
	u16 old_link_speed;
	bool old_link;
	int result;

	phy_info = &pi->phy;
	phy_info->link_info_old = phy_info->link_info;

	old_link = !!(phy_info->link_info_old.link_info & ICE_AQ_LINK_UP);
	old_link_speed = phy_info->link_info_old.link_speed;

	/* update the link info structures and re-enable link events,
	 * don't bail on failure due to other book keeping needed
	 */
	result = ice_update_link_info(pi);
	if (result)
		dev_dbg(dev, "Failed to update link status and re-enable link events for port %d\n",
			pi->lport);

	/* if the old link up/down and speed is the same as the new */
	if (link_up == old_link && link_speed == old_link_speed)
		return result;

	vsi = ice_get_main_vsi(pf);
	if (!vsi || !vsi->port_info)
		return -EINVAL;

	/* turn off PHY if media was removed */
	if (!test_bit(ICE_FLAG_NO_MEDIA, pf->flags) &&
	    !(pi->phy.link_info.link_info & ICE_AQ_MEDIA_AVAILABLE)) {
		set_bit(ICE_FLAG_NO_MEDIA, pf->flags);

		result = ice_aq_set_link_restart_an(pi, false, NULL);
		if (result) {
			dev_dbg(dev, "Failed to set link down, VSI %d error %d\n",
				vsi->vsi_num, result);
			return result;
		}
	}

	ice_dcb_rebuild(pf);
	ice_vsi_link_event(vsi, link_up);
	ice_print_link_msg(vsi, link_up);

	ice_vc_notify_link_state(pf);

	return result;
}

/**
 * ice_watchdog_subtask - periodic tasks not using event driven scheduling
 * @pf: board private structure
 */
static void ice_watchdog_subtask(struct ice_pf *pf)
{
	int i;

	/* if interface is down do nothing */
	if (test_bit(__ICE_DOWN, pf->state) ||
	    test_bit(__ICE_CFG_BUSY, pf->state))
		return;

	/* make sure we don't do these things too often */
	if (time_before(jiffies,
			pf->serv_tmr_prev + pf->serv_tmr_period))
		return;

	pf->serv_tmr_prev = jiffies;

	/* Update the stats for active netdevs so the network stack
	 * can look at updated numbers whenever it cares to
	 */
	ice_update_pf_stats(pf);
	ice_for_each_vsi(pf, i)
		if (pf->vsi[i] && pf->vsi[i]->netdev)
			ice_update_vsi_stats(pf->vsi[i]);
}

/**
 * ice_init_link_events - enable/initialize link events
 * @pi: pointer to the port_info instance
 *
 * Returns -EIO on failure, 0 on success
 */
static int ice_init_link_events(struct ice_port_info *pi)
{
	u16 mask;

	mask = ~((u16)(ICE_AQ_LINK_EVENT_UPDOWN | ICE_AQ_LINK_EVENT_MEDIA_NA |
		       ICE_AQ_LINK_EVENT_MODULE_QUAL_FAIL));

	if (ice_aq_set_event_mask(pi->hw, pi->lport, mask, NULL)) {
		dev_dbg(ice_hw_to_dev(pi->hw), "Failed to set link event mask for port %d\n",
			pi->lport);
		return -EIO;
	}

	if (ice_aq_get_link_info(pi, true, NULL, NULL)) {
		dev_dbg(ice_hw_to_dev(pi->hw), "Failed to enable link events for port %d\n",
			pi->lport);
		return -EIO;
	}

	return 0;
}

/**
 * ice_handle_link_event - handle link event via ARQ
 * @pf: PF that the link event is associated with
 * @event: event structure containing link status info
 */
static int
ice_handle_link_event(struct ice_pf *pf, struct ice_rq_event_info *event)
{
	struct ice_aqc_get_link_status_data *link_data;
	struct ice_port_info *port_info;
	int status;

	link_data = (struct ice_aqc_get_link_status_data *)event->msg_buf;
	port_info = pf->hw.port_info;
	if (!port_info)
		return -EINVAL;

	status = ice_link_event(pf, port_info,
				!!(link_data->link_info & ICE_AQ_LINK_UP),
				le16_to_cpu(link_data->link_speed));
	if (status)
		dev_dbg(ice_pf_to_dev(pf), "Could not process link event, error %d\n",
			status);

	return status;
}

/**
 * __ice_clean_ctrlq - helper function to clean controlq rings
 * @pf: ptr to struct ice_pf
 * @q_type: specific Control queue type
 */
static int __ice_clean_ctrlq(struct ice_pf *pf, enum ice_ctl_q q_type)
{
	struct device *dev = ice_pf_to_dev(pf);
	struct ice_rq_event_info event;
	struct ice_hw *hw = &pf->hw;
	struct ice_ctl_q_info *cq;
	u16 pending, i = 0;
	const char *qtype;
	u32 oldval, val;

	/* Do not clean control queue if/when PF reset fails */
	if (test_bit(__ICE_RESET_FAILED, pf->state))
		return 0;

	switch (q_type) {
	case ICE_CTL_Q_ADMIN:
		cq = &hw->adminq;
		qtype = "Admin";
		break;
	case ICE_CTL_Q_MAILBOX:
		cq = &hw->mailboxq;
		qtype = "Mailbox";
		break;
	default:
		dev_warn(dev, "Unknown control queue type 0x%x\n", q_type);
		return 0;
	}

	/* check for error indications - PF_xx_AxQLEN register layout for
	 * FW/MBX/SB are identical so just use defines for PF_FW_AxQLEN.
	 */
	val = rd32(hw, cq->rq.len);
	if (val & (PF_FW_ARQLEN_ARQVFE_M | PF_FW_ARQLEN_ARQOVFL_M |
		   PF_FW_ARQLEN_ARQCRIT_M)) {
		oldval = val;
		if (val & PF_FW_ARQLEN_ARQVFE_M)
			dev_dbg(dev, "%s Receive Queue VF Error detected\n",
				qtype);
		if (val & PF_FW_ARQLEN_ARQOVFL_M) {
			dev_dbg(dev, "%s Receive Queue Overflow Error detected\n",
				qtype);
		}
		if (val & PF_FW_ARQLEN_ARQCRIT_M)
			dev_dbg(dev, "%s Receive Queue Critical Error detected\n",
				qtype);
		val &= ~(PF_FW_ARQLEN_ARQVFE_M | PF_FW_ARQLEN_ARQOVFL_M |
			 PF_FW_ARQLEN_ARQCRIT_M);
		if (oldval != val)
			wr32(hw, cq->rq.len, val);
	}

	val = rd32(hw, cq->sq.len);
	if (val & (PF_FW_ATQLEN_ATQVFE_M | PF_FW_ATQLEN_ATQOVFL_M |
		   PF_FW_ATQLEN_ATQCRIT_M)) {
		oldval = val;
		if (val & PF_FW_ATQLEN_ATQVFE_M)
			dev_dbg(dev, "%s Send Queue VF Error detected\n",
				qtype);
		if (val & PF_FW_ATQLEN_ATQOVFL_M) {
			dev_dbg(dev, "%s Send Queue Overflow Error detected\n",
				qtype);
		}
		if (val & PF_FW_ATQLEN_ATQCRIT_M)
			dev_dbg(dev, "%s Send Queue Critical Error detected\n",
				qtype);
		val &= ~(PF_FW_ATQLEN_ATQVFE_M | PF_FW_ATQLEN_ATQOVFL_M |
			 PF_FW_ATQLEN_ATQCRIT_M);
		if (oldval != val)
			wr32(hw, cq->sq.len, val);
	}

	event.buf_len = cq->rq_buf_size;
	event.msg_buf = kzalloc(event.buf_len, GFP_KERNEL);
	if (!event.msg_buf)
		return 0;

	do {
		enum ice_status ret;
		u16 opcode;

		ret = ice_clean_rq_elem(hw, cq, &event, &pending);
		if (ret == ICE_ERR_AQ_NO_WORK)
			break;
		if (ret) {
			dev_err(dev, "%s Receive Queue event error %d\n", qtype,
				ret);
			break;
		}

		opcode = le16_to_cpu(event.desc.opcode);

		switch (opcode) {
		case ice_aqc_opc_get_link_status:
			if (ice_handle_link_event(pf, &event))
				dev_err(dev, "Could not handle link event\n");
			break;
		case ice_aqc_opc_event_lan_overflow:
			ice_vf_lan_overflow_event(pf, &event);
			break;
		case ice_mbx_opc_send_msg_to_pf:
			ice_vc_process_vf_msg(pf, &event);
			break;
		case ice_aqc_opc_fw_logging:
			ice_output_fw_log(hw, &event.desc, event.msg_buf);
			break;
		case ice_aqc_opc_lldp_set_mib_change:
			ice_dcb_process_lldp_set_mib_change(pf, &event);
			break;
		default:
			dev_dbg(dev, "%s Receive Queue unknown event 0x%04x ignored\n",
				qtype, opcode);
			break;
		}
	} while (pending && (i++ < ICE_DFLT_IRQ_WORK));

	kfree(event.msg_buf);

	return pending && (i == ICE_DFLT_IRQ_WORK);
}

/**
 * ice_ctrlq_pending - check if there is a difference between ntc and ntu
 * @hw: pointer to hardware info
 * @cq: control queue information
 *
 * returns true if there are pending messages in a queue, false if there aren't
 */
static bool ice_ctrlq_pending(struct ice_hw *hw, struct ice_ctl_q_info *cq)
{
	u16 ntu;

	ntu = (u16)(rd32(hw, cq->rq.head) & cq->rq.head_mask);
	return cq->rq.next_to_clean != ntu;
}

/**
 * ice_clean_adminq_subtask - clean the AdminQ rings
 * @pf: board private structure
 */
static void ice_clean_adminq_subtask(struct ice_pf *pf)
{
	struct ice_hw *hw = &pf->hw;

	if (!test_bit(__ICE_ADMINQ_EVENT_PENDING, pf->state))
		return;

	if (__ice_clean_ctrlq(pf, ICE_CTL_Q_ADMIN))
		return;

	clear_bit(__ICE_ADMINQ_EVENT_PENDING, pf->state);

	/* There might be a situation where new messages arrive to a control
	 * queue between processing the last message and clearing the
	 * EVENT_PENDING bit. So before exiting, check queue head again (using
	 * ice_ctrlq_pending) and process new messages if any.
	 */
	if (ice_ctrlq_pending(hw, &hw->adminq))
		__ice_clean_ctrlq(pf, ICE_CTL_Q_ADMIN);

	ice_flush(hw);
}

/**
 * ice_clean_mailboxq_subtask - clean the MailboxQ rings
 * @pf: board private structure
 */
static void ice_clean_mailboxq_subtask(struct ice_pf *pf)
{
	struct ice_hw *hw = &pf->hw;

	if (!test_bit(__ICE_MAILBOXQ_EVENT_PENDING, pf->state))
		return;

	if (__ice_clean_ctrlq(pf, ICE_CTL_Q_MAILBOX))
		return;

	clear_bit(__ICE_MAILBOXQ_EVENT_PENDING, pf->state);

	if (ice_ctrlq_pending(hw, &hw->mailboxq))
		__ice_clean_ctrlq(pf, ICE_CTL_Q_MAILBOX);

	ice_flush(hw);
}

/**
 * ice_service_task_schedule - schedule the service task to wake up
 * @pf: board private structure
 *
 * If not already scheduled, this puts the task into the work queue.
 */
static void ice_service_task_schedule(struct ice_pf *pf)
{
	if (!test_bit(__ICE_SERVICE_DIS, pf->state) &&
	    !test_and_set_bit(__ICE_SERVICE_SCHED, pf->state) &&
	    !test_bit(__ICE_NEEDS_RESTART, pf->state))
		queue_work(ice_wq, &pf->serv_task);
}

/**
 * ice_service_task_complete - finish up the service task
 * @pf: board private structure
 */
static void ice_service_task_complete(struct ice_pf *pf)
{
	WARN_ON(!test_bit(__ICE_SERVICE_SCHED, pf->state));

	/* force memory (pf->state) to sync before next service task */
	smp_mb__before_atomic();
	clear_bit(__ICE_SERVICE_SCHED, pf->state);
}

/**
 * ice_service_task_stop - stop service task and cancel works
 * @pf: board private structure
 */
static void ice_service_task_stop(struct ice_pf *pf)
{
	set_bit(__ICE_SERVICE_DIS, pf->state);

	if (pf->serv_tmr.function)
		del_timer_sync(&pf->serv_tmr);
	if (pf->serv_task.func)
		cancel_work_sync(&pf->serv_task);

	clear_bit(__ICE_SERVICE_SCHED, pf->state);
}

/**
 * ice_service_task_restart - restart service task and schedule works
 * @pf: board private structure
 *
 * This function is needed for suspend and resume works (e.g WoL scenario)
 */
static void ice_service_task_restart(struct ice_pf *pf)
{
	clear_bit(__ICE_SERVICE_DIS, pf->state);
	ice_service_task_schedule(pf);
}

/**
 * ice_service_timer - timer callback to schedule service task
 * @t: pointer to timer_list
 */
static void ice_service_timer(struct timer_list *t)
{
	struct ice_pf *pf = from_timer(pf, t, serv_tmr);

	mod_timer(&pf->serv_tmr, round_jiffies(pf->serv_tmr_period + jiffies));
	ice_service_task_schedule(pf);
}

/**
 * ice_handle_mdd_event - handle malicious driver detect event
 * @pf: pointer to the PF structure
 *
 * Called from service task. OICR interrupt handler indicates MDD event.
 * VF MDD logging is guarded by net_ratelimit. Additional PF and VF log
 * messages are wrapped by netif_msg_[rx|tx]_err. Since VF Rx MDD events
 * disable the queue, the PF can be configured to reset the VF using ethtool
 * private flag mdd-auto-reset-vf.
 */
static void ice_handle_mdd_event(struct ice_pf *pf)
{
	struct device *dev = ice_pf_to_dev(pf);
	struct ice_hw *hw = &pf->hw;
	u32 reg;
	int i;

	if (!test_and_clear_bit(__ICE_MDD_EVENT_PENDING, pf->state)) {
		/* Since the VF MDD event logging is rate limited, check if
		 * there are pending MDD events.
		 */
		ice_print_vfs_mdd_events(pf);
		return;
	}

	/* find what triggered an MDD event */
	reg = rd32(hw, GL_MDET_TX_PQM);
	if (reg & GL_MDET_TX_PQM_VALID_M) {
		u8 pf_num = (reg & GL_MDET_TX_PQM_PF_NUM_M) >>
				GL_MDET_TX_PQM_PF_NUM_S;
		u16 vf_num = (reg & GL_MDET_TX_PQM_VF_NUM_M) >>
				GL_MDET_TX_PQM_VF_NUM_S;
		u8 event = (reg & GL_MDET_TX_PQM_MAL_TYPE_M) >>
				GL_MDET_TX_PQM_MAL_TYPE_S;
		u16 queue = ((reg & GL_MDET_TX_PQM_QNUM_M) >>
				GL_MDET_TX_PQM_QNUM_S);

		if (netif_msg_tx_err(pf))
			dev_info(dev, "Malicious Driver Detection event %d on TX queue %d PF# %d VF# %d\n",
				 event, queue, pf_num, vf_num);
		wr32(hw, GL_MDET_TX_PQM, 0xffffffff);
	}

	reg = rd32(hw, GL_MDET_TX_TCLAN);
	if (reg & GL_MDET_TX_TCLAN_VALID_M) {
		u8 pf_num = (reg & GL_MDET_TX_TCLAN_PF_NUM_M) >>
				GL_MDET_TX_TCLAN_PF_NUM_S;
		u16 vf_num = (reg & GL_MDET_TX_TCLAN_VF_NUM_M) >>
				GL_MDET_TX_TCLAN_VF_NUM_S;
		u8 event = (reg & GL_MDET_TX_TCLAN_MAL_TYPE_M) >>
				GL_MDET_TX_TCLAN_MAL_TYPE_S;
		u16 queue = ((reg & GL_MDET_TX_TCLAN_QNUM_M) >>
				GL_MDET_TX_TCLAN_QNUM_S);

		if (netif_msg_tx_err(pf))
			dev_info(dev, "Malicious Driver Detection event %d on TX queue %d PF# %d VF# %d\n",
				 event, queue, pf_num, vf_num);
		wr32(hw, GL_MDET_TX_TCLAN, 0xffffffff);
	}

	reg = rd32(hw, GL_MDET_RX);
	if (reg & GL_MDET_RX_VALID_M) {
		u8 pf_num = (reg & GL_MDET_RX_PF_NUM_M) >>
				GL_MDET_RX_PF_NUM_S;
		u16 vf_num = (reg & GL_MDET_RX_VF_NUM_M) >>
				GL_MDET_RX_VF_NUM_S;
		u8 event = (reg & GL_MDET_RX_MAL_TYPE_M) >>
				GL_MDET_RX_MAL_TYPE_S;
		u16 queue = ((reg & GL_MDET_RX_QNUM_M) >>
				GL_MDET_RX_QNUM_S);

		if (netif_msg_rx_err(pf))
			dev_info(dev, "Malicious Driver Detection event %d on RX queue %d PF# %d VF# %d\n",
				 event, queue, pf_num, vf_num);
		wr32(hw, GL_MDET_RX, 0xffffffff);
	}

	/* check to see if this PF caused an MDD event */
	reg = rd32(hw, PF_MDET_TX_PQM);
	if (reg & PF_MDET_TX_PQM_VALID_M) {
		wr32(hw, PF_MDET_TX_PQM, 0xFFFF);
		if (netif_msg_tx_err(pf))
			dev_info(dev, "Malicious Driver Detection event TX_PQM detected on PF\n");
	}

	reg = rd32(hw, PF_MDET_TX_TCLAN);
	if (reg & PF_MDET_TX_TCLAN_VALID_M) {
		wr32(hw, PF_MDET_TX_TCLAN, 0xFFFF);
		if (netif_msg_tx_err(pf))
			dev_info(dev, "Malicious Driver Detection event TX_TCLAN detected on PF\n");
	}

	reg = rd32(hw, PF_MDET_RX);
	if (reg & PF_MDET_RX_VALID_M) {
		wr32(hw, PF_MDET_RX, 0xFFFF);
		if (netif_msg_rx_err(pf))
			dev_info(dev, "Malicious Driver Detection event RX detected on PF\n");
	}

<<<<<<< HEAD
	/* check to see if one of the VFs caused the MDD */
=======
	/* Check to see if one of the VFs caused an MDD event, and then
	 * increment counters and set print pending
	 */
>>>>>>> 04d5ce62
	ice_for_each_vf(pf, i) {
		struct ice_vf *vf = &pf->vf[i];

		reg = rd32(hw, VP_MDET_TX_PQM(i));
		if (reg & VP_MDET_TX_PQM_VALID_M) {
			wr32(hw, VP_MDET_TX_PQM(i), 0xFFFF);
			vf->mdd_tx_events.count++;
			set_bit(__ICE_MDD_VF_PRINT_PENDING, pf->state);
			if (netif_msg_tx_err(pf))
				dev_info(dev, "Malicious Driver Detection event TX_PQM detected on VF %d\n",
					 i);
		}

		reg = rd32(hw, VP_MDET_TX_TCLAN(i));
		if (reg & VP_MDET_TX_TCLAN_VALID_M) {
			wr32(hw, VP_MDET_TX_TCLAN(i), 0xFFFF);
			vf->mdd_tx_events.count++;
			set_bit(__ICE_MDD_VF_PRINT_PENDING, pf->state);
			if (netif_msg_tx_err(pf))
				dev_info(dev, "Malicious Driver Detection event TX_TCLAN detected on VF %d\n",
					 i);
		}

		reg = rd32(hw, VP_MDET_TX_TDPU(i));
		if (reg & VP_MDET_TX_TDPU_VALID_M) {
			wr32(hw, VP_MDET_TX_TDPU(i), 0xFFFF);
			vf->mdd_tx_events.count++;
			set_bit(__ICE_MDD_VF_PRINT_PENDING, pf->state);
			if (netif_msg_tx_err(pf))
				dev_info(dev, "Malicious Driver Detection event TX_TDPU detected on VF %d\n",
					 i);
		}

		reg = rd32(hw, VP_MDET_RX(i));
		if (reg & VP_MDET_RX_VALID_M) {
			wr32(hw, VP_MDET_RX(i), 0xFFFF);
<<<<<<< HEAD
			vf_mdd_detected = true;
			dev_info(dev, "RX driver issue detected on VF %d\n",
				 i);
		}

		if (vf_mdd_detected) {
			vf->num_mdd_events++;
			if (vf->num_mdd_events &&
			    vf->num_mdd_events <= ICE_MDD_EVENTS_THRESHOLD)
				dev_info(dev, "VF %d has had %llu MDD events since last boot, Admin might need to reload AVF driver with this number of events\n",
					 i, vf->num_mdd_events);
=======
			vf->mdd_rx_events.count++;
			set_bit(__ICE_MDD_VF_PRINT_PENDING, pf->state);
			if (netif_msg_rx_err(pf))
				dev_info(dev, "Malicious Driver Detection event RX detected on VF %d\n",
					 i);

			/* Since the queue is disabled on VF Rx MDD events, the
			 * PF can be configured to reset the VF through ethtool
			 * private flag mdd-auto-reset-vf.
			 */
			if (test_bit(ICE_FLAG_MDD_AUTO_RESET_VF, pf->flags))
				ice_reset_vf(&pf->vf[i], false);
>>>>>>> 04d5ce62
		}
	}

	ice_print_vfs_mdd_events(pf);
}

/**
 * ice_force_phys_link_state - Force the physical link state
 * @vsi: VSI to force the physical link state to up/down
 * @link_up: true/false indicates to set the physical link to up/down
 *
 * Force the physical link state by getting the current PHY capabilities from
 * hardware and setting the PHY config based on the determined capabilities. If
 * link changes a link event will be triggered because both the Enable Automatic
 * Link Update and LESM Enable bits are set when setting the PHY capabilities.
 *
 * Returns 0 on success, negative on failure
 */
static int ice_force_phys_link_state(struct ice_vsi *vsi, bool link_up)
{
	struct ice_aqc_get_phy_caps_data *pcaps;
	struct ice_aqc_set_phy_cfg_data *cfg;
	struct ice_port_info *pi;
	struct device *dev;
	int retcode;

	if (!vsi || !vsi->port_info || !vsi->back)
		return -EINVAL;
	if (vsi->type != ICE_VSI_PF)
		return 0;

	dev = ice_pf_to_dev(vsi->back);

	pi = vsi->port_info;

	pcaps = kzalloc(sizeof(*pcaps), GFP_KERNEL);
	if (!pcaps)
		return -ENOMEM;

	retcode = ice_aq_get_phy_caps(pi, false, ICE_AQC_REPORT_SW_CFG, pcaps,
				      NULL);
	if (retcode) {
		dev_err(dev, "Failed to get phy capabilities, VSI %d error %d\n",
			vsi->vsi_num, retcode);
		retcode = -EIO;
		goto out;
	}

	/* No change in link */
	if (link_up == !!(pcaps->caps & ICE_AQC_PHY_EN_LINK) &&
	    link_up == !!(pi->phy.link_info.link_info & ICE_AQ_LINK_UP))
		goto out;

	cfg = kzalloc(sizeof(*cfg), GFP_KERNEL);
	if (!cfg) {
		retcode = -ENOMEM;
		goto out;
	}

	cfg->phy_type_low = pcaps->phy_type_low;
	cfg->phy_type_high = pcaps->phy_type_high;
	cfg->caps = pcaps->caps | ICE_AQ_PHY_ENA_AUTO_LINK_UPDT;
	cfg->low_power_ctrl = pcaps->low_power_ctrl;
	cfg->eee_cap = pcaps->eee_cap;
	cfg->eeer_value = pcaps->eeer_value;
	cfg->link_fec_opt = pcaps->link_fec_options;
	if (link_up)
		cfg->caps |= ICE_AQ_PHY_ENA_LINK;
	else
		cfg->caps &= ~ICE_AQ_PHY_ENA_LINK;

	retcode = ice_aq_set_phy_cfg(&vsi->back->hw, pi->lport, cfg, NULL);
	if (retcode) {
		dev_err(dev, "Failed to set phy config, VSI %d error %d\n",
			vsi->vsi_num, retcode);
		retcode = -EIO;
	}

	kfree(cfg);
out:
	kfree(pcaps);
	return retcode;
}

/**
 * ice_check_media_subtask - Check for media; bring link up if detected.
 * @pf: pointer to PF struct
 */
static void ice_check_media_subtask(struct ice_pf *pf)
{
	struct ice_port_info *pi;
	struct ice_vsi *vsi;
	int err;

	vsi = ice_get_main_vsi(pf);
	if (!vsi)
		return;

	/* No need to check for media if it's already present or the interface
	 * is down
	 */
	if (!test_bit(ICE_FLAG_NO_MEDIA, pf->flags) ||
	    test_bit(__ICE_DOWN, vsi->state))
		return;

	/* Refresh link info and check if media is present */
	pi = vsi->port_info;
	err = ice_update_link_info(pi);
	if (err)
		return;

	if (pi->phy.link_info.link_info & ICE_AQ_MEDIA_AVAILABLE) {
		err = ice_force_phys_link_state(vsi, true);
		if (err)
			return;
		clear_bit(ICE_FLAG_NO_MEDIA, pf->flags);

		/* A Link Status Event will be generated; the event handler
		 * will complete bringing the interface up
		 */
	}
}

/**
 * ice_service_task - manage and run subtasks
 * @work: pointer to work_struct contained by the PF struct
 */
static void ice_service_task(struct work_struct *work)
{
	struct ice_pf *pf = container_of(work, struct ice_pf, serv_task);
	unsigned long start_time = jiffies;

	/* subtasks */

	/* process reset requests first */
	ice_reset_subtask(pf);

	/* bail if a reset/recovery cycle is pending or rebuild failed */
	if (ice_is_reset_in_progress(pf->state) ||
	    test_bit(__ICE_SUSPENDED, pf->state) ||
	    test_bit(__ICE_NEEDS_RESTART, pf->state)) {
		ice_service_task_complete(pf);
		return;
	}

	ice_clean_adminq_subtask(pf);
	ice_check_media_subtask(pf);
	ice_check_for_hang_subtask(pf);
	ice_sync_fltr_subtask(pf);
	ice_handle_mdd_event(pf);
	ice_watchdog_subtask(pf);

	if (ice_is_safe_mode(pf)) {
		ice_service_task_complete(pf);
		return;
	}

	ice_process_vflr_event(pf);
	ice_clean_mailboxq_subtask(pf);

	/* Clear __ICE_SERVICE_SCHED flag to allow scheduling next event */
	ice_service_task_complete(pf);

	/* If the tasks have taken longer than one service timer period
	 * or there is more work to be done, reset the service timer to
	 * schedule the service task now.
	 */
	if (time_after(jiffies, (start_time + pf->serv_tmr_period)) ||
	    test_bit(__ICE_MDD_EVENT_PENDING, pf->state) ||
	    test_bit(__ICE_VFLR_EVENT_PENDING, pf->state) ||
	    test_bit(__ICE_MAILBOXQ_EVENT_PENDING, pf->state) ||
	    test_bit(__ICE_ADMINQ_EVENT_PENDING, pf->state))
		mod_timer(&pf->serv_tmr, jiffies);
}

/**
 * ice_set_ctrlq_len - helper function to set controlq length
 * @hw: pointer to the HW instance
 */
static void ice_set_ctrlq_len(struct ice_hw *hw)
{
	hw->adminq.num_rq_entries = ICE_AQ_LEN;
	hw->adminq.num_sq_entries = ICE_AQ_LEN;
	hw->adminq.rq_buf_size = ICE_AQ_MAX_BUF_LEN;
	hw->adminq.sq_buf_size = ICE_AQ_MAX_BUF_LEN;
	hw->mailboxq.num_rq_entries = PF_MBX_ARQLEN_ARQLEN_M;
	hw->mailboxq.num_sq_entries = ICE_MBXSQ_LEN;
	hw->mailboxq.rq_buf_size = ICE_MBXQ_MAX_BUF_LEN;
	hw->mailboxq.sq_buf_size = ICE_MBXQ_MAX_BUF_LEN;
}

/**
 * ice_schedule_reset - schedule a reset
 * @pf: board private structure
 * @reset: reset being requested
 */
int ice_schedule_reset(struct ice_pf *pf, enum ice_reset_req reset)
{
	struct device *dev = ice_pf_to_dev(pf);

	/* bail out if earlier reset has failed */
	if (test_bit(__ICE_RESET_FAILED, pf->state)) {
		dev_dbg(dev, "earlier reset has failed\n");
		return -EIO;
	}
	/* bail if reset/recovery already in progress */
	if (ice_is_reset_in_progress(pf->state)) {
		dev_dbg(dev, "Reset already in progress\n");
		return -EBUSY;
	}

	switch (reset) {
	case ICE_RESET_PFR:
		set_bit(__ICE_PFR_REQ, pf->state);
		break;
	case ICE_RESET_CORER:
		set_bit(__ICE_CORER_REQ, pf->state);
		break;
	case ICE_RESET_GLOBR:
		set_bit(__ICE_GLOBR_REQ, pf->state);
		break;
	default:
		return -EINVAL;
	}

	ice_service_task_schedule(pf);
	return 0;
}

/**
 * ice_irq_affinity_notify - Callback for affinity changes
 * @notify: context as to what irq was changed
 * @mask: the new affinity mask
 *
 * This is a callback function used by the irq_set_affinity_notifier function
 * so that we may register to receive changes to the irq affinity masks.
 */
static void
ice_irq_affinity_notify(struct irq_affinity_notify *notify,
			const cpumask_t *mask)
{
	struct ice_q_vector *q_vector =
		container_of(notify, struct ice_q_vector, affinity_notify);

	cpumask_copy(&q_vector->affinity_mask, mask);
}

/**
 * ice_irq_affinity_release - Callback for affinity notifier release
 * @ref: internal core kernel usage
 *
 * This is a callback function used by the irq_set_affinity_notifier function
 * to inform the current notification subscriber that they will no longer
 * receive notifications.
 */
static void ice_irq_affinity_release(struct kref __always_unused *ref) {}

/**
 * ice_vsi_ena_irq - Enable IRQ for the given VSI
 * @vsi: the VSI being configured
 */
static int ice_vsi_ena_irq(struct ice_vsi *vsi)
{
	struct ice_hw *hw = &vsi->back->hw;
	int i;

	ice_for_each_q_vector(vsi, i)
		ice_irq_dynamic_ena(hw, vsi, vsi->q_vectors[i]);

	ice_flush(hw);
	return 0;
}

/**
 * ice_vsi_req_irq_msix - get MSI-X vectors from the OS for the VSI
 * @vsi: the VSI being configured
 * @basename: name for the vector
 */
static int ice_vsi_req_irq_msix(struct ice_vsi *vsi, char *basename)
{
	int q_vectors = vsi->num_q_vectors;
	struct ice_pf *pf = vsi->back;
	int base = vsi->base_vector;
	struct device *dev;
	int rx_int_idx = 0;
	int tx_int_idx = 0;
	int vector, err;
	int irq_num;

	dev = ice_pf_to_dev(pf);
	for (vector = 0; vector < q_vectors; vector++) {
		struct ice_q_vector *q_vector = vsi->q_vectors[vector];

		irq_num = pf->msix_entries[base + vector].vector;

		if (q_vector->tx.ring && q_vector->rx.ring) {
			snprintf(q_vector->name, sizeof(q_vector->name) - 1,
				 "%s-%s-%d", basename, "TxRx", rx_int_idx++);
			tx_int_idx++;
		} else if (q_vector->rx.ring) {
			snprintf(q_vector->name, sizeof(q_vector->name) - 1,
				 "%s-%s-%d", basename, "rx", rx_int_idx++);
		} else if (q_vector->tx.ring) {
			snprintf(q_vector->name, sizeof(q_vector->name) - 1,
				 "%s-%s-%d", basename, "tx", tx_int_idx++);
		} else {
			/* skip this unused q_vector */
			continue;
		}
		err = devm_request_irq(dev, irq_num, vsi->irq_handler, 0,
				       q_vector->name, q_vector);
		if (err) {
			netdev_err(vsi->netdev, "MSIX request_irq failed, error: %d\n",
				   err);
			goto free_q_irqs;
		}

		/* register for affinity change notifications */
		q_vector->affinity_notify.notify = ice_irq_affinity_notify;
		q_vector->affinity_notify.release = ice_irq_affinity_release;
		irq_set_affinity_notifier(irq_num, &q_vector->affinity_notify);

		/* assign the mask for this irq */
		irq_set_affinity_hint(irq_num, &q_vector->affinity_mask);
	}

	vsi->irqs_ready = true;
	return 0;

free_q_irqs:
	while (vector) {
		vector--;
		irq_num = pf->msix_entries[base + vector].vector,
		irq_set_affinity_notifier(irq_num, NULL);
		irq_set_affinity_hint(irq_num, NULL);
		devm_free_irq(dev, irq_num, &vsi->q_vectors[vector]);
	}
	return err;
}

/**
 * ice_xdp_alloc_setup_rings - Allocate and setup Tx rings for XDP
 * @vsi: VSI to setup Tx rings used by XDP
 *
 * Return 0 on success and negative value on error
 */
static int ice_xdp_alloc_setup_rings(struct ice_vsi *vsi)
{
	struct device *dev = ice_pf_to_dev(vsi->back);
	int i;

	for (i = 0; i < vsi->num_xdp_txq; i++) {
		u16 xdp_q_idx = vsi->alloc_txq + i;
		struct ice_ring *xdp_ring;

		xdp_ring = kzalloc(sizeof(*xdp_ring), GFP_KERNEL);

		if (!xdp_ring)
			goto free_xdp_rings;

		xdp_ring->q_index = xdp_q_idx;
		xdp_ring->reg_idx = vsi->txq_map[xdp_q_idx];
		xdp_ring->ring_active = false;
		xdp_ring->vsi = vsi;
		xdp_ring->netdev = NULL;
		xdp_ring->dev = dev;
		xdp_ring->count = vsi->num_tx_desc;
		vsi->xdp_rings[i] = xdp_ring;
		if (ice_setup_tx_ring(xdp_ring))
			goto free_xdp_rings;
		ice_set_ring_xdp(xdp_ring);
		xdp_ring->xsk_umem = ice_xsk_umem(xdp_ring);
	}

	return 0;

free_xdp_rings:
	for (; i >= 0; i--)
		if (vsi->xdp_rings[i] && vsi->xdp_rings[i]->desc)
			ice_free_tx_ring(vsi->xdp_rings[i]);
	return -ENOMEM;
}

/**
 * ice_vsi_assign_bpf_prog - set or clear bpf prog pointer on VSI
 * @vsi: VSI to set the bpf prog on
 * @prog: the bpf prog pointer
 */
static void ice_vsi_assign_bpf_prog(struct ice_vsi *vsi, struct bpf_prog *prog)
{
	struct bpf_prog *old_prog;
	int i;

	old_prog = xchg(&vsi->xdp_prog, prog);
	if (old_prog)
		bpf_prog_put(old_prog);

	ice_for_each_rxq(vsi, i)
		WRITE_ONCE(vsi->rx_rings[i]->xdp_prog, vsi->xdp_prog);
}

/**
 * ice_prepare_xdp_rings - Allocate, configure and setup Tx rings for XDP
 * @vsi: VSI to bring up Tx rings used by XDP
 * @prog: bpf program that will be assigned to VSI
 *
 * Return 0 on success and negative value on error
 */
int ice_prepare_xdp_rings(struct ice_vsi *vsi, struct bpf_prog *prog)
{
	u16 max_txqs[ICE_MAX_TRAFFIC_CLASS] = { 0 };
	int xdp_rings_rem = vsi->num_xdp_txq;
	struct ice_pf *pf = vsi->back;
	struct ice_qs_cfg xdp_qs_cfg = {
		.qs_mutex = &pf->avail_q_mutex,
		.pf_map = pf->avail_txqs,
		.pf_map_size = pf->max_pf_txqs,
		.q_count = vsi->num_xdp_txq,
		.scatter_count = ICE_MAX_SCATTER_TXQS,
		.vsi_map = vsi->txq_map,
		.vsi_map_offset = vsi->alloc_txq,
		.mapping_mode = ICE_VSI_MAP_CONTIG
	};
	enum ice_status status;
	struct device *dev;
	int i, v_idx;

	dev = ice_pf_to_dev(pf);
	vsi->xdp_rings = devm_kcalloc(dev, vsi->num_xdp_txq,
				      sizeof(*vsi->xdp_rings), GFP_KERNEL);
	if (!vsi->xdp_rings)
		return -ENOMEM;

	vsi->xdp_mapping_mode = xdp_qs_cfg.mapping_mode;
	if (__ice_vsi_get_qs(&xdp_qs_cfg))
		goto err_map_xdp;

	if (ice_xdp_alloc_setup_rings(vsi))
		goto clear_xdp_rings;

	/* follow the logic from ice_vsi_map_rings_to_vectors */
	ice_for_each_q_vector(vsi, v_idx) {
		struct ice_q_vector *q_vector = vsi->q_vectors[v_idx];
		int xdp_rings_per_v, q_id, q_base;

		xdp_rings_per_v = DIV_ROUND_UP(xdp_rings_rem,
					       vsi->num_q_vectors - v_idx);
		q_base = vsi->num_xdp_txq - xdp_rings_rem;

		for (q_id = q_base; q_id < (q_base + xdp_rings_per_v); q_id++) {
			struct ice_ring *xdp_ring = vsi->xdp_rings[q_id];

			xdp_ring->q_vector = q_vector;
			xdp_ring->next = q_vector->tx.ring;
			q_vector->tx.ring = xdp_ring;
		}
		xdp_rings_rem -= xdp_rings_per_v;
	}

	/* omit the scheduler update if in reset path; XDP queues will be
	 * taken into account at the end of ice_vsi_rebuild, where
	 * ice_cfg_vsi_lan is being called
	 */
	if (ice_is_reset_in_progress(pf->state))
		return 0;

	/* tell the Tx scheduler that right now we have
	 * additional queues
	 */
	for (i = 0; i < vsi->tc_cfg.numtc; i++)
		max_txqs[i] = vsi->num_txq + vsi->num_xdp_txq;

	status = ice_cfg_vsi_lan(vsi->port_info, vsi->idx, vsi->tc_cfg.ena_tc,
				 max_txqs);
	if (status) {
		dev_err(dev, "Failed VSI LAN queue config for XDP, error:%d\n",
			status);
		goto clear_xdp_rings;
	}
	ice_vsi_assign_bpf_prog(vsi, prog);

	return 0;
clear_xdp_rings:
	for (i = 0; i < vsi->num_xdp_txq; i++)
		if (vsi->xdp_rings[i]) {
			kfree_rcu(vsi->xdp_rings[i], rcu);
			vsi->xdp_rings[i] = NULL;
		}

err_map_xdp:
	mutex_lock(&pf->avail_q_mutex);
	for (i = 0; i < vsi->num_xdp_txq; i++) {
		clear_bit(vsi->txq_map[i + vsi->alloc_txq], pf->avail_txqs);
		vsi->txq_map[i + vsi->alloc_txq] = ICE_INVAL_Q_INDEX;
	}
	mutex_unlock(&pf->avail_q_mutex);

	devm_kfree(dev, vsi->xdp_rings);
	return -ENOMEM;
}

/**
 * ice_destroy_xdp_rings - undo the configuration made by ice_prepare_xdp_rings
 * @vsi: VSI to remove XDP rings
 *
 * Detach XDP rings from irq vectors, clean up the PF bitmap and free
 * resources
 */
int ice_destroy_xdp_rings(struct ice_vsi *vsi)
{
	u16 max_txqs[ICE_MAX_TRAFFIC_CLASS] = { 0 };
	struct ice_pf *pf = vsi->back;
	int i, v_idx;

	/* q_vectors are freed in reset path so there's no point in detaching
	 * rings; in case of rebuild being triggered not from reset reset bits
	 * in pf->state won't be set, so additionally check first q_vector
	 * against NULL
	 */
	if (ice_is_reset_in_progress(pf->state) || !vsi->q_vectors[0])
		goto free_qmap;

	ice_for_each_q_vector(vsi, v_idx) {
		struct ice_q_vector *q_vector = vsi->q_vectors[v_idx];
		struct ice_ring *ring;

		ice_for_each_ring(ring, q_vector->tx)
			if (!ring->tx_buf || !ice_ring_is_xdp(ring))
				break;

		/* restore the value of last node prior to XDP setup */
		q_vector->tx.ring = ring;
	}

free_qmap:
	mutex_lock(&pf->avail_q_mutex);
	for (i = 0; i < vsi->num_xdp_txq; i++) {
		clear_bit(vsi->txq_map[i + vsi->alloc_txq], pf->avail_txqs);
		vsi->txq_map[i + vsi->alloc_txq] = ICE_INVAL_Q_INDEX;
	}
	mutex_unlock(&pf->avail_q_mutex);

	for (i = 0; i < vsi->num_xdp_txq; i++)
		if (vsi->xdp_rings[i]) {
			if (vsi->xdp_rings[i]->desc)
				ice_free_tx_ring(vsi->xdp_rings[i]);
			kfree_rcu(vsi->xdp_rings[i], rcu);
			vsi->xdp_rings[i] = NULL;
		}

	devm_kfree(ice_pf_to_dev(pf), vsi->xdp_rings);
	vsi->xdp_rings = NULL;

	if (ice_is_reset_in_progress(pf->state) || !vsi->q_vectors[0])
		return 0;

	ice_vsi_assign_bpf_prog(vsi, NULL);

	/* notify Tx scheduler that we destroyed XDP queues and bring
	 * back the old number of child nodes
	 */
	for (i = 0; i < vsi->tc_cfg.numtc; i++)
		max_txqs[i] = vsi->num_txq;

	return ice_cfg_vsi_lan(vsi->port_info, vsi->idx, vsi->tc_cfg.ena_tc,
			       max_txqs);
}

/**
 * ice_xdp_setup_prog - Add or remove XDP eBPF program
 * @vsi: VSI to setup XDP for
 * @prog: XDP program
 * @extack: netlink extended ack
 */
static int
ice_xdp_setup_prog(struct ice_vsi *vsi, struct bpf_prog *prog,
		   struct netlink_ext_ack *extack)
{
	int frame_size = vsi->netdev->mtu + ICE_ETH_PKT_HDR_PAD;
	bool if_running = netif_running(vsi->netdev);
	int ret = 0, xdp_ring_err = 0;

	if (frame_size > vsi->rx_buf_len) {
		NL_SET_ERR_MSG_MOD(extack, "MTU too large for loading XDP");
		return -EOPNOTSUPP;
	}

	/* need to stop netdev while setting up the program for Rx rings */
	if (if_running && !test_and_set_bit(__ICE_DOWN, vsi->state)) {
		ret = ice_down(vsi);
		if (ret) {
			NL_SET_ERR_MSG_MOD(extack, "Preparing device for XDP attach failed");
			return ret;
		}
	}

	if (!ice_is_xdp_ena_vsi(vsi) && prog) {
		vsi->num_xdp_txq = vsi->alloc_txq;
		xdp_ring_err = ice_prepare_xdp_rings(vsi, prog);
		if (xdp_ring_err)
			NL_SET_ERR_MSG_MOD(extack, "Setting up XDP Tx resources failed");
	} else if (ice_is_xdp_ena_vsi(vsi) && !prog) {
		xdp_ring_err = ice_destroy_xdp_rings(vsi);
		if (xdp_ring_err)
			NL_SET_ERR_MSG_MOD(extack, "Freeing XDP Tx resources failed");
	} else {
		ice_vsi_assign_bpf_prog(vsi, prog);
	}

	if (if_running)
		ret = ice_up(vsi);

	if (!ret && prog && vsi->xsk_umems) {
		int i;

		ice_for_each_rxq(vsi, i) {
			struct ice_ring *rx_ring = vsi->rx_rings[i];

			if (rx_ring->xsk_umem)
				napi_schedule(&rx_ring->q_vector->napi);
		}
	}

	return (ret || xdp_ring_err) ? -ENOMEM : 0;
}

/**
 * ice_xdp - implements XDP handler
 * @dev: netdevice
 * @xdp: XDP command
 */
static int ice_xdp(struct net_device *dev, struct netdev_bpf *xdp)
{
	struct ice_netdev_priv *np = netdev_priv(dev);
	struct ice_vsi *vsi = np->vsi;

	if (vsi->type != ICE_VSI_PF) {
		NL_SET_ERR_MSG_MOD(xdp->extack, "XDP can be loaded only on PF VSI");
		return -EINVAL;
	}

	switch (xdp->command) {
	case XDP_SETUP_PROG:
		return ice_xdp_setup_prog(vsi, xdp->prog, xdp->extack);
	case XDP_QUERY_PROG:
		xdp->prog_id = vsi->xdp_prog ? vsi->xdp_prog->aux->id : 0;
		return 0;
	case XDP_SETUP_XSK_UMEM:
		return ice_xsk_umem_setup(vsi, xdp->xsk.umem,
					  xdp->xsk.queue_id);
	default:
		return -EINVAL;
	}
}

/**
 * ice_ena_misc_vector - enable the non-queue interrupts
 * @pf: board private structure
 */
static void ice_ena_misc_vector(struct ice_pf *pf)
{
	struct ice_hw *hw = &pf->hw;
	u32 val;

	/* Disable anti-spoof detection interrupt to prevent spurious event
	 * interrupts during a function reset. Anti-spoof functionally is
	 * still supported.
	 */
	val = rd32(hw, GL_MDCK_TX_TDPU);
	val |= GL_MDCK_TX_TDPU_RCU_ANTISPOOF_ITR_DIS_M;
	wr32(hw, GL_MDCK_TX_TDPU, val);

	/* clear things first */
	wr32(hw, PFINT_OICR_ENA, 0);	/* disable all */
	rd32(hw, PFINT_OICR);		/* read to clear */

	val = (PFINT_OICR_ECC_ERR_M |
	       PFINT_OICR_MAL_DETECT_M |
	       PFINT_OICR_GRST_M |
	       PFINT_OICR_PCI_EXCEPTION_M |
	       PFINT_OICR_VFLR_M |
	       PFINT_OICR_HMC_ERR_M |
	       PFINT_OICR_PE_CRITERR_M);

	wr32(hw, PFINT_OICR_ENA, val);

	/* SW_ITR_IDX = 0, but don't change INTENA */
	wr32(hw, GLINT_DYN_CTL(pf->oicr_idx),
	     GLINT_DYN_CTL_SW_ITR_INDX_M | GLINT_DYN_CTL_INTENA_MSK_M);
}

/**
 * ice_misc_intr - misc interrupt handler
 * @irq: interrupt number
 * @data: pointer to a q_vector
 */
static irqreturn_t ice_misc_intr(int __always_unused irq, void *data)
{
	struct ice_pf *pf = (struct ice_pf *)data;
	struct ice_hw *hw = &pf->hw;
	irqreturn_t ret = IRQ_NONE;
	struct device *dev;
	u32 oicr, ena_mask;

	dev = ice_pf_to_dev(pf);
	set_bit(__ICE_ADMINQ_EVENT_PENDING, pf->state);
	set_bit(__ICE_MAILBOXQ_EVENT_PENDING, pf->state);

	oicr = rd32(hw, PFINT_OICR);
	ena_mask = rd32(hw, PFINT_OICR_ENA);

	if (oicr & PFINT_OICR_SWINT_M) {
		ena_mask &= ~PFINT_OICR_SWINT_M;
		pf->sw_int_count++;
	}

	if (oicr & PFINT_OICR_MAL_DETECT_M) {
		ena_mask &= ~PFINT_OICR_MAL_DETECT_M;
		set_bit(__ICE_MDD_EVENT_PENDING, pf->state);
	}
	if (oicr & PFINT_OICR_VFLR_M) {
		/* disable any further VFLR event notifications */
		if (test_bit(__ICE_VF_RESETS_DISABLED, pf->state)) {
			u32 reg = rd32(hw, PFINT_OICR_ENA);

			reg &= ~PFINT_OICR_VFLR_M;
			wr32(hw, PFINT_OICR_ENA, reg);
		} else {
			ena_mask &= ~PFINT_OICR_VFLR_M;
			set_bit(__ICE_VFLR_EVENT_PENDING, pf->state);
		}
	}

	if (oicr & PFINT_OICR_GRST_M) {
		u32 reset;

		/* we have a reset warning */
		ena_mask &= ~PFINT_OICR_GRST_M;
		reset = (rd32(hw, GLGEN_RSTAT) & GLGEN_RSTAT_RESET_TYPE_M) >>
			GLGEN_RSTAT_RESET_TYPE_S;

		if (reset == ICE_RESET_CORER)
			pf->corer_count++;
		else if (reset == ICE_RESET_GLOBR)
			pf->globr_count++;
		else if (reset == ICE_RESET_EMPR)
			pf->empr_count++;
		else
			dev_dbg(dev, "Invalid reset type %d\n", reset);

		/* If a reset cycle isn't already in progress, we set a bit in
		 * pf->state so that the service task can start a reset/rebuild.
		 * We also make note of which reset happened so that peer
		 * devices/drivers can be informed.
		 */
		if (!test_and_set_bit(__ICE_RESET_OICR_RECV, pf->state)) {
			if (reset == ICE_RESET_CORER)
				set_bit(__ICE_CORER_RECV, pf->state);
			else if (reset == ICE_RESET_GLOBR)
				set_bit(__ICE_GLOBR_RECV, pf->state);
			else
				set_bit(__ICE_EMPR_RECV, pf->state);

			/* There are couple of different bits at play here.
			 * hw->reset_ongoing indicates whether the hardware is
			 * in reset. This is set to true when a reset interrupt
			 * is received and set back to false after the driver
			 * has determined that the hardware is out of reset.
			 *
			 * __ICE_RESET_OICR_RECV in pf->state indicates
			 * that a post reset rebuild is required before the
			 * driver is operational again. This is set above.
			 *
			 * As this is the start of the reset/rebuild cycle, set
			 * both to indicate that.
			 */
			hw->reset_ongoing = true;
		}
	}

	if (oicr & PFINT_OICR_HMC_ERR_M) {
		ena_mask &= ~PFINT_OICR_HMC_ERR_M;
		dev_dbg(dev, "HMC Error interrupt - info 0x%x, data 0x%x\n",
			rd32(hw, PFHMC_ERRORINFO),
			rd32(hw, PFHMC_ERRORDATA));
	}

	/* Report any remaining unexpected interrupts */
	oicr &= ena_mask;
	if (oicr) {
		dev_dbg(dev, "unhandled interrupt oicr=0x%08x\n", oicr);
		/* If a critical error is pending there is no choice but to
		 * reset the device.
		 */
		if (oicr & (PFINT_OICR_PE_CRITERR_M |
			    PFINT_OICR_PCI_EXCEPTION_M |
			    PFINT_OICR_ECC_ERR_M)) {
			set_bit(__ICE_PFR_REQ, pf->state);
			ice_service_task_schedule(pf);
		}
	}
	ret = IRQ_HANDLED;

	if (!test_bit(__ICE_DOWN, pf->state)) {
		ice_service_task_schedule(pf);
		ice_irq_dynamic_ena(hw, NULL, NULL);
	}

	return ret;
}

/**
 * ice_dis_ctrlq_interrupts - disable control queue interrupts
 * @hw: pointer to HW structure
 */
static void ice_dis_ctrlq_interrupts(struct ice_hw *hw)
{
	/* disable Admin queue Interrupt causes */
	wr32(hw, PFINT_FW_CTL,
	     rd32(hw, PFINT_FW_CTL) & ~PFINT_FW_CTL_CAUSE_ENA_M);

	/* disable Mailbox queue Interrupt causes */
	wr32(hw, PFINT_MBX_CTL,
	     rd32(hw, PFINT_MBX_CTL) & ~PFINT_MBX_CTL_CAUSE_ENA_M);

	/* disable Control queue Interrupt causes */
	wr32(hw, PFINT_OICR_CTL,
	     rd32(hw, PFINT_OICR_CTL) & ~PFINT_OICR_CTL_CAUSE_ENA_M);

	ice_flush(hw);
}

/**
 * ice_free_irq_msix_misc - Unroll misc vector setup
 * @pf: board private structure
 */
static void ice_free_irq_msix_misc(struct ice_pf *pf)
{
	struct ice_hw *hw = &pf->hw;

	ice_dis_ctrlq_interrupts(hw);

	/* disable OICR interrupt */
	wr32(hw, PFINT_OICR_ENA, 0);
	ice_flush(hw);

	if (pf->msix_entries) {
		synchronize_irq(pf->msix_entries[pf->oicr_idx].vector);
		devm_free_irq(ice_pf_to_dev(pf),
			      pf->msix_entries[pf->oicr_idx].vector, pf);
	}

	pf->num_avail_sw_msix += 1;
	ice_free_res(pf->irq_tracker, pf->oicr_idx, ICE_RES_MISC_VEC_ID);
}

/**
 * ice_ena_ctrlq_interrupts - enable control queue interrupts
 * @hw: pointer to HW structure
 * @reg_idx: HW vector index to associate the control queue interrupts with
 */
static void ice_ena_ctrlq_interrupts(struct ice_hw *hw, u16 reg_idx)
{
	u32 val;

	val = ((reg_idx & PFINT_OICR_CTL_MSIX_INDX_M) |
	       PFINT_OICR_CTL_CAUSE_ENA_M);
	wr32(hw, PFINT_OICR_CTL, val);

	/* enable Admin queue Interrupt causes */
	val = ((reg_idx & PFINT_FW_CTL_MSIX_INDX_M) |
	       PFINT_FW_CTL_CAUSE_ENA_M);
	wr32(hw, PFINT_FW_CTL, val);

	/* enable Mailbox queue Interrupt causes */
	val = ((reg_idx & PFINT_MBX_CTL_MSIX_INDX_M) |
	       PFINT_MBX_CTL_CAUSE_ENA_M);
	wr32(hw, PFINT_MBX_CTL, val);

	ice_flush(hw);
}

/**
 * ice_req_irq_msix_misc - Setup the misc vector to handle non queue events
 * @pf: board private structure
 *
 * This sets up the handler for MSIX 0, which is used to manage the
 * non-queue interrupts, e.g. AdminQ and errors. This is not used
 * when in MSI or Legacy interrupt mode.
 */
static int ice_req_irq_msix_misc(struct ice_pf *pf)
{
	struct device *dev = ice_pf_to_dev(pf);
	struct ice_hw *hw = &pf->hw;
	int oicr_idx, err = 0;

	if (!pf->int_name[0])
		snprintf(pf->int_name, sizeof(pf->int_name) - 1, "%s-%s:misc",
			 dev_driver_string(dev), dev_name(dev));

	/* Do not request IRQ but do enable OICR interrupt since settings are
	 * lost during reset. Note that this function is called only during
	 * rebuild path and not while reset is in progress.
	 */
	if (ice_is_reset_in_progress(pf->state))
		goto skip_req_irq;

	/* reserve one vector in irq_tracker for misc interrupts */
	oicr_idx = ice_get_res(pf, pf->irq_tracker, 1, ICE_RES_MISC_VEC_ID);
	if (oicr_idx < 0)
		return oicr_idx;

	pf->num_avail_sw_msix -= 1;
	pf->oicr_idx = oicr_idx;

	err = devm_request_irq(dev, pf->msix_entries[pf->oicr_idx].vector,
			       ice_misc_intr, 0, pf->int_name, pf);
	if (err) {
		dev_err(dev, "devm_request_irq for %s failed: %d\n",
			pf->int_name, err);
		ice_free_res(pf->irq_tracker, 1, ICE_RES_MISC_VEC_ID);
		pf->num_avail_sw_msix += 1;
		return err;
	}

skip_req_irq:
	ice_ena_misc_vector(pf);

	ice_ena_ctrlq_interrupts(hw, pf->oicr_idx);
	wr32(hw, GLINT_ITR(ICE_RX_ITR, pf->oicr_idx),
	     ITR_REG_ALIGN(ICE_ITR_8K) >> ICE_ITR_GRAN_S);

	ice_flush(hw);
	ice_irq_dynamic_ena(hw, NULL, NULL);

	return 0;
}

/**
 * ice_napi_add - register NAPI handler for the VSI
 * @vsi: VSI for which NAPI handler is to be registered
 *
 * This function is only called in the driver's load path. Registering the NAPI
 * handler is done in ice_vsi_alloc_q_vector() for all other cases (i.e. resume,
 * reset/rebuild, etc.)
 */
static void ice_napi_add(struct ice_vsi *vsi)
{
	int v_idx;

	if (!vsi->netdev)
		return;

	ice_for_each_q_vector(vsi, v_idx)
		netif_napi_add(vsi->netdev, &vsi->q_vectors[v_idx]->napi,
			       ice_napi_poll, NAPI_POLL_WEIGHT);
}

/**
 * ice_set_ops - set netdev and ethtools ops for the given netdev
 * @netdev: netdev instance
 */
static void ice_set_ops(struct net_device *netdev)
{
	struct ice_pf *pf = ice_netdev_to_pf(netdev);

	if (ice_is_safe_mode(pf)) {
		netdev->netdev_ops = &ice_netdev_safe_mode_ops;
		ice_set_ethtool_safe_mode_ops(netdev);
		return;
	}

	netdev->netdev_ops = &ice_netdev_ops;
	ice_set_ethtool_ops(netdev);
}

/**
 * ice_set_netdev_features - set features for the given netdev
 * @netdev: netdev instance
 */
static void ice_set_netdev_features(struct net_device *netdev)
{
	struct ice_pf *pf = ice_netdev_to_pf(netdev);
	netdev_features_t csumo_features;
	netdev_features_t vlano_features;
	netdev_features_t dflt_features;
	netdev_features_t tso_features;

	if (ice_is_safe_mode(pf)) {
		/* safe mode */
		netdev->features = NETIF_F_SG | NETIF_F_HIGHDMA;
		netdev->hw_features = netdev->features;
		return;
	}

	dflt_features = NETIF_F_SG	|
			NETIF_F_HIGHDMA	|
			NETIF_F_RXHASH;

	csumo_features = NETIF_F_RXCSUM	  |
			 NETIF_F_IP_CSUM  |
			 NETIF_F_SCTP_CRC |
			 NETIF_F_IPV6_CSUM;

	vlano_features = NETIF_F_HW_VLAN_CTAG_FILTER |
			 NETIF_F_HW_VLAN_CTAG_TX     |
			 NETIF_F_HW_VLAN_CTAG_RX;

	tso_features = NETIF_F_TSO		|
		       NETIF_F_GSO_UDP_L4;

	/* set features that user can change */
	netdev->hw_features = dflt_features | csumo_features |
			      vlano_features | tso_features;

	/* enable features */
	netdev->features |= netdev->hw_features;
	/* encap and VLAN devices inherit default, csumo and tso features */
	netdev->hw_enc_features |= dflt_features | csumo_features |
				   tso_features;
	netdev->vlan_features |= dflt_features | csumo_features |
				 tso_features;
}

/**
 * ice_cfg_netdev - Allocate, configure and register a netdev
 * @vsi: the VSI associated with the new netdev
 *
 * Returns 0 on success, negative value on failure
 */
static int ice_cfg_netdev(struct ice_vsi *vsi)
{
	struct ice_pf *pf = vsi->back;
	struct ice_netdev_priv *np;
	struct net_device *netdev;
	u8 mac_addr[ETH_ALEN];
	int err;

	err = ice_devlink_create_port(pf);
	if (err)
		return err;

	netdev = alloc_etherdev_mqs(sizeof(*np), vsi->alloc_txq,
				    vsi->alloc_rxq);
	if (!netdev) {
		err = -ENOMEM;
		goto err_destroy_devlink_port;
	}

	vsi->netdev = netdev;
	np = netdev_priv(netdev);
	np->vsi = vsi;

	ice_set_netdev_features(netdev);

	ice_set_ops(netdev);

	if (vsi->type == ICE_VSI_PF) {
		SET_NETDEV_DEV(netdev, ice_pf_to_dev(pf));
		ether_addr_copy(mac_addr, vsi->port_info->mac.perm_addr);
		ether_addr_copy(netdev->dev_addr, mac_addr);
		ether_addr_copy(netdev->perm_addr, mac_addr);
	}

	netdev->priv_flags |= IFF_UNICAST_FLT;

	/* Setup netdev TC information */
	ice_vsi_cfg_netdev_tc(vsi, vsi->tc_cfg.ena_tc);

	/* setup watchdog timeout value to be 5 second */
	netdev->watchdog_timeo = 5 * HZ;

	netdev->min_mtu = ETH_MIN_MTU;
	netdev->max_mtu = ICE_MAX_MTU;

	err = register_netdev(vsi->netdev);
	if (err)
		goto err_destroy_devlink_port;

	devlink_port_type_eth_set(&pf->devlink_port, vsi->netdev);

	netif_carrier_off(vsi->netdev);

	/* make sure transmit queues start off as stopped */
	netif_tx_stop_all_queues(vsi->netdev);

	return 0;

err_destroy_devlink_port:
	ice_devlink_destroy_port(pf);

	return err;
}

/**
 * ice_fill_rss_lut - Fill the RSS lookup table with default values
 * @lut: Lookup table
 * @rss_table_size: Lookup table size
 * @rss_size: Range of queue number for hashing
 */
void ice_fill_rss_lut(u8 *lut, u16 rss_table_size, u16 rss_size)
{
	u16 i;

	for (i = 0; i < rss_table_size; i++)
		lut[i] = i % rss_size;
}

/**
 * ice_pf_vsi_setup - Set up a PF VSI
 * @pf: board private structure
 * @pi: pointer to the port_info instance
 *
 * Returns pointer to the successfully allocated VSI software struct
 * on success, otherwise returns NULL on failure.
 */
static struct ice_vsi *
ice_pf_vsi_setup(struct ice_pf *pf, struct ice_port_info *pi)
{
	return ice_vsi_setup(pf, pi, ICE_VSI_PF, ICE_INVAL_VFID);
}

/**
 * ice_lb_vsi_setup - Set up a loopback VSI
 * @pf: board private structure
 * @pi: pointer to the port_info instance
 *
 * Returns pointer to the successfully allocated VSI software struct
 * on success, otherwise returns NULL on failure.
 */
struct ice_vsi *
ice_lb_vsi_setup(struct ice_pf *pf, struct ice_port_info *pi)
{
	return ice_vsi_setup(pf, pi, ICE_VSI_LB, ICE_INVAL_VFID);
}

/**
 * ice_vlan_rx_add_vid - Add a VLAN ID filter to HW offload
 * @netdev: network interface to be adjusted
 * @proto: unused protocol
 * @vid: VLAN ID to be added
 *
 * net_device_ops implementation for adding VLAN IDs
 */
static int
ice_vlan_rx_add_vid(struct net_device *netdev, __always_unused __be16 proto,
		    u16 vid)
{
	struct ice_netdev_priv *np = netdev_priv(netdev);
	struct ice_vsi *vsi = np->vsi;
	int ret;

	if (vid >= VLAN_N_VID) {
		netdev_err(netdev, "VLAN id requested %d is out of range %d\n",
			   vid, VLAN_N_VID);
		return -EINVAL;
	}

	if (vsi->info.pvid)
		return -EINVAL;

	/* VLAN 0 is added by default during load/reset */
	if (!vid)
		return 0;

	/* Enable VLAN pruning when a VLAN other than 0 is added */
	if (!ice_vsi_is_vlan_pruning_ena(vsi)) {
		ret = ice_cfg_vlan_pruning(vsi, true, false);
		if (ret)
			return ret;
	}

	/* Add a switch rule for this VLAN ID so its corresponding VLAN tagged
	 * packets aren't pruned by the device's internal switch on Rx
	 */
	ret = ice_vsi_add_vlan(vsi, vid);
	if (!ret) {
		vsi->vlan_ena = true;
		set_bit(ICE_VSI_FLAG_VLAN_FLTR_CHANGED, vsi->flags);
	}

	return ret;
}

/**
 * ice_vlan_rx_kill_vid - Remove a VLAN ID filter from HW offload
 * @netdev: network interface to be adjusted
 * @proto: unused protocol
 * @vid: VLAN ID to be removed
 *
 * net_device_ops implementation for removing VLAN IDs
 */
static int
ice_vlan_rx_kill_vid(struct net_device *netdev, __always_unused __be16 proto,
		     u16 vid)
{
	struct ice_netdev_priv *np = netdev_priv(netdev);
	struct ice_vsi *vsi = np->vsi;
	int ret;

	if (vsi->info.pvid)
		return -EINVAL;

	/* don't allow removal of VLAN 0 */
	if (!vid)
		return 0;

	/* Make sure ice_vsi_kill_vlan is successful before updating VLAN
	 * information
	 */
	ret = ice_vsi_kill_vlan(vsi, vid);
	if (ret)
		return ret;

	/* Disable pruning when VLAN 0 is the only VLAN rule */
	if (vsi->num_vlan == 1 && ice_vsi_is_vlan_pruning_ena(vsi))
		ret = ice_cfg_vlan_pruning(vsi, false, false);

	vsi->vlan_ena = false;
	set_bit(ICE_VSI_FLAG_VLAN_FLTR_CHANGED, vsi->flags);
	return ret;
}

/**
 * ice_setup_pf_sw - Setup the HW switch on startup or after reset
 * @pf: board private structure
 *
 * Returns 0 on success, negative value on failure
 */
static int ice_setup_pf_sw(struct ice_pf *pf)
{
	struct ice_vsi *vsi;
	int status = 0;

	if (ice_is_reset_in_progress(pf->state))
		return -EBUSY;

	vsi = ice_pf_vsi_setup(pf, pf->hw.port_info);
	if (!vsi) {
		status = -ENOMEM;
		goto unroll_vsi_setup;
	}

	status = ice_cfg_netdev(vsi);
	if (status) {
		status = -ENODEV;
		goto unroll_vsi_setup;
	}
	/* netdev has to be configured before setting frame size */
	ice_vsi_cfg_frame_size(vsi);

	/* Setup DCB netlink interface */
	ice_dcbnl_setup(vsi);

	/* registering the NAPI handler requires both the queues and
	 * netdev to be created, which are done in ice_pf_vsi_setup()
	 * and ice_cfg_netdev() respectively
	 */
	ice_napi_add(vsi);

	status = ice_init_mac_fltr(pf);
	if (status)
		goto unroll_napi_add;

	return status;

unroll_napi_add:
	if (vsi) {
		ice_napi_del(vsi);
		if (vsi->netdev) {
			if (vsi->netdev->reg_state == NETREG_REGISTERED)
				unregister_netdev(vsi->netdev);
			free_netdev(vsi->netdev);
			vsi->netdev = NULL;
		}
	}

unroll_vsi_setup:
	if (vsi) {
		ice_vsi_free_q_vectors(vsi);
		ice_vsi_delete(vsi);
		ice_vsi_put_qs(vsi);
		ice_vsi_clear(vsi);
	}
	return status;
}

/**
 * ice_get_avail_q_count - Get count of queues in use
 * @pf_qmap: bitmap to get queue use count from
 * @lock: pointer to a mutex that protects access to pf_qmap
 * @size: size of the bitmap
 */
static u16
ice_get_avail_q_count(unsigned long *pf_qmap, struct mutex *lock, u16 size)
{
	u16 count = 0, bit;

	mutex_lock(lock);
	for_each_clear_bit(bit, pf_qmap, size)
		count++;
	mutex_unlock(lock);

	return count;
}

/**
 * ice_get_avail_txq_count - Get count of Tx queues in use
 * @pf: pointer to an ice_pf instance
 */
u16 ice_get_avail_txq_count(struct ice_pf *pf)
{
	return ice_get_avail_q_count(pf->avail_txqs, &pf->avail_q_mutex,
				     pf->max_pf_txqs);
}

/**
 * ice_get_avail_rxq_count - Get count of Rx queues in use
 * @pf: pointer to an ice_pf instance
 */
u16 ice_get_avail_rxq_count(struct ice_pf *pf)
{
	return ice_get_avail_q_count(pf->avail_rxqs, &pf->avail_q_mutex,
				     pf->max_pf_rxqs);
}

/**
 * ice_deinit_pf - Unrolls initialziations done by ice_init_pf
 * @pf: board private structure to initialize
 */
static void ice_deinit_pf(struct ice_pf *pf)
{
	ice_service_task_stop(pf);
	mutex_destroy(&pf->sw_mutex);
	mutex_destroy(&pf->tc_mutex);
	mutex_destroy(&pf->avail_q_mutex);

	if (pf->avail_txqs) {
		bitmap_free(pf->avail_txqs);
		pf->avail_txqs = NULL;
	}

	if (pf->avail_rxqs) {
		bitmap_free(pf->avail_rxqs);
		pf->avail_rxqs = NULL;
	}
}

/**
 * ice_set_pf_caps - set PFs capability flags
 * @pf: pointer to the PF instance
 */
static void ice_set_pf_caps(struct ice_pf *pf)
{
	struct ice_hw_func_caps *func_caps = &pf->hw.func_caps;

	clear_bit(ICE_FLAG_DCB_CAPABLE, pf->flags);
	if (func_caps->common_cap.dcb)
		set_bit(ICE_FLAG_DCB_CAPABLE, pf->flags);
	clear_bit(ICE_FLAG_SRIOV_CAPABLE, pf->flags);
	if (func_caps->common_cap.sr_iov_1_1) {
		set_bit(ICE_FLAG_SRIOV_CAPABLE, pf->flags);
		pf->num_vfs_supported = min_t(int, func_caps->num_allocd_vfs,
					      ICE_MAX_VF_COUNT);
	}
	clear_bit(ICE_FLAG_RSS_ENA, pf->flags);
	if (func_caps->common_cap.rss_table_size)
		set_bit(ICE_FLAG_RSS_ENA, pf->flags);

	pf->max_pf_txqs = func_caps->common_cap.num_txq;
	pf->max_pf_rxqs = func_caps->common_cap.num_rxq;
}

/**
 * ice_init_pf - Initialize general software structures (struct ice_pf)
 * @pf: board private structure to initialize
 */
static int ice_init_pf(struct ice_pf *pf)
{
	ice_set_pf_caps(pf);

	mutex_init(&pf->sw_mutex);
	mutex_init(&pf->tc_mutex);

	/* setup service timer and periodic service task */
	timer_setup(&pf->serv_tmr, ice_service_timer, 0);
	pf->serv_tmr_period = HZ;
	INIT_WORK(&pf->serv_task, ice_service_task);
	clear_bit(__ICE_SERVICE_SCHED, pf->state);

	mutex_init(&pf->avail_q_mutex);
	pf->avail_txqs = bitmap_zalloc(pf->max_pf_txqs, GFP_KERNEL);
	if (!pf->avail_txqs)
		return -ENOMEM;

	pf->avail_rxqs = bitmap_zalloc(pf->max_pf_rxqs, GFP_KERNEL);
	if (!pf->avail_rxqs) {
		devm_kfree(ice_pf_to_dev(pf), pf->avail_txqs);
		pf->avail_txqs = NULL;
		return -ENOMEM;
	}

	return 0;
}

/**
 * ice_ena_msix_range - Request a range of MSIX vectors from the OS
 * @pf: board private structure
 *
 * compute the number of MSIX vectors required (v_budget) and request from
 * the OS. Return the number of vectors reserved or negative on failure
 */
static int ice_ena_msix_range(struct ice_pf *pf)
{
	struct device *dev = ice_pf_to_dev(pf);
	int v_left, v_actual, v_budget = 0;
	int needed, err, i;

	v_left = pf->hw.func_caps.common_cap.num_msix_vectors;

	/* reserve one vector for miscellaneous handler */
	needed = 1;
	if (v_left < needed)
		goto no_hw_vecs_left_err;
	v_budget += needed;
	v_left -= needed;

	/* reserve vectors for LAN traffic */
	needed = min_t(int, num_online_cpus(), v_left);
	if (v_left < needed)
		goto no_hw_vecs_left_err;
	pf->num_lan_msix = needed;
	v_budget += needed;
	v_left -= needed;

	pf->msix_entries = devm_kcalloc(dev, v_budget,
					sizeof(*pf->msix_entries), GFP_KERNEL);

	if (!pf->msix_entries) {
		err = -ENOMEM;
		goto exit_err;
	}

	for (i = 0; i < v_budget; i++)
		pf->msix_entries[i].entry = i;

	/* actually reserve the vectors */
	v_actual = pci_enable_msix_range(pf->pdev, pf->msix_entries,
					 ICE_MIN_MSIX, v_budget);

	if (v_actual < 0) {
		dev_err(dev, "unable to reserve MSI-X vectors\n");
		err = v_actual;
		goto msix_err;
	}

	if (v_actual < v_budget) {
		dev_warn(dev, "not enough OS MSI-X vectors. requested = %d, obtained = %d\n",
			 v_budget, v_actual);
/* 2 vectors for LAN (traffic + OICR) */
#define ICE_MIN_LAN_VECS 2

		if (v_actual < ICE_MIN_LAN_VECS) {
			/* error if we can't get minimum vectors */
			pci_disable_msix(pf->pdev);
			err = -ERANGE;
			goto msix_err;
		} else {
			pf->num_lan_msix = ICE_MIN_LAN_VECS;
		}
	}

	return v_actual;

msix_err:
	devm_kfree(dev, pf->msix_entries);
	goto exit_err;

no_hw_vecs_left_err:
	dev_err(dev, "not enough device MSI-X vectors. requested = %d, available = %d\n",
		needed, v_left);
	err = -ERANGE;
exit_err:
	pf->num_lan_msix = 0;
	return err;
}

/**
 * ice_dis_msix - Disable MSI-X interrupt setup in OS
 * @pf: board private structure
 */
static void ice_dis_msix(struct ice_pf *pf)
{
	pci_disable_msix(pf->pdev);
	devm_kfree(ice_pf_to_dev(pf), pf->msix_entries);
	pf->msix_entries = NULL;
}

/**
 * ice_clear_interrupt_scheme - Undo things done by ice_init_interrupt_scheme
 * @pf: board private structure
 */
static void ice_clear_interrupt_scheme(struct ice_pf *pf)
{
	ice_dis_msix(pf);

	if (pf->irq_tracker) {
		devm_kfree(ice_pf_to_dev(pf), pf->irq_tracker);
		pf->irq_tracker = NULL;
	}
}

/**
 * ice_init_interrupt_scheme - Determine proper interrupt scheme
 * @pf: board private structure to initialize
 */
static int ice_init_interrupt_scheme(struct ice_pf *pf)
{
	int vectors;

	vectors = ice_ena_msix_range(pf);

	if (vectors < 0)
		return vectors;

	/* set up vector assignment tracking */
	pf->irq_tracker =
		devm_kzalloc(ice_pf_to_dev(pf), sizeof(*pf->irq_tracker) +
			     (sizeof(u16) * vectors), GFP_KERNEL);
	if (!pf->irq_tracker) {
		ice_dis_msix(pf);
		return -ENOMEM;
	}

	/* populate SW interrupts pool with number of OS granted IRQs. */
	pf->num_avail_sw_msix = vectors;
	pf->irq_tracker->num_entries = vectors;
	pf->irq_tracker->end = pf->irq_tracker->num_entries;

	return 0;
}

/**
 * ice_vsi_recfg_qs - Change the number of queues on a VSI
 * @vsi: VSI being changed
 * @new_rx: new number of Rx queues
 * @new_tx: new number of Tx queues
 *
 * Only change the number of queues if new_tx, or new_rx is non-0.
 *
 * Returns 0 on success.
 */
int ice_vsi_recfg_qs(struct ice_vsi *vsi, int new_rx, int new_tx)
{
	struct ice_pf *pf = vsi->back;
	int err = 0, timeout = 50;

	if (!new_rx && !new_tx)
		return -EINVAL;

	while (test_and_set_bit(__ICE_CFG_BUSY, pf->state)) {
		timeout--;
		if (!timeout)
			return -EBUSY;
		usleep_range(1000, 2000);
	}

	if (new_tx)
		vsi->req_txq = new_tx;
	if (new_rx)
		vsi->req_rxq = new_rx;

	/* set for the next time the netdev is started */
	if (!netif_running(vsi->netdev)) {
		ice_vsi_rebuild(vsi, false);
		dev_dbg(ice_pf_to_dev(pf), "Link is down, queue count change happens when link is brought up\n");
		goto done;
	}

	ice_vsi_close(vsi);
	ice_vsi_rebuild(vsi, false);
	ice_pf_dcb_recfg(pf);
	ice_vsi_open(vsi);
done:
	clear_bit(__ICE_CFG_BUSY, pf->state);
	return err;
}

/**
 * ice_log_pkg_init - log result of DDP package load
 * @hw: pointer to hardware info
 * @status: status of package load
 */
static void
ice_log_pkg_init(struct ice_hw *hw, enum ice_status *status)
{
	struct ice_pf *pf = (struct ice_pf *)hw->back;
	struct device *dev = ice_pf_to_dev(pf);

	switch (*status) {
	case ICE_SUCCESS:
		/* The package download AdminQ command returned success because
		 * this download succeeded or ICE_ERR_AQ_NO_WORK since there is
		 * already a package loaded on the device.
		 */
		if (hw->pkg_ver.major == hw->active_pkg_ver.major &&
		    hw->pkg_ver.minor == hw->active_pkg_ver.minor &&
		    hw->pkg_ver.update == hw->active_pkg_ver.update &&
		    hw->pkg_ver.draft == hw->active_pkg_ver.draft &&
		    !memcmp(hw->pkg_name, hw->active_pkg_name,
			    sizeof(hw->pkg_name))) {
			if (hw->pkg_dwnld_status == ICE_AQ_RC_EEXIST)
				dev_info(dev, "DDP package already present on device: %s version %d.%d.%d.%d\n",
					 hw->active_pkg_name,
					 hw->active_pkg_ver.major,
					 hw->active_pkg_ver.minor,
					 hw->active_pkg_ver.update,
					 hw->active_pkg_ver.draft);
			else
				dev_info(dev, "The DDP package was successfully loaded: %s version %d.%d.%d.%d\n",
					 hw->active_pkg_name,
					 hw->active_pkg_ver.major,
					 hw->active_pkg_ver.minor,
					 hw->active_pkg_ver.update,
					 hw->active_pkg_ver.draft);
		} else if (hw->active_pkg_ver.major != ICE_PKG_SUPP_VER_MAJ ||
			   hw->active_pkg_ver.minor != ICE_PKG_SUPP_VER_MNR) {
			dev_err(dev, "The device has a DDP package that is not supported by the driver.  The device has package '%s' version %d.%d.x.x.  The driver requires version %d.%d.x.x.  Entering Safe Mode.\n",
				hw->active_pkg_name,
				hw->active_pkg_ver.major,
				hw->active_pkg_ver.minor,
				ICE_PKG_SUPP_VER_MAJ, ICE_PKG_SUPP_VER_MNR);
			*status = ICE_ERR_NOT_SUPPORTED;
		} else if (hw->active_pkg_ver.major == ICE_PKG_SUPP_VER_MAJ &&
			   hw->active_pkg_ver.minor == ICE_PKG_SUPP_VER_MNR) {
			dev_info(dev, "The driver could not load the DDP package file because a compatible DDP package is already present on the device.  The device has package '%s' version %d.%d.%d.%d.  The package file found by the driver: '%s' version %d.%d.%d.%d.\n",
				 hw->active_pkg_name,
				 hw->active_pkg_ver.major,
				 hw->active_pkg_ver.minor,
				 hw->active_pkg_ver.update,
				 hw->active_pkg_ver.draft,
				 hw->pkg_name,
				 hw->pkg_ver.major,
				 hw->pkg_ver.minor,
				 hw->pkg_ver.update,
				 hw->pkg_ver.draft);
		} else {
			dev_err(dev, "An unknown error occurred when loading the DDP package, please reboot the system.  If the problem persists, update the NVM.  Entering Safe Mode.\n");
			*status = ICE_ERR_NOT_SUPPORTED;
		}
		break;
	case ICE_ERR_BUF_TOO_SHORT:
	case ICE_ERR_CFG:
		dev_err(dev, "The DDP package file is invalid. Entering Safe Mode.\n");
		break;
	case ICE_ERR_NOT_SUPPORTED:
		/* Package File version not supported */
		if (hw->pkg_ver.major > ICE_PKG_SUPP_VER_MAJ ||
		    (hw->pkg_ver.major == ICE_PKG_SUPP_VER_MAJ &&
		     hw->pkg_ver.minor > ICE_PKG_SUPP_VER_MNR))
			dev_err(dev, "The DDP package file version is higher than the driver supports.  Please use an updated driver.  Entering Safe Mode.\n");
		else if (hw->pkg_ver.major < ICE_PKG_SUPP_VER_MAJ ||
			 (hw->pkg_ver.major == ICE_PKG_SUPP_VER_MAJ &&
			  hw->pkg_ver.minor < ICE_PKG_SUPP_VER_MNR))
			dev_err(dev, "The DDP package file version is lower than the driver supports.  The driver requires version %d.%d.x.x.  Please use an updated DDP Package file.  Entering Safe Mode.\n",
				ICE_PKG_SUPP_VER_MAJ, ICE_PKG_SUPP_VER_MNR);
		break;
	case ICE_ERR_AQ_ERROR:
		switch (hw->pkg_dwnld_status) {
		case ICE_AQ_RC_ENOSEC:
		case ICE_AQ_RC_EBADSIG:
			dev_err(dev, "The DDP package could not be loaded because its signature is not valid.  Please use a valid DDP Package.  Entering Safe Mode.\n");
			return;
		case ICE_AQ_RC_ESVN:
			dev_err(dev, "The DDP Package could not be loaded because its security revision is too low.  Please use an updated DDP Package.  Entering Safe Mode.\n");
			return;
		case ICE_AQ_RC_EBADMAN:
		case ICE_AQ_RC_EBADBUF:
			dev_err(dev, "An error occurred on the device while loading the DDP package.  The device will be reset.\n");
			return;
		default:
			break;
		}
		fallthrough;
	default:
		dev_err(dev, "An unknown error (%d) occurred when loading the DDP package.  Entering Safe Mode.\n",
			*status);
		break;
	}
}

/**
 * ice_load_pkg - load/reload the DDP Package file
 * @firmware: firmware structure when firmware requested or NULL for reload
 * @pf: pointer to the PF instance
 *
 * Called on probe and post CORER/GLOBR rebuild to load DDP Package and
 * initialize HW tables.
 */
static void
ice_load_pkg(const struct firmware *firmware, struct ice_pf *pf)
{
	enum ice_status status = ICE_ERR_PARAM;
	struct device *dev = ice_pf_to_dev(pf);
	struct ice_hw *hw = &pf->hw;

	/* Load DDP Package */
	if (firmware && !hw->pkg_copy) {
		status = ice_copy_and_init_pkg(hw, firmware->data,
					       firmware->size);
		ice_log_pkg_init(hw, &status);
	} else if (!firmware && hw->pkg_copy) {
		/* Reload package during rebuild after CORER/GLOBR reset */
		status = ice_init_pkg(hw, hw->pkg_copy, hw->pkg_size);
		ice_log_pkg_init(hw, &status);
	} else {
		dev_err(dev, "The DDP package file failed to load. Entering Safe Mode.\n");
	}

	if (status) {
		/* Safe Mode */
		clear_bit(ICE_FLAG_ADV_FEATURES, pf->flags);
		return;
	}

	/* Successful download package is the precondition for advanced
	 * features, hence setting the ICE_FLAG_ADV_FEATURES flag
	 */
	set_bit(ICE_FLAG_ADV_FEATURES, pf->flags);
}

/**
 * ice_verify_cacheline_size - verify driver's assumption of 64 Byte cache lines
 * @pf: pointer to the PF structure
 *
 * There is no error returned here because the driver should be able to handle
 * 128 Byte cache lines, so we only print a warning in case issues are seen,
 * specifically with Tx.
 */
static void ice_verify_cacheline_size(struct ice_pf *pf)
{
	if (rd32(&pf->hw, GLPCI_CNF2) & GLPCI_CNF2_CACHELINE_SIZE_M)
		dev_warn(ice_pf_to_dev(pf), "%d Byte cache line assumption is invalid, driver may have Tx timeouts!\n",
			 ICE_CACHE_LINE_BYTES);
}

/**
 * ice_send_version - update firmware with driver version
 * @pf: PF struct
 *
 * Returns ICE_SUCCESS on success, else error code
 */
static enum ice_status ice_send_version(struct ice_pf *pf)
{
	struct ice_driver_ver dv;

	dv.major_ver = DRV_VERSION_MAJOR;
	dv.minor_ver = DRV_VERSION_MINOR;
	dv.build_ver = DRV_VERSION_BUILD;
	dv.subbuild_ver = 0;
	strscpy((char *)dv.driver_string, DRV_VERSION,
		sizeof(dv.driver_string));
	return ice_aq_send_driver_ver(&pf->hw, &dv, NULL);
}

/**
 * ice_get_opt_fw_name - return optional firmware file name or NULL
 * @pf: pointer to the PF instance
 */
static char *ice_get_opt_fw_name(struct ice_pf *pf)
{
	/* Optional firmware name same as default with additional dash
	 * followed by a EUI-64 identifier (PCIe Device Serial Number)
	 */
	struct pci_dev *pdev = pf->pdev;
	char *opt_fw_filename;
	u64 dsn;

	/* Determine the name of the optional file using the DSN (two
	 * dwords following the start of the DSN Capability).
	 */
	dsn = pci_get_dsn(pdev);
	if (!dsn)
		return NULL;

	opt_fw_filename = kzalloc(NAME_MAX, GFP_KERNEL);
	if (!opt_fw_filename)
		return NULL;

	snprintf(opt_fw_filename, NAME_MAX, "%sice-%016llX.pkg",
		 ICE_DDP_PKG_PATH, dsn);

	return opt_fw_filename;
}

/**
 * ice_request_fw - Device initialization routine
 * @pf: pointer to the PF instance
 */
static void ice_request_fw(struct ice_pf *pf)
{
	char *opt_fw_filename = ice_get_opt_fw_name(pf);
	const struct firmware *firmware = NULL;
	struct device *dev = ice_pf_to_dev(pf);
	int err = 0;

	/* optional device-specific DDP (if present) overrides the default DDP
	 * package file. kernel logs a debug message if the file doesn't exist,
	 * and warning messages for other errors.
	 */
	if (opt_fw_filename) {
		err = firmware_request_nowarn(&firmware, opt_fw_filename, dev);
		if (err) {
			kfree(opt_fw_filename);
			goto dflt_pkg_load;
		}

		/* request for firmware was successful. Download to device */
		ice_load_pkg(firmware, pf);
		kfree(opt_fw_filename);
		release_firmware(firmware);
		return;
	}

dflt_pkg_load:
	err = request_firmware(&firmware, ICE_DDP_PKG_FILE, dev);
	if (err) {
		dev_err(dev, "The DDP package file was not found or could not be read. Entering Safe Mode\n");
		return;
	}

	/* request for firmware was successful. Download to device */
	ice_load_pkg(firmware, pf);
	release_firmware(firmware);
}

/**
 * ice_probe - Device initialization routine
 * @pdev: PCI device information struct
 * @ent: entry in ice_pci_tbl
 *
 * Returns 0 on success, negative on failure
 */
static int
ice_probe(struct pci_dev *pdev, const struct pci_device_id __always_unused *ent)
{
	struct device *dev = &pdev->dev;
	struct ice_pf *pf;
	struct ice_hw *hw;
	int err;

	/* this driver uses devres, see
	 * Documentation/driver-api/driver-model/devres.rst
	 */
	err = pcim_enable_device(pdev);
	if (err)
		return err;

	err = pcim_iomap_regions(pdev, BIT(ICE_BAR0), pci_name(pdev));
	if (err) {
		dev_err(dev, "BAR0 I/O map error %d\n", err);
		return err;
	}

	pf = ice_allocate_pf(dev);
	if (!pf)
		return -ENOMEM;

	/* set up for high or low DMA */
	err = dma_set_mask_and_coherent(dev, DMA_BIT_MASK(64));
	if (err)
		err = dma_set_mask_and_coherent(dev, DMA_BIT_MASK(32));
	if (err) {
		dev_err(dev, "DMA configuration failed: 0x%x\n", err);
		return err;
	}

	pci_enable_pcie_error_reporting(pdev);
	pci_set_master(pdev);

	pf->pdev = pdev;
	pci_set_drvdata(pdev, pf);
	set_bit(__ICE_DOWN, pf->state);
	/* Disable service task until DOWN bit is cleared */
	set_bit(__ICE_SERVICE_DIS, pf->state);

	hw = &pf->hw;
	hw->hw_addr = pcim_iomap_table(pdev)[ICE_BAR0];
	pci_save_state(pdev);

	hw->back = pf;
	hw->vendor_id = pdev->vendor;
	hw->device_id = pdev->device;
	pci_read_config_byte(pdev, PCI_REVISION_ID, &hw->revision_id);
	hw->subsystem_vendor_id = pdev->subsystem_vendor;
	hw->subsystem_device_id = pdev->subsystem_device;
	hw->bus.device = PCI_SLOT(pdev->devfn);
	hw->bus.func = PCI_FUNC(pdev->devfn);
	ice_set_ctrlq_len(hw);

	pf->msg_enable = netif_msg_init(debug, ICE_DFLT_NETIF_M);

	err = ice_devlink_register(pf);
	if (err) {
		dev_err(dev, "ice_devlink_register failed: %d\n", err);
		goto err_exit_unroll;
	}

#ifndef CONFIG_DYNAMIC_DEBUG
	if (debug < -1)
		hw->debug_mask = debug;
#endif

	err = ice_init_hw(hw);
	if (err) {
		dev_err(dev, "ice_init_hw failed: %d\n", err);
		err = -EIO;
		goto err_exit_unroll;
	}

	ice_request_fw(pf);

	/* if ice_request_fw fails, ICE_FLAG_ADV_FEATURES bit won't be
	 * set in pf->state, which will cause ice_is_safe_mode to return
	 * true
	 */
	if (ice_is_safe_mode(pf)) {
		dev_err(dev, "Package download failed. Advanced features disabled - Device now in Safe Mode\n");
		/* we already got function/device capabilities but these don't
		 * reflect what the driver needs to do in safe mode. Instead of
		 * adding conditional logic everywhere to ignore these
		 * device/function capabilities, override them.
		 */
		ice_set_safe_mode_caps(hw);
	}

	err = ice_init_pf(pf);
	if (err) {
		dev_err(dev, "ice_init_pf failed: %d\n", err);
		goto err_init_pf_unroll;
	}

	ice_devlink_init_regions(pf);

	pf->num_alloc_vsi = hw->func_caps.guar_num_vsi;
	if (!pf->num_alloc_vsi) {
		err = -EIO;
		goto err_init_pf_unroll;
	}

	pf->vsi = devm_kcalloc(dev, pf->num_alloc_vsi, sizeof(*pf->vsi),
			       GFP_KERNEL);
	if (!pf->vsi) {
		err = -ENOMEM;
		goto err_init_pf_unroll;
	}

	err = ice_init_interrupt_scheme(pf);
	if (err) {
		dev_err(dev, "ice_init_interrupt_scheme failed: %d\n", err);
		err = -EIO;
		goto err_init_interrupt_unroll;
	}

	/* Driver is mostly up */
	clear_bit(__ICE_DOWN, pf->state);

	/* In case of MSIX we are going to setup the misc vector right here
	 * to handle admin queue events etc. In case of legacy and MSI
	 * the misc functionality and queue processing is combined in
	 * the same vector and that gets setup at open.
	 */
	err = ice_req_irq_msix_misc(pf);
	if (err) {
		dev_err(dev, "setup of misc vector failed: %d\n", err);
		goto err_init_interrupt_unroll;
	}

	/* create switch struct for the switch element created by FW on boot */
	pf->first_sw = devm_kzalloc(dev, sizeof(*pf->first_sw), GFP_KERNEL);
	if (!pf->first_sw) {
		err = -ENOMEM;
		goto err_msix_misc_unroll;
	}

	if (hw->evb_veb)
		pf->first_sw->bridge_mode = BRIDGE_MODE_VEB;
	else
		pf->first_sw->bridge_mode = BRIDGE_MODE_VEPA;

	pf->first_sw->pf = pf;

	/* record the sw_id available for later use */
	pf->first_sw->sw_id = hw->port_info->sw_id;

	err = ice_setup_pf_sw(pf);
	if (err) {
		dev_err(dev, "probe failed due to setup PF switch: %d\n", err);
		goto err_alloc_sw_unroll;
	}

	clear_bit(__ICE_SERVICE_DIS, pf->state);

	/* tell the firmware we are up */
	err = ice_send_version(pf);
	if (err) {
		dev_err(dev, "probe failed sending driver version %s. error: %d\n",
			ice_drv_ver, err);
		goto err_alloc_sw_unroll;
	}

	/* since everything is good, start the service timer */
	mod_timer(&pf->serv_tmr, round_jiffies(jiffies + pf->serv_tmr_period));

	err = ice_init_link_events(pf->hw.port_info);
	if (err) {
		dev_err(dev, "ice_init_link_events failed: %d\n", err);
		goto err_alloc_sw_unroll;
	}

	ice_verify_cacheline_size(pf);

	/* If no DDP driven features have to be setup, return here */
	if (ice_is_safe_mode(pf))
		return 0;

	/* initialize DDP driven features */

	/* Note: DCB init failure is non-fatal to load */
	if (ice_init_pf_dcb(pf, false)) {
		clear_bit(ICE_FLAG_DCB_CAPABLE, pf->flags);
		clear_bit(ICE_FLAG_DCB_ENA, pf->flags);
	} else {
		ice_cfg_lldp_mib_change(&pf->hw, true);
	}

	/* print PCI link speed and width */
	pcie_print_link_status(pf->pdev);

	return 0;

err_alloc_sw_unroll:
	ice_devlink_destroy_port(pf);
	set_bit(__ICE_SERVICE_DIS, pf->state);
	set_bit(__ICE_DOWN, pf->state);
	devm_kfree(dev, pf->first_sw);
err_msix_misc_unroll:
	ice_free_irq_msix_misc(pf);
err_init_interrupt_unroll:
	ice_clear_interrupt_scheme(pf);
	devm_kfree(dev, pf->vsi);
err_init_pf_unroll:
	ice_deinit_pf(pf);
	ice_devlink_destroy_regions(pf);
	ice_deinit_hw(hw);
err_exit_unroll:
	ice_devlink_unregister(pf);
	pci_disable_pcie_error_reporting(pdev);
	return err;
}

/**
 * ice_remove - Device removal routine
 * @pdev: PCI device information struct
 */
static void ice_remove(struct pci_dev *pdev)
{
	struct ice_pf *pf = pci_get_drvdata(pdev);
	int i;

	if (!pf)
		return;

	for (i = 0; i < ICE_MAX_RESET_WAIT; i++) {
		if (!ice_is_reset_in_progress(pf->state))
			break;
		msleep(100);
	}

	if (test_bit(ICE_FLAG_SRIOV_ENA, pf->flags)) {
		set_bit(__ICE_VF_RESETS_DISABLED, pf->state);
		ice_free_vfs(pf);
	}

	set_bit(__ICE_DOWN, pf->state);
	ice_service_task_stop(pf);

	ice_devlink_destroy_port(pf);
	ice_vsi_release_all(pf);
	ice_free_irq_msix_misc(pf);
	ice_for_each_vsi(pf, i) {
		if (!pf->vsi[i])
			continue;
		ice_vsi_free_q_vectors(pf->vsi[i]);
	}
	ice_deinit_pf(pf);
	ice_devlink_destroy_regions(pf);
	ice_deinit_hw(&pf->hw);
	ice_devlink_unregister(pf);

	/* Issue a PFR as part of the prescribed driver unload flow.  Do not
	 * do it via ice_schedule_reset() since there is no need to rebuild
	 * and the service task is already stopped.
	 */
	ice_reset(&pf->hw, ICE_RESET_PFR);
	pci_wait_for_pending_transaction(pdev);
	ice_clear_interrupt_scheme(pf);
	pci_disable_pcie_error_reporting(pdev);
}

/**
 * ice_pci_err_detected - warning that PCI error has been detected
 * @pdev: PCI device information struct
 * @err: the type of PCI error
 *
 * Called to warn that something happened on the PCI bus and the error handling
 * is in progress.  Allows the driver to gracefully prepare/handle PCI errors.
 */
static pci_ers_result_t
ice_pci_err_detected(struct pci_dev *pdev, enum pci_channel_state err)
{
	struct ice_pf *pf = pci_get_drvdata(pdev);

	if (!pf) {
		dev_err(&pdev->dev, "%s: unrecoverable device error %d\n",
			__func__, err);
		return PCI_ERS_RESULT_DISCONNECT;
	}

	if (!test_bit(__ICE_SUSPENDED, pf->state)) {
		ice_service_task_stop(pf);

		if (!test_bit(__ICE_PREPARED_FOR_RESET, pf->state)) {
			set_bit(__ICE_PFR_REQ, pf->state);
			ice_prepare_for_reset(pf);
		}
	}

	return PCI_ERS_RESULT_NEED_RESET;
}

/**
 * ice_pci_err_slot_reset - a PCI slot reset has just happened
 * @pdev: PCI device information struct
 *
 * Called to determine if the driver can recover from the PCI slot reset by
 * using a register read to determine if the device is recoverable.
 */
static pci_ers_result_t ice_pci_err_slot_reset(struct pci_dev *pdev)
{
	struct ice_pf *pf = pci_get_drvdata(pdev);
	pci_ers_result_t result;
	int err;
	u32 reg;

	err = pci_enable_device_mem(pdev);
	if (err) {
		dev_err(&pdev->dev, "Cannot re-enable PCI device after reset, error %d\n",
			err);
		result = PCI_ERS_RESULT_DISCONNECT;
	} else {
		pci_set_master(pdev);
		pci_restore_state(pdev);
		pci_save_state(pdev);
		pci_wake_from_d3(pdev, false);

		/* Check for life */
		reg = rd32(&pf->hw, GLGEN_RTRIG);
		if (!reg)
			result = PCI_ERS_RESULT_RECOVERED;
		else
			result = PCI_ERS_RESULT_DISCONNECT;
	}

	err = pci_aer_clear_nonfatal_status(pdev);
	if (err)
<<<<<<< HEAD
		dev_dbg(&pdev->dev, "pci_cleanup_aer_uncorrect_error_status failed, error %d\n",
=======
		dev_dbg(&pdev->dev, "pci_aer_clear_nonfatal_status() failed, error %d\n",
>>>>>>> 04d5ce62
			err);
		/* non-fatal, continue */

	return result;
}

/**
 * ice_pci_err_resume - restart operations after PCI error recovery
 * @pdev: PCI device information struct
 *
 * Called to allow the driver to bring things back up after PCI error and/or
 * reset recovery have finished
 */
static void ice_pci_err_resume(struct pci_dev *pdev)
{
	struct ice_pf *pf = pci_get_drvdata(pdev);

	if (!pf) {
		dev_err(&pdev->dev, "%s failed, device is unrecoverable\n",
			__func__);
		return;
	}

	if (test_bit(__ICE_SUSPENDED, pf->state)) {
		dev_dbg(&pdev->dev, "%s failed to resume normal operations!\n",
			__func__);
		return;
	}

	ice_do_reset(pf, ICE_RESET_PFR);
	ice_service_task_restart(pf);
	mod_timer(&pf->serv_tmr, round_jiffies(jiffies + pf->serv_tmr_period));
}

/**
 * ice_pci_err_reset_prepare - prepare device driver for PCI reset
 * @pdev: PCI device information struct
 */
static void ice_pci_err_reset_prepare(struct pci_dev *pdev)
{
	struct ice_pf *pf = pci_get_drvdata(pdev);

	if (!test_bit(__ICE_SUSPENDED, pf->state)) {
		ice_service_task_stop(pf);

		if (!test_bit(__ICE_PREPARED_FOR_RESET, pf->state)) {
			set_bit(__ICE_PFR_REQ, pf->state);
			ice_prepare_for_reset(pf);
		}
	}
}

/**
 * ice_pci_err_reset_done - PCI reset done, device driver reset can begin
 * @pdev: PCI device information struct
 */
static void ice_pci_err_reset_done(struct pci_dev *pdev)
{
	ice_pci_err_resume(pdev);
}

/* ice_pci_tbl - PCI Device ID Table
 *
 * Wildcard entries (PCI_ANY_ID) should come last
 * Last entry must be all 0s
 *
 * { Vendor ID, Device ID, SubVendor ID, SubDevice ID,
 *   Class, Class Mask, private data (not used) }
 */
static const struct pci_device_id ice_pci_tbl[] = {
	{ PCI_VDEVICE(INTEL, ICE_DEV_ID_E810C_BACKPLANE), 0 },
	{ PCI_VDEVICE(INTEL, ICE_DEV_ID_E810C_QSFP), 0 },
	{ PCI_VDEVICE(INTEL, ICE_DEV_ID_E810C_SFP), 0 },
<<<<<<< HEAD
=======
	{ PCI_VDEVICE(INTEL, ICE_DEV_ID_E810_XXV_SFP), 0 },
	{ PCI_VDEVICE(INTEL, ICE_DEV_ID_E823C_BACKPLANE), 0 },
	{ PCI_VDEVICE(INTEL, ICE_DEV_ID_E823C_QSFP), 0 },
	{ PCI_VDEVICE(INTEL, ICE_DEV_ID_E823C_SFP), 0 },
	{ PCI_VDEVICE(INTEL, ICE_DEV_ID_E823C_10G_BASE_T), 0 },
	{ PCI_VDEVICE(INTEL, ICE_DEV_ID_E823C_SGMII), 0 },
>>>>>>> 04d5ce62
	{ PCI_VDEVICE(INTEL, ICE_DEV_ID_E822C_BACKPLANE), 0 },
	{ PCI_VDEVICE(INTEL, ICE_DEV_ID_E822C_QSFP), 0 },
	{ PCI_VDEVICE(INTEL, ICE_DEV_ID_E822C_SFP), 0 },
	{ PCI_VDEVICE(INTEL, ICE_DEV_ID_E822C_10G_BASE_T), 0 },
	{ PCI_VDEVICE(INTEL, ICE_DEV_ID_E822C_SGMII), 0 },
<<<<<<< HEAD
	{ PCI_VDEVICE(INTEL, ICE_DEV_ID_E822X_BACKPLANE), 0 },
	{ PCI_VDEVICE(INTEL, ICE_DEV_ID_E822L_SFP), 0 },
	{ PCI_VDEVICE(INTEL, ICE_DEV_ID_E822L_10G_BASE_T), 0 },
	{ PCI_VDEVICE(INTEL, ICE_DEV_ID_E822L_SGMII), 0 },
=======
	{ PCI_VDEVICE(INTEL, ICE_DEV_ID_E822L_BACKPLANE), 0 },
	{ PCI_VDEVICE(INTEL, ICE_DEV_ID_E822L_SFP), 0 },
	{ PCI_VDEVICE(INTEL, ICE_DEV_ID_E822L_10G_BASE_T), 0 },
	{ PCI_VDEVICE(INTEL, ICE_DEV_ID_E822L_SGMII), 0 },
	{ PCI_VDEVICE(INTEL, ICE_DEV_ID_E823L_BACKPLANE), 0 },
	{ PCI_VDEVICE(INTEL, ICE_DEV_ID_E823L_SFP), 0 },
	{ PCI_VDEVICE(INTEL, ICE_DEV_ID_E823L_10G_BASE_T), 0 },
	{ PCI_VDEVICE(INTEL, ICE_DEV_ID_E823L_1GBE), 0 },
	{ PCI_VDEVICE(INTEL, ICE_DEV_ID_E823L_QSFP), 0 },
>>>>>>> 04d5ce62
	/* required last entry */
	{ 0, }
};
MODULE_DEVICE_TABLE(pci, ice_pci_tbl);

static const struct pci_error_handlers ice_pci_err_handler = {
	.error_detected = ice_pci_err_detected,
	.slot_reset = ice_pci_err_slot_reset,
	.reset_prepare = ice_pci_err_reset_prepare,
	.reset_done = ice_pci_err_reset_done,
	.resume = ice_pci_err_resume
};

static struct pci_driver ice_driver = {
	.name = KBUILD_MODNAME,
	.id_table = ice_pci_tbl,
	.probe = ice_probe,
	.remove = ice_remove,
	.sriov_configure = ice_sriov_configure,
	.err_handler = &ice_pci_err_handler
};

/**
 * ice_module_init - Driver registration routine
 *
 * ice_module_init is the first routine called when the driver is
 * loaded. All it does is register with the PCI subsystem.
 */
static int __init ice_module_init(void)
{
	int status;

	pr_info("%s - version %s\n", ice_driver_string, ice_drv_ver);
	pr_info("%s\n", ice_copyright);

	ice_wq = alloc_workqueue("%s", WQ_MEM_RECLAIM, 0, KBUILD_MODNAME);
	if (!ice_wq) {
		pr_err("Failed to create workqueue\n");
		return -ENOMEM;
	}

	status = pci_register_driver(&ice_driver);
	if (status) {
		pr_err("failed to register PCI driver, err %d\n", status);
		destroy_workqueue(ice_wq);
	}

	return status;
}
module_init(ice_module_init);

/**
 * ice_module_exit - Driver exit cleanup routine
 *
 * ice_module_exit is called just before the driver is removed
 * from memory.
 */
static void __exit ice_module_exit(void)
{
	pci_unregister_driver(&ice_driver);
	destroy_workqueue(ice_wq);
	pr_info("module unloaded\n");
}
module_exit(ice_module_exit);

/**
 * ice_set_mac_address - NDO callback to set MAC address
 * @netdev: network interface device structure
 * @pi: pointer to an address structure
 *
 * Returns 0 on success, negative on failure
 */
static int ice_set_mac_address(struct net_device *netdev, void *pi)
{
	struct ice_netdev_priv *np = netdev_priv(netdev);
	struct ice_vsi *vsi = np->vsi;
	struct ice_pf *pf = vsi->back;
	struct ice_hw *hw = &pf->hw;
	struct sockaddr *addr = pi;
	enum ice_status status;
	u8 flags = 0;
	int err = 0;
	u8 *mac;

	mac = (u8 *)addr->sa_data;

	if (!is_valid_ether_addr(mac))
		return -EADDRNOTAVAIL;

	if (ether_addr_equal(netdev->dev_addr, mac)) {
		netdev_warn(netdev, "already using mac %pM\n", mac);
		return 0;
	}

	if (test_bit(__ICE_DOWN, pf->state) ||
	    ice_is_reset_in_progress(pf->state)) {
		netdev_err(netdev, "can't set mac %pM. device not ready\n",
			   mac);
		return -EBUSY;
	}

	/* When we change the MAC address we also have to change the MAC address
	 * based filter rules that were created previously for the old MAC
	 * address. So first, we remove the old filter rule using ice_remove_mac
	 * and then create a new filter rule using ice_add_mac via
	 * ice_vsi_cfg_mac_fltr function call for both add and/or remove
	 * filters.
	 */
	status = ice_vsi_cfg_mac_fltr(vsi, netdev->dev_addr, false);
	if (status) {
		err = -EADDRNOTAVAIL;
		goto err_update_filters;
	}

	status = ice_vsi_cfg_mac_fltr(vsi, mac, true);
	if (status) {
		err = -EADDRNOTAVAIL;
		goto err_update_filters;
	}

err_update_filters:
	if (err) {
		netdev_err(netdev, "can't set MAC %pM. filter update failed\n",
			   mac);
		return err;
	}

	/* change the netdev's MAC address */
	memcpy(netdev->dev_addr, mac, netdev->addr_len);
	netdev_dbg(vsi->netdev, "updated MAC address to %pM\n",
		   netdev->dev_addr);

	/* write new MAC address to the firmware */
	flags = ICE_AQC_MAN_MAC_UPDATE_LAA_WOL;
	status = ice_aq_manage_mac_write(hw, mac, flags, NULL);
	if (status) {
		netdev_err(netdev, "can't set MAC %pM. write to firmware failed error %d\n",
			   mac, status);
	}
	return 0;
}

/**
 * ice_set_rx_mode - NDO callback to set the netdev filters
 * @netdev: network interface device structure
 */
static void ice_set_rx_mode(struct net_device *netdev)
{
	struct ice_netdev_priv *np = netdev_priv(netdev);
	struct ice_vsi *vsi = np->vsi;

	if (!vsi)
		return;

	/* Set the flags to synchronize filters
	 * ndo_set_rx_mode may be triggered even without a change in netdev
	 * flags
	 */
	set_bit(ICE_VSI_FLAG_UMAC_FLTR_CHANGED, vsi->flags);
	set_bit(ICE_VSI_FLAG_MMAC_FLTR_CHANGED, vsi->flags);
	set_bit(ICE_FLAG_FLTR_SYNC, vsi->back->flags);

	/* schedule our worker thread which will take care of
	 * applying the new filter changes
	 */
	ice_service_task_schedule(vsi->back);
}

/**
 * ice_set_tx_maxrate - NDO callback to set the maximum per-queue bitrate
 * @netdev: network interface device structure
 * @queue_index: Queue ID
 * @maxrate: maximum bandwidth in Mbps
 */
static int
ice_set_tx_maxrate(struct net_device *netdev, int queue_index, u32 maxrate)
{
	struct ice_netdev_priv *np = netdev_priv(netdev);
	struct ice_vsi *vsi = np->vsi;
	enum ice_status status;
	u16 q_handle;
	u8 tc;

	/* Validate maxrate requested is within permitted range */
	if (maxrate && (maxrate > (ICE_SCHED_MAX_BW / 1000))) {
		netdev_err(netdev, "Invalid max rate %d specified for the queue %d\n",
			   maxrate, queue_index);
		return -EINVAL;
	}

	q_handle = vsi->tx_rings[queue_index]->q_handle;
	tc = ice_dcb_get_tc(vsi, queue_index);

	/* Set BW back to default, when user set maxrate to 0 */
	if (!maxrate)
		status = ice_cfg_q_bw_dflt_lmt(vsi->port_info, vsi->idx, tc,
					       q_handle, ICE_MAX_BW);
	else
		status = ice_cfg_q_bw_lmt(vsi->port_info, vsi->idx, tc,
					  q_handle, ICE_MAX_BW, maxrate * 1000);
	if (status) {
		netdev_err(netdev, "Unable to set Tx max rate, error %d\n",
			   status);
		return -EIO;
	}

	return 0;
}

/**
 * ice_fdb_add - add an entry to the hardware database
 * @ndm: the input from the stack
 * @tb: pointer to array of nladdr (unused)
 * @dev: the net device pointer
 * @addr: the MAC address entry being added
 * @vid: VLAN ID
 * @flags: instructions from stack about fdb operation
 * @extack: netlink extended ack
 */
static int
ice_fdb_add(struct ndmsg *ndm, struct nlattr __always_unused *tb[],
	    struct net_device *dev, const unsigned char *addr, u16 vid,
	    u16 flags, struct netlink_ext_ack __always_unused *extack)
{
	int err;

	if (vid) {
		netdev_err(dev, "VLANs aren't supported yet for dev_uc|mc_add()\n");
		return -EINVAL;
	}
	if (ndm->ndm_state && !(ndm->ndm_state & NUD_PERMANENT)) {
		netdev_err(dev, "FDB only supports static addresses\n");
		return -EINVAL;
	}

	if (is_unicast_ether_addr(addr) || is_link_local_ether_addr(addr))
		err = dev_uc_add_excl(dev, addr);
	else if (is_multicast_ether_addr(addr))
		err = dev_mc_add_excl(dev, addr);
	else
		err = -EINVAL;

	/* Only return duplicate errors if NLM_F_EXCL is set */
	if (err == -EEXIST && !(flags & NLM_F_EXCL))
		err = 0;

	return err;
}

/**
 * ice_fdb_del - delete an entry from the hardware database
 * @ndm: the input from the stack
 * @tb: pointer to array of nladdr (unused)
 * @dev: the net device pointer
 * @addr: the MAC address entry being added
 * @vid: VLAN ID
 */
static int
ice_fdb_del(struct ndmsg *ndm, __always_unused struct nlattr *tb[],
	    struct net_device *dev, const unsigned char *addr,
	    __always_unused u16 vid)
{
	int err;

	if (ndm->ndm_state & NUD_PERMANENT) {
		netdev_err(dev, "FDB only supports static addresses\n");
		return -EINVAL;
	}

	if (is_unicast_ether_addr(addr))
		err = dev_uc_del(dev, addr);
	else if (is_multicast_ether_addr(addr))
		err = dev_mc_del(dev, addr);
	else
		err = -EINVAL;

	return err;
}

/**
 * ice_set_features - set the netdev feature flags
 * @netdev: ptr to the netdev being adjusted
 * @features: the feature set that the stack is suggesting
 */
static int
ice_set_features(struct net_device *netdev, netdev_features_t features)
{
	struct ice_netdev_priv *np = netdev_priv(netdev);
	struct ice_vsi *vsi = np->vsi;
	struct ice_pf *pf = vsi->back;
	int ret = 0;

	/* Don't set any netdev advanced features with device in Safe Mode */
	if (ice_is_safe_mode(vsi->back)) {
		dev_err(ice_pf_to_dev(vsi->back), "Device is in Safe Mode - not enabling advanced netdev features\n");
		return ret;
	}

	/* Do not change setting during reset */
	if (ice_is_reset_in_progress(pf->state)) {
		dev_err(ice_pf_to_dev(vsi->back), "Device is resetting, changing advanced netdev features temporarily unavailable.\n");
		return -EBUSY;
	}

	/* Multiple features can be changed in one call so keep features in
	 * separate if/else statements to guarantee each feature is checked
	 */
	if (features & NETIF_F_RXHASH && !(netdev->features & NETIF_F_RXHASH))
		ret = ice_vsi_manage_rss_lut(vsi, true);
	else if (!(features & NETIF_F_RXHASH) &&
		 netdev->features & NETIF_F_RXHASH)
		ret = ice_vsi_manage_rss_lut(vsi, false);

	if ((features & NETIF_F_HW_VLAN_CTAG_RX) &&
	    !(netdev->features & NETIF_F_HW_VLAN_CTAG_RX))
		ret = ice_vsi_manage_vlan_stripping(vsi, true);
	else if (!(features & NETIF_F_HW_VLAN_CTAG_RX) &&
		 (netdev->features & NETIF_F_HW_VLAN_CTAG_RX))
		ret = ice_vsi_manage_vlan_stripping(vsi, false);

	if ((features & NETIF_F_HW_VLAN_CTAG_TX) &&
	    !(netdev->features & NETIF_F_HW_VLAN_CTAG_TX))
		ret = ice_vsi_manage_vlan_insertion(vsi);
	else if (!(features & NETIF_F_HW_VLAN_CTAG_TX) &&
		 (netdev->features & NETIF_F_HW_VLAN_CTAG_TX))
		ret = ice_vsi_manage_vlan_insertion(vsi);

	if ((features & NETIF_F_HW_VLAN_CTAG_FILTER) &&
	    !(netdev->features & NETIF_F_HW_VLAN_CTAG_FILTER))
		ret = ice_cfg_vlan_pruning(vsi, true, false);
	else if (!(features & NETIF_F_HW_VLAN_CTAG_FILTER) &&
		 (netdev->features & NETIF_F_HW_VLAN_CTAG_FILTER))
		ret = ice_cfg_vlan_pruning(vsi, false, false);

	return ret;
}

/**
 * ice_vsi_vlan_setup - Setup VLAN offload properties on a VSI
 * @vsi: VSI to setup VLAN properties for
 */
static int ice_vsi_vlan_setup(struct ice_vsi *vsi)
{
	int ret = 0;

	if (vsi->netdev->features & NETIF_F_HW_VLAN_CTAG_RX)
		ret = ice_vsi_manage_vlan_stripping(vsi, true);
	if (vsi->netdev->features & NETIF_F_HW_VLAN_CTAG_TX)
		ret = ice_vsi_manage_vlan_insertion(vsi);

	return ret;
}

/**
 * ice_vsi_cfg - Setup the VSI
 * @vsi: the VSI being configured
 *
 * Return 0 on success and negative value on error
 */
int ice_vsi_cfg(struct ice_vsi *vsi)
{
	int err;

	if (vsi->netdev) {
		ice_set_rx_mode(vsi->netdev);

		err = ice_vsi_vlan_setup(vsi);

		if (err)
			return err;
	}
	ice_vsi_cfg_dcb_rings(vsi);

	err = ice_vsi_cfg_lan_txqs(vsi);
	if (!err && ice_is_xdp_ena_vsi(vsi))
		err = ice_vsi_cfg_xdp_txqs(vsi);
	if (!err)
		err = ice_vsi_cfg_rxqs(vsi);

	return err;
}

/**
 * ice_napi_enable_all - Enable NAPI for all q_vectors in the VSI
 * @vsi: the VSI being configured
 */
static void ice_napi_enable_all(struct ice_vsi *vsi)
{
	int q_idx;

	if (!vsi->netdev)
		return;

	ice_for_each_q_vector(vsi, q_idx) {
		struct ice_q_vector *q_vector = vsi->q_vectors[q_idx];

		if (q_vector->rx.ring || q_vector->tx.ring)
			napi_enable(&q_vector->napi);
	}
}

/**
 * ice_up_complete - Finish the last steps of bringing up a connection
 * @vsi: The VSI being configured
 *
 * Return 0 on success and negative value on error
 */
static int ice_up_complete(struct ice_vsi *vsi)
{
	struct ice_pf *pf = vsi->back;
	int err;

	ice_vsi_cfg_msix(vsi);

	/* Enable only Rx rings, Tx rings were enabled by the FW when the
	 * Tx queue group list was configured and the context bits were
	 * programmed using ice_vsi_cfg_txqs
	 */
	err = ice_vsi_start_all_rx_rings(vsi);
	if (err)
		return err;

	clear_bit(__ICE_DOWN, vsi->state);
	ice_napi_enable_all(vsi);
	ice_vsi_ena_irq(vsi);

	if (vsi->port_info &&
	    (vsi->port_info->phy.link_info.link_info & ICE_AQ_LINK_UP) &&
	    vsi->netdev) {
		ice_print_link_msg(vsi, true);
		netif_tx_start_all_queues(vsi->netdev);
		netif_carrier_on(vsi->netdev);
	}

	ice_service_task_schedule(pf);

	return 0;
}

/**
 * ice_up - Bring the connection back up after being down
 * @vsi: VSI being configured
 */
int ice_up(struct ice_vsi *vsi)
{
	int err;

	err = ice_vsi_cfg(vsi);
	if (!err)
		err = ice_up_complete(vsi);

	return err;
}

/**
 * ice_fetch_u64_stats_per_ring - get packets and bytes stats per ring
 * @ring: Tx or Rx ring to read stats from
 * @pkts: packets stats counter
 * @bytes: bytes stats counter
 *
 * This function fetches stats from the ring considering the atomic operations
 * that needs to be performed to read u64 values in 32 bit machine.
 */
static void
ice_fetch_u64_stats_per_ring(struct ice_ring *ring, u64 *pkts, u64 *bytes)
{
	unsigned int start;
	*pkts = 0;
	*bytes = 0;

	if (!ring)
		return;
	do {
		start = u64_stats_fetch_begin_irq(&ring->syncp);
		*pkts = ring->stats.pkts;
		*bytes = ring->stats.bytes;
	} while (u64_stats_fetch_retry_irq(&ring->syncp, start));
}

/**
 * ice_update_vsi_ring_stats - Update VSI stats counters
 * @vsi: the VSI to be updated
 */
static void ice_update_vsi_ring_stats(struct ice_vsi *vsi)
{
	struct rtnl_link_stats64 *vsi_stats = &vsi->net_stats;
	struct ice_ring *ring;
	u64 pkts, bytes;
	int i;

	/* reset netdev stats */
	vsi_stats->tx_packets = 0;
	vsi_stats->tx_bytes = 0;
	vsi_stats->rx_packets = 0;
	vsi_stats->rx_bytes = 0;

	/* reset non-netdev (extended) stats */
	vsi->tx_restart = 0;
	vsi->tx_busy = 0;
	vsi->tx_linearize = 0;
	vsi->rx_buf_failed = 0;
	vsi->rx_page_failed = 0;

	rcu_read_lock();

	/* update Tx rings counters */
	ice_for_each_txq(vsi, i) {
		ring = READ_ONCE(vsi->tx_rings[i]);
		ice_fetch_u64_stats_per_ring(ring, &pkts, &bytes);
		vsi_stats->tx_packets += pkts;
		vsi_stats->tx_bytes += bytes;
		vsi->tx_restart += ring->tx_stats.restart_q;
		vsi->tx_busy += ring->tx_stats.tx_busy;
		vsi->tx_linearize += ring->tx_stats.tx_linearize;
	}

	/* update Rx rings counters */
	ice_for_each_rxq(vsi, i) {
		ring = READ_ONCE(vsi->rx_rings[i]);
		ice_fetch_u64_stats_per_ring(ring, &pkts, &bytes);
		vsi_stats->rx_packets += pkts;
		vsi_stats->rx_bytes += bytes;
		vsi->rx_buf_failed += ring->rx_stats.alloc_buf_failed;
		vsi->rx_page_failed += ring->rx_stats.alloc_page_failed;
	}

	rcu_read_unlock();
}

/**
 * ice_update_vsi_stats - Update VSI stats counters
 * @vsi: the VSI to be updated
 */
void ice_update_vsi_stats(struct ice_vsi *vsi)
{
	struct rtnl_link_stats64 *cur_ns = &vsi->net_stats;
	struct ice_eth_stats *cur_es = &vsi->eth_stats;
	struct ice_pf *pf = vsi->back;

	if (test_bit(__ICE_DOWN, vsi->state) ||
	    test_bit(__ICE_CFG_BUSY, pf->state))
		return;

	/* get stats as recorded by Tx/Rx rings */
	ice_update_vsi_ring_stats(vsi);

	/* get VSI stats as recorded by the hardware */
	ice_update_eth_stats(vsi);

	cur_ns->tx_errors = cur_es->tx_errors;
	cur_ns->rx_dropped = cur_es->rx_discards;
	cur_ns->tx_dropped = cur_es->tx_discards;
	cur_ns->multicast = cur_es->rx_multicast;

	/* update some more netdev stats if this is main VSI */
	if (vsi->type == ICE_VSI_PF) {
		cur_ns->rx_crc_errors = pf->stats.crc_errors;
		cur_ns->rx_errors = pf->stats.crc_errors +
				    pf->stats.illegal_bytes;
		cur_ns->rx_length_errors = pf->stats.rx_len_errors;
		/* record drops from the port level */
		cur_ns->rx_missed_errors = pf->stats.eth.rx_discards;
	}
}

/**
 * ice_update_pf_stats - Update PF port stats counters
 * @pf: PF whose stats needs to be updated
 */
void ice_update_pf_stats(struct ice_pf *pf)
{
	struct ice_hw_port_stats *prev_ps, *cur_ps;
	struct ice_hw *hw = &pf->hw;
	u8 port;

	port = hw->port_info->lport;
	prev_ps = &pf->stats_prev;
	cur_ps = &pf->stats;

	ice_stat_update40(hw, GLPRT_GORCL(port), pf->stat_prev_loaded,
			  &prev_ps->eth.rx_bytes,
			  &cur_ps->eth.rx_bytes);

	ice_stat_update40(hw, GLPRT_UPRCL(port), pf->stat_prev_loaded,
			  &prev_ps->eth.rx_unicast,
			  &cur_ps->eth.rx_unicast);

	ice_stat_update40(hw, GLPRT_MPRCL(port), pf->stat_prev_loaded,
			  &prev_ps->eth.rx_multicast,
			  &cur_ps->eth.rx_multicast);

	ice_stat_update40(hw, GLPRT_BPRCL(port), pf->stat_prev_loaded,
			  &prev_ps->eth.rx_broadcast,
			  &cur_ps->eth.rx_broadcast);

	ice_stat_update32(hw, PRTRPB_RDPC, pf->stat_prev_loaded,
			  &prev_ps->eth.rx_discards,
			  &cur_ps->eth.rx_discards);

	ice_stat_update40(hw, GLPRT_GOTCL(port), pf->stat_prev_loaded,
			  &prev_ps->eth.tx_bytes,
			  &cur_ps->eth.tx_bytes);

	ice_stat_update40(hw, GLPRT_UPTCL(port), pf->stat_prev_loaded,
			  &prev_ps->eth.tx_unicast,
			  &cur_ps->eth.tx_unicast);

	ice_stat_update40(hw, GLPRT_MPTCL(port), pf->stat_prev_loaded,
			  &prev_ps->eth.tx_multicast,
			  &cur_ps->eth.tx_multicast);

	ice_stat_update40(hw, GLPRT_BPTCL(port), pf->stat_prev_loaded,
			  &prev_ps->eth.tx_broadcast,
			  &cur_ps->eth.tx_broadcast);

	ice_stat_update32(hw, GLPRT_TDOLD(port), pf->stat_prev_loaded,
			  &prev_ps->tx_dropped_link_down,
			  &cur_ps->tx_dropped_link_down);

	ice_stat_update40(hw, GLPRT_PRC64L(port), pf->stat_prev_loaded,
			  &prev_ps->rx_size_64, &cur_ps->rx_size_64);

	ice_stat_update40(hw, GLPRT_PRC127L(port), pf->stat_prev_loaded,
			  &prev_ps->rx_size_127, &cur_ps->rx_size_127);

	ice_stat_update40(hw, GLPRT_PRC255L(port), pf->stat_prev_loaded,
			  &prev_ps->rx_size_255, &cur_ps->rx_size_255);

	ice_stat_update40(hw, GLPRT_PRC511L(port), pf->stat_prev_loaded,
			  &prev_ps->rx_size_511, &cur_ps->rx_size_511);

	ice_stat_update40(hw, GLPRT_PRC1023L(port), pf->stat_prev_loaded,
			  &prev_ps->rx_size_1023, &cur_ps->rx_size_1023);

	ice_stat_update40(hw, GLPRT_PRC1522L(port), pf->stat_prev_loaded,
			  &prev_ps->rx_size_1522, &cur_ps->rx_size_1522);

	ice_stat_update40(hw, GLPRT_PRC9522L(port), pf->stat_prev_loaded,
			  &prev_ps->rx_size_big, &cur_ps->rx_size_big);

	ice_stat_update40(hw, GLPRT_PTC64L(port), pf->stat_prev_loaded,
			  &prev_ps->tx_size_64, &cur_ps->tx_size_64);

	ice_stat_update40(hw, GLPRT_PTC127L(port), pf->stat_prev_loaded,
			  &prev_ps->tx_size_127, &cur_ps->tx_size_127);

	ice_stat_update40(hw, GLPRT_PTC255L(port), pf->stat_prev_loaded,
			  &prev_ps->tx_size_255, &cur_ps->tx_size_255);

	ice_stat_update40(hw, GLPRT_PTC511L(port), pf->stat_prev_loaded,
			  &prev_ps->tx_size_511, &cur_ps->tx_size_511);

	ice_stat_update40(hw, GLPRT_PTC1023L(port), pf->stat_prev_loaded,
			  &prev_ps->tx_size_1023, &cur_ps->tx_size_1023);

	ice_stat_update40(hw, GLPRT_PTC1522L(port), pf->stat_prev_loaded,
			  &prev_ps->tx_size_1522, &cur_ps->tx_size_1522);

	ice_stat_update40(hw, GLPRT_PTC9522L(port), pf->stat_prev_loaded,
			  &prev_ps->tx_size_big, &cur_ps->tx_size_big);

	ice_stat_update32(hw, GLPRT_LXONRXC(port), pf->stat_prev_loaded,
			  &prev_ps->link_xon_rx, &cur_ps->link_xon_rx);

	ice_stat_update32(hw, GLPRT_LXOFFRXC(port), pf->stat_prev_loaded,
			  &prev_ps->link_xoff_rx, &cur_ps->link_xoff_rx);

	ice_stat_update32(hw, GLPRT_LXONTXC(port), pf->stat_prev_loaded,
			  &prev_ps->link_xon_tx, &cur_ps->link_xon_tx);

	ice_stat_update32(hw, GLPRT_LXOFFTXC(port), pf->stat_prev_loaded,
			  &prev_ps->link_xoff_tx, &cur_ps->link_xoff_tx);

	ice_update_dcb_stats(pf);

	ice_stat_update32(hw, GLPRT_CRCERRS(port), pf->stat_prev_loaded,
			  &prev_ps->crc_errors, &cur_ps->crc_errors);

	ice_stat_update32(hw, GLPRT_ILLERRC(port), pf->stat_prev_loaded,
			  &prev_ps->illegal_bytes, &cur_ps->illegal_bytes);

	ice_stat_update32(hw, GLPRT_MLFC(port), pf->stat_prev_loaded,
			  &prev_ps->mac_local_faults,
			  &cur_ps->mac_local_faults);

	ice_stat_update32(hw, GLPRT_MRFC(port), pf->stat_prev_loaded,
			  &prev_ps->mac_remote_faults,
			  &cur_ps->mac_remote_faults);

	ice_stat_update32(hw, GLPRT_RLEC(port), pf->stat_prev_loaded,
			  &prev_ps->rx_len_errors, &cur_ps->rx_len_errors);

	ice_stat_update32(hw, GLPRT_RUC(port), pf->stat_prev_loaded,
			  &prev_ps->rx_undersize, &cur_ps->rx_undersize);

	ice_stat_update32(hw, GLPRT_RFC(port), pf->stat_prev_loaded,
			  &prev_ps->rx_fragments, &cur_ps->rx_fragments);

	ice_stat_update32(hw, GLPRT_ROC(port), pf->stat_prev_loaded,
			  &prev_ps->rx_oversize, &cur_ps->rx_oversize);

	ice_stat_update32(hw, GLPRT_RJC(port), pf->stat_prev_loaded,
			  &prev_ps->rx_jabber, &cur_ps->rx_jabber);

	pf->stat_prev_loaded = true;
}

/**
 * ice_get_stats64 - get statistics for network device structure
 * @netdev: network interface device structure
 * @stats: main device statistics structure
 */
static
void ice_get_stats64(struct net_device *netdev, struct rtnl_link_stats64 *stats)
{
	struct ice_netdev_priv *np = netdev_priv(netdev);
	struct rtnl_link_stats64 *vsi_stats;
	struct ice_vsi *vsi = np->vsi;

	vsi_stats = &vsi->net_stats;

	if (!vsi->num_txq || !vsi->num_rxq)
		return;

	/* netdev packet/byte stats come from ring counter. These are obtained
	 * by summing up ring counters (done by ice_update_vsi_ring_stats).
	 * But, only call the update routine and read the registers if VSI is
	 * not down.
	 */
	if (!test_bit(__ICE_DOWN, vsi->state))
		ice_update_vsi_ring_stats(vsi);
	stats->tx_packets = vsi_stats->tx_packets;
	stats->tx_bytes = vsi_stats->tx_bytes;
	stats->rx_packets = vsi_stats->rx_packets;
	stats->rx_bytes = vsi_stats->rx_bytes;

	/* The rest of the stats can be read from the hardware but instead we
	 * just return values that the watchdog task has already obtained from
	 * the hardware.
	 */
	stats->multicast = vsi_stats->multicast;
	stats->tx_errors = vsi_stats->tx_errors;
	stats->tx_dropped = vsi_stats->tx_dropped;
	stats->rx_errors = vsi_stats->rx_errors;
	stats->rx_dropped = vsi_stats->rx_dropped;
	stats->rx_crc_errors = vsi_stats->rx_crc_errors;
	stats->rx_length_errors = vsi_stats->rx_length_errors;
}

/**
 * ice_napi_disable_all - Disable NAPI for all q_vectors in the VSI
 * @vsi: VSI having NAPI disabled
 */
static void ice_napi_disable_all(struct ice_vsi *vsi)
{
	int q_idx;

	if (!vsi->netdev)
		return;

	ice_for_each_q_vector(vsi, q_idx) {
		struct ice_q_vector *q_vector = vsi->q_vectors[q_idx];

		if (q_vector->rx.ring || q_vector->tx.ring)
			napi_disable(&q_vector->napi);
	}
}

/**
 * ice_down - Shutdown the connection
 * @vsi: The VSI being stopped
 */
int ice_down(struct ice_vsi *vsi)
{
	int i, tx_err, rx_err, link_err = 0;

	/* Caller of this function is expected to set the
	 * vsi->state __ICE_DOWN bit
	 */
	if (vsi->netdev) {
		netif_carrier_off(vsi->netdev);
		netif_tx_disable(vsi->netdev);
	}

	ice_vsi_dis_irq(vsi);

	tx_err = ice_vsi_stop_lan_tx_rings(vsi, ICE_NO_RESET, 0);
	if (tx_err)
		netdev_err(vsi->netdev, "Failed stop Tx rings, VSI %d error %d\n",
			   vsi->vsi_num, tx_err);
	if (!tx_err && ice_is_xdp_ena_vsi(vsi)) {
		tx_err = ice_vsi_stop_xdp_tx_rings(vsi);
		if (tx_err)
			netdev_err(vsi->netdev, "Failed stop XDP rings, VSI %d error %d\n",
				   vsi->vsi_num, tx_err);
	}

	rx_err = ice_vsi_stop_all_rx_rings(vsi);
	if (rx_err)
		netdev_err(vsi->netdev, "Failed stop Rx rings, VSI %d error %d\n",
			   vsi->vsi_num, rx_err);

	ice_napi_disable_all(vsi);

	if (test_bit(ICE_FLAG_LINK_DOWN_ON_CLOSE_ENA, vsi->back->flags)) {
		link_err = ice_force_phys_link_state(vsi, false);
		if (link_err)
			netdev_err(vsi->netdev, "Failed to set physical link down, VSI %d error %d\n",
				   vsi->vsi_num, link_err);
	}

	ice_for_each_txq(vsi, i)
		ice_clean_tx_ring(vsi->tx_rings[i]);

	ice_for_each_rxq(vsi, i)
		ice_clean_rx_ring(vsi->rx_rings[i]);

	if (tx_err || rx_err || link_err) {
		netdev_err(vsi->netdev, "Failed to close VSI 0x%04X on switch 0x%04X\n",
			   vsi->vsi_num, vsi->vsw->sw_id);
		return -EIO;
	}

	return 0;
}

/**
 * ice_vsi_setup_tx_rings - Allocate VSI Tx queue resources
 * @vsi: VSI having resources allocated
 *
 * Return 0 on success, negative on failure
 */
int ice_vsi_setup_tx_rings(struct ice_vsi *vsi)
{
	int i, err = 0;

	if (!vsi->num_txq) {
		dev_err(ice_pf_to_dev(vsi->back), "VSI %d has 0 Tx queues\n",
			vsi->vsi_num);
		return -EINVAL;
	}

	ice_for_each_txq(vsi, i) {
		struct ice_ring *ring = vsi->tx_rings[i];

		if (!ring)
			return -EINVAL;

		ring->netdev = vsi->netdev;
		err = ice_setup_tx_ring(ring);
		if (err)
			break;
	}

	return err;
}

/**
 * ice_vsi_setup_rx_rings - Allocate VSI Rx queue resources
 * @vsi: VSI having resources allocated
 *
 * Return 0 on success, negative on failure
 */
int ice_vsi_setup_rx_rings(struct ice_vsi *vsi)
{
	int i, err = 0;

	if (!vsi->num_rxq) {
		dev_err(ice_pf_to_dev(vsi->back), "VSI %d has 0 Rx queues\n",
			vsi->vsi_num);
		return -EINVAL;
	}

	ice_for_each_rxq(vsi, i) {
		struct ice_ring *ring = vsi->rx_rings[i];

		if (!ring)
			return -EINVAL;

		ring->netdev = vsi->netdev;
		err = ice_setup_rx_ring(ring);
		if (err)
			break;
	}

	return err;
}

/**
 * ice_vsi_open - Called when a network interface is made active
 * @vsi: the VSI to open
 *
 * Initialization of the VSI
 *
 * Returns 0 on success, negative value on error
 */
static int ice_vsi_open(struct ice_vsi *vsi)
{
	char int_name[ICE_INT_NAME_STR_LEN];
	struct ice_pf *pf = vsi->back;
	int err;

	/* allocate descriptors */
	err = ice_vsi_setup_tx_rings(vsi);
	if (err)
		goto err_setup_tx;

	err = ice_vsi_setup_rx_rings(vsi);
	if (err)
		goto err_setup_rx;

	err = ice_vsi_cfg(vsi);
	if (err)
		goto err_setup_rx;

	snprintf(int_name, sizeof(int_name) - 1, "%s-%s",
		 dev_driver_string(ice_pf_to_dev(pf)), vsi->netdev->name);
	err = ice_vsi_req_irq_msix(vsi, int_name);
	if (err)
		goto err_setup_rx;

	/* Notify the stack of the actual queue counts. */
	err = netif_set_real_num_tx_queues(vsi->netdev, vsi->num_txq);
	if (err)
		goto err_set_qs;

	err = netif_set_real_num_rx_queues(vsi->netdev, vsi->num_rxq);
	if (err)
		goto err_set_qs;

	err = ice_up_complete(vsi);
	if (err)
		goto err_up_complete;

	return 0;

err_up_complete:
	ice_down(vsi);
err_set_qs:
	ice_vsi_free_irq(vsi);
err_setup_rx:
	ice_vsi_free_rx_rings(vsi);
err_setup_tx:
	ice_vsi_free_tx_rings(vsi);

	return err;
}

/**
 * ice_vsi_release_all - Delete all VSIs
 * @pf: PF from which all VSIs are being removed
 */
static void ice_vsi_release_all(struct ice_pf *pf)
{
	int err, i;

	if (!pf->vsi)
		return;

	ice_for_each_vsi(pf, i) {
		if (!pf->vsi[i])
			continue;

		err = ice_vsi_release(pf->vsi[i]);
		if (err)
			dev_dbg(ice_pf_to_dev(pf), "Failed to release pf->vsi[%d], err %d, vsi_num = %d\n",
				i, err, pf->vsi[i]->vsi_num);
	}
}

/**
 * ice_vsi_rebuild_by_type - Rebuild VSI of a given type
 * @pf: pointer to the PF instance
 * @type: VSI type to rebuild
 *
 * Iterates through the pf->vsi array and rebuilds VSIs of the requested type
 */
static int ice_vsi_rebuild_by_type(struct ice_pf *pf, enum ice_vsi_type type)
{
	struct device *dev = ice_pf_to_dev(pf);
	enum ice_status status;
	int i, err;

	ice_for_each_vsi(pf, i) {
		struct ice_vsi *vsi = pf->vsi[i];

		if (!vsi || vsi->type != type)
			continue;

		/* rebuild the VSI */
		err = ice_vsi_rebuild(vsi, true);
		if (err) {
			dev_err(dev, "rebuild VSI failed, err %d, VSI index %d, type %s\n",
				err, vsi->idx, ice_vsi_type_str(type));
			return err;
		}

		/* replay filters for the VSI */
		status = ice_replay_vsi(&pf->hw, vsi->idx);
		if (status) {
			dev_err(dev, "replay VSI failed, status %d, VSI index %d, type %s\n",
				status, vsi->idx, ice_vsi_type_str(type));
			return -EIO;
		}

		/* Re-map HW VSI number, using VSI handle that has been
		 * previously validated in ice_replay_vsi() call above
		 */
		vsi->vsi_num = ice_get_hw_vsi_num(&pf->hw, vsi->idx);

		/* enable the VSI */
		err = ice_ena_vsi(vsi, false);
		if (err) {
			dev_err(dev, "enable VSI failed, err %d, VSI index %d, type %s\n",
				err, vsi->idx, ice_vsi_type_str(type));
			return err;
		}

		dev_info(dev, "VSI rebuilt. VSI index %d, type %s\n", vsi->idx,
			 ice_vsi_type_str(type));
	}

	return 0;
}

/**
 * ice_update_pf_netdev_link - Update PF netdev link status
 * @pf: pointer to the PF instance
 */
static void ice_update_pf_netdev_link(struct ice_pf *pf)
{
	bool link_up;
	int i;

	ice_for_each_vsi(pf, i) {
		struct ice_vsi *vsi = pf->vsi[i];

		if (!vsi || vsi->type != ICE_VSI_PF)
			return;

		ice_get_link_status(pf->vsi[i]->port_info, &link_up);
		if (link_up) {
			netif_carrier_on(pf->vsi[i]->netdev);
			netif_tx_wake_all_queues(pf->vsi[i]->netdev);
		} else {
			netif_carrier_off(pf->vsi[i]->netdev);
			netif_tx_stop_all_queues(pf->vsi[i]->netdev);
		}
	}
}

/**
 * ice_rebuild - rebuild after reset
 * @pf: PF to rebuild
 * @reset_type: type of reset
 */
static void ice_rebuild(struct ice_pf *pf, enum ice_reset_req reset_type)
{
	struct device *dev = ice_pf_to_dev(pf);
	struct ice_hw *hw = &pf->hw;
	enum ice_status ret;
	int err;

	if (test_bit(__ICE_DOWN, pf->state))
		goto clear_recovery;

	dev_dbg(dev, "rebuilding PF after reset_type=%d\n", reset_type);

	ret = ice_init_all_ctrlq(hw);
	if (ret) {
		dev_err(dev, "control queues init failed %d\n", ret);
		goto err_init_ctrlq;
	}

	/* if DDP was previously loaded successfully */
	if (!ice_is_safe_mode(pf)) {
		/* reload the SW DB of filter tables */
		if (reset_type == ICE_RESET_PFR)
			ice_fill_blk_tbls(hw);
		else
			/* Reload DDP Package after CORER/GLOBR reset */
			ice_load_pkg(NULL, pf);
	}

	ret = ice_clear_pf_cfg(hw);
	if (ret) {
		dev_err(dev, "clear PF configuration failed %d\n", ret);
		goto err_init_ctrlq;
	}

	if (pf->first_sw->dflt_vsi_ena)
		dev_info(dev, "Clearing default VSI, re-enable after reset completes\n");
	/* clear the default VSI configuration if it exists */
	pf->first_sw->dflt_vsi = NULL;
	pf->first_sw->dflt_vsi_ena = false;

	ice_clear_pxe_mode(hw);

	ret = ice_get_caps(hw);
	if (ret) {
		dev_err(dev, "ice_get_caps failed %d\n", ret);
		goto err_init_ctrlq;
	}

	err = ice_sched_init_port(hw->port_info);
	if (err)
		goto err_sched_init_port;

	err = ice_update_link_info(hw->port_info);
	if (err)
		dev_err(dev, "Get link status error %d\n", err);

	/* start misc vector */
	err = ice_req_irq_msix_misc(pf);
	if (err) {
		dev_err(dev, "misc vector setup failed: %d\n", err);
		goto err_sched_init_port;
	}

	if (test_bit(ICE_FLAG_DCB_ENA, pf->flags))
		ice_dcb_rebuild(pf);

	/* rebuild PF VSI */
	err = ice_vsi_rebuild_by_type(pf, ICE_VSI_PF);
	if (err) {
		dev_err(dev, "PF VSI rebuild failed: %d\n", err);
		goto err_vsi_rebuild;
	}

	if (test_bit(ICE_FLAG_SRIOV_ENA, pf->flags)) {
		err = ice_vsi_rebuild_by_type(pf, ICE_VSI_VF);
		if (err) {
			dev_err(dev, "VF VSI rebuild failed: %d\n", err);
			goto err_vsi_rebuild;
		}
	}

	ice_update_pf_netdev_link(pf);

	/* tell the firmware we are up */
	ret = ice_send_version(pf);
	if (ret) {
		dev_err(dev, "Rebuild failed due to error sending driver version: %d\n",
			ret);
		goto err_vsi_rebuild;
	}

	ice_replay_post(hw);

	/* if we get here, reset flow is successful */
	clear_bit(__ICE_RESET_FAILED, pf->state);
	return;

err_vsi_rebuild:
err_sched_init_port:
	ice_sched_cleanup_all(hw);
err_init_ctrlq:
	ice_shutdown_all_ctrlq(hw);
	set_bit(__ICE_RESET_FAILED, pf->state);
clear_recovery:
	/* set this bit in PF state to control service task scheduling */
	set_bit(__ICE_NEEDS_RESTART, pf->state);
	dev_err(dev, "Rebuild failed, unload and reload driver\n");
}

/**
 * ice_max_xdp_frame_size - returns the maximum allowed frame size for XDP
 * @vsi: Pointer to VSI structure
 */
static int ice_max_xdp_frame_size(struct ice_vsi *vsi)
{
	if (PAGE_SIZE >= 8192 || test_bit(ICE_FLAG_LEGACY_RX, vsi->back->flags))
		return ICE_RXBUF_2048 - XDP_PACKET_HEADROOM;
	else
		return ICE_RXBUF_3072;
}

/**
 * ice_change_mtu - NDO callback to change the MTU
 * @netdev: network interface device structure
 * @new_mtu: new value for maximum frame size
 *
 * Returns 0 on success, negative on failure
 */
static int ice_change_mtu(struct net_device *netdev, int new_mtu)
{
	struct ice_netdev_priv *np = netdev_priv(netdev);
	struct ice_vsi *vsi = np->vsi;
	struct ice_pf *pf = vsi->back;
	u8 count = 0;

	if (new_mtu == netdev->mtu) {
		netdev_warn(netdev, "MTU is already %u\n", netdev->mtu);
		return 0;
	}

	if (ice_is_xdp_ena_vsi(vsi)) {
		int frame_size = ice_max_xdp_frame_size(vsi);

		if (new_mtu + ICE_ETH_PKT_HDR_PAD > frame_size) {
			netdev_err(netdev, "max MTU for XDP usage is %d\n",
				   frame_size - ICE_ETH_PKT_HDR_PAD);
			return -EINVAL;
		}
	}

	if (new_mtu < netdev->min_mtu) {
		netdev_err(netdev, "new MTU invalid. min_mtu is %d\n",
			   netdev->min_mtu);
		return -EINVAL;
	} else if (new_mtu > netdev->max_mtu) {
		netdev_err(netdev, "new MTU invalid. max_mtu is %d\n",
			   netdev->min_mtu);
		return -EINVAL;
	}
	/* if a reset is in progress, wait for some time for it to complete */
	do {
		if (ice_is_reset_in_progress(pf->state)) {
			count++;
			usleep_range(1000, 2000);
		} else {
			break;
		}

	} while (count < 100);

	if (count == 100) {
		netdev_err(netdev, "can't change MTU. Device is busy\n");
		return -EBUSY;
	}

	netdev->mtu = new_mtu;

	/* if VSI is up, bring it down and then back up */
	if (!test_and_set_bit(__ICE_DOWN, vsi->state)) {
		int err;

		err = ice_down(vsi);
		if (err) {
			netdev_err(netdev, "change MTU if_up err %d\n", err);
			return err;
		}

		err = ice_up(vsi);
		if (err) {
			netdev_err(netdev, "change MTU if_up err %d\n", err);
			return err;
		}
	}

	netdev_dbg(netdev, "changed MTU to %d\n", new_mtu);
	return 0;
}

/**
 * ice_set_rss - Set RSS keys and lut
 * @vsi: Pointer to VSI structure
 * @seed: RSS hash seed
 * @lut: Lookup table
 * @lut_size: Lookup table size
 *
 * Returns 0 on success, negative on failure
 */
int ice_set_rss(struct ice_vsi *vsi, u8 *seed, u8 *lut, u16 lut_size)
{
	struct ice_pf *pf = vsi->back;
	struct ice_hw *hw = &pf->hw;
	enum ice_status status;
	struct device *dev;

	dev = ice_pf_to_dev(pf);
	if (seed) {
		struct ice_aqc_get_set_rss_keys *buf =
				  (struct ice_aqc_get_set_rss_keys *)seed;

		status = ice_aq_set_rss_key(hw, vsi->idx, buf);

		if (status) {
			dev_err(dev, "Cannot set RSS key, err %d aq_err %d\n",
				status, hw->adminq.rq_last_status);
			return -EIO;
		}
	}

	if (lut) {
		status = ice_aq_set_rss_lut(hw, vsi->idx, vsi->rss_lut_type,
					    lut, lut_size);
		if (status) {
			dev_err(dev, "Cannot set RSS lut, err %d aq_err %d\n",
				status, hw->adminq.rq_last_status);
			return -EIO;
		}
	}

	return 0;
}

/**
 * ice_get_rss - Get RSS keys and lut
 * @vsi: Pointer to VSI structure
 * @seed: Buffer to store the keys
 * @lut: Buffer to store the lookup table entries
 * @lut_size: Size of buffer to store the lookup table entries
 *
 * Returns 0 on success, negative on failure
 */
int ice_get_rss(struct ice_vsi *vsi, u8 *seed, u8 *lut, u16 lut_size)
{
	struct ice_pf *pf = vsi->back;
	struct ice_hw *hw = &pf->hw;
	enum ice_status status;
	struct device *dev;

	dev = ice_pf_to_dev(pf);
	if (seed) {
		struct ice_aqc_get_set_rss_keys *buf =
				  (struct ice_aqc_get_set_rss_keys *)seed;

		status = ice_aq_get_rss_key(hw, vsi->idx, buf);
		if (status) {
			dev_err(dev, "Cannot get RSS key, err %d aq_err %d\n",
				status, hw->adminq.rq_last_status);
			return -EIO;
		}
	}

	if (lut) {
		status = ice_aq_get_rss_lut(hw, vsi->idx, vsi->rss_lut_type,
					    lut, lut_size);
		if (status) {
			dev_err(dev, "Cannot get RSS lut, err %d aq_err %d\n",
				status, hw->adminq.rq_last_status);
			return -EIO;
		}
	}

	return 0;
}

/**
 * ice_bridge_getlink - Get the hardware bridge mode
 * @skb: skb buff
 * @pid: process ID
 * @seq: RTNL message seq
 * @dev: the netdev being configured
 * @filter_mask: filter mask passed in
 * @nlflags: netlink flags passed in
 *
 * Return the bridge mode (VEB/VEPA)
 */
static int
ice_bridge_getlink(struct sk_buff *skb, u32 pid, u32 seq,
		   struct net_device *dev, u32 filter_mask, int nlflags)
{
	struct ice_netdev_priv *np = netdev_priv(dev);
	struct ice_vsi *vsi = np->vsi;
	struct ice_pf *pf = vsi->back;
	u16 bmode;

	bmode = pf->first_sw->bridge_mode;

	return ndo_dflt_bridge_getlink(skb, pid, seq, dev, bmode, 0, 0, nlflags,
				       filter_mask, NULL);
}

/**
 * ice_vsi_update_bridge_mode - Update VSI for switching bridge mode (VEB/VEPA)
 * @vsi: Pointer to VSI structure
 * @bmode: Hardware bridge mode (VEB/VEPA)
 *
 * Returns 0 on success, negative on failure
 */
static int ice_vsi_update_bridge_mode(struct ice_vsi *vsi, u16 bmode)
{
	struct ice_aqc_vsi_props *vsi_props;
	struct ice_hw *hw = &vsi->back->hw;
	struct ice_vsi_ctx *ctxt;
	enum ice_status status;
	int ret = 0;

	vsi_props = &vsi->info;

	ctxt = kzalloc(sizeof(*ctxt), GFP_KERNEL);
	if (!ctxt)
		return -ENOMEM;

	ctxt->info = vsi->info;

	if (bmode == BRIDGE_MODE_VEB)
		/* change from VEPA to VEB mode */
		ctxt->info.sw_flags |= ICE_AQ_VSI_SW_FLAG_ALLOW_LB;
	else
		/* change from VEB to VEPA mode */
		ctxt->info.sw_flags &= ~ICE_AQ_VSI_SW_FLAG_ALLOW_LB;
	ctxt->info.valid_sections = cpu_to_le16(ICE_AQ_VSI_PROP_SW_VALID);

	status = ice_update_vsi(hw, vsi->idx, ctxt, NULL);
	if (status) {
		dev_err(ice_pf_to_dev(vsi->back), "update VSI for bridge mode failed, bmode = %d err %d aq_err %d\n",
			bmode, status, hw->adminq.sq_last_status);
		ret = -EIO;
		goto out;
	}
	/* Update sw flags for book keeping */
	vsi_props->sw_flags = ctxt->info.sw_flags;

out:
	kfree(ctxt);
	return ret;
}

/**
 * ice_bridge_setlink - Set the hardware bridge mode
 * @dev: the netdev being configured
 * @nlh: RTNL message
 * @flags: bridge setlink flags
 * @extack: netlink extended ack
 *
 * Sets the bridge mode (VEB/VEPA) of the switch to which the netdev (VSI) is
 * hooked up to. Iterates through the PF VSI list and sets the loopback mode (if
 * not already set for all VSIs connected to this switch. And also update the
 * unicast switch filter rules for the corresponding switch of the netdev.
 */
static int
ice_bridge_setlink(struct net_device *dev, struct nlmsghdr *nlh,
		   u16 __always_unused flags,
		   struct netlink_ext_ack __always_unused *extack)
{
	struct ice_netdev_priv *np = netdev_priv(dev);
	struct ice_pf *pf = np->vsi->back;
	struct nlattr *attr, *br_spec;
	struct ice_hw *hw = &pf->hw;
	enum ice_status status;
	struct ice_sw *pf_sw;
	int rem, v, err = 0;

	pf_sw = pf->first_sw;
	/* find the attribute in the netlink message */
	br_spec = nlmsg_find_attr(nlh, sizeof(struct ifinfomsg), IFLA_AF_SPEC);

	nla_for_each_nested(attr, br_spec, rem) {
		__u16 mode;

		if (nla_type(attr) != IFLA_BRIDGE_MODE)
			continue;
		mode = nla_get_u16(attr);
		if (mode != BRIDGE_MODE_VEPA && mode != BRIDGE_MODE_VEB)
			return -EINVAL;
		/* Continue  if bridge mode is not being flipped */
		if (mode == pf_sw->bridge_mode)
			continue;
		/* Iterates through the PF VSI list and update the loopback
		 * mode of the VSI
		 */
		ice_for_each_vsi(pf, v) {
			if (!pf->vsi[v])
				continue;
			err = ice_vsi_update_bridge_mode(pf->vsi[v], mode);
			if (err)
				return err;
		}

		hw->evb_veb = (mode == BRIDGE_MODE_VEB);
		/* Update the unicast switch filter rules for the corresponding
		 * switch of the netdev
		 */
		status = ice_update_sw_rule_bridge_mode(hw);
		if (status) {
			netdev_err(dev, "switch rule update failed, mode = %d err %d aq_err %d\n",
				   mode, status, hw->adminq.sq_last_status);
			/* revert hw->evb_veb */
			hw->evb_veb = (pf_sw->bridge_mode == BRIDGE_MODE_VEB);
			return -EIO;
		}

		pf_sw->bridge_mode = mode;
	}

	return 0;
}

/**
 * ice_tx_timeout - Respond to a Tx Hang
 * @netdev: network interface device structure
 * @txqueue: Tx queue
 */
static void ice_tx_timeout(struct net_device *netdev, unsigned int txqueue)
{
	struct ice_netdev_priv *np = netdev_priv(netdev);
	struct ice_ring *tx_ring = NULL;
	struct ice_vsi *vsi = np->vsi;
	struct ice_pf *pf = vsi->back;
	u32 i;

	pf->tx_timeout_count++;

	/* now that we have an index, find the tx_ring struct */
	for (i = 0; i < vsi->num_txq; i++)
		if (vsi->tx_rings[i] && vsi->tx_rings[i]->desc)
			if (txqueue == vsi->tx_rings[i]->q_index) {
				tx_ring = vsi->tx_rings[i];
				break;
			}

	/* Reset recovery level if enough time has elapsed after last timeout.
	 * Also ensure no new reset action happens before next timeout period.
	 */
	if (time_after(jiffies, (pf->tx_timeout_last_recovery + HZ * 20)))
		pf->tx_timeout_recovery_level = 1;
	else if (time_before(jiffies, (pf->tx_timeout_last_recovery +
				       netdev->watchdog_timeo)))
		return;

	if (tx_ring) {
		struct ice_hw *hw = &pf->hw;
		u32 head, val = 0;

		head = (rd32(hw, QTX_COMM_HEAD(vsi->txq_map[txqueue])) &
			QTX_COMM_HEAD_HEAD_M) >> QTX_COMM_HEAD_HEAD_S;
		/* Read interrupt register */
		val = rd32(hw, GLINT_DYN_CTL(tx_ring->q_vector->reg_idx));

<<<<<<< HEAD
		netdev_info(netdev, "tx_timeout: VSI_num: %d, Q %d, NTC: 0x%x, HW_HEAD: 0x%x, NTU: 0x%x, INT: 0x%x\n",
=======
		netdev_info(netdev, "tx_timeout: VSI_num: %d, Q %u, NTC: 0x%x, HW_HEAD: 0x%x, NTU: 0x%x, INT: 0x%x\n",
>>>>>>> 04d5ce62
			    vsi->vsi_num, txqueue, tx_ring->next_to_clean,
			    head, tx_ring->next_to_use, val);
	}

	pf->tx_timeout_last_recovery = jiffies;
<<<<<<< HEAD
	netdev_info(netdev, "tx_timeout recovery level %d, txqueue %d\n",
=======
	netdev_info(netdev, "tx_timeout recovery level %d, txqueue %u\n",
>>>>>>> 04d5ce62
		    pf->tx_timeout_recovery_level, txqueue);

	switch (pf->tx_timeout_recovery_level) {
	case 1:
		set_bit(__ICE_PFR_REQ, pf->state);
		break;
	case 2:
		set_bit(__ICE_CORER_REQ, pf->state);
		break;
	case 3:
		set_bit(__ICE_GLOBR_REQ, pf->state);
		break;
	default:
		netdev_err(netdev, "tx_timeout recovery unsuccessful, device is in unrecoverable state.\n");
		set_bit(__ICE_DOWN, pf->state);
		set_bit(__ICE_NEEDS_RESTART, vsi->state);
		set_bit(__ICE_SERVICE_DIS, pf->state);
		break;
	}

	ice_service_task_schedule(pf);
	pf->tx_timeout_recovery_level++;
}

/**
 * ice_open - Called when a network interface becomes active
 * @netdev: network interface device structure
 *
 * The open entry point is called when a network interface is made
 * active by the system (IFF_UP). At this point all resources needed
 * for transmit and receive operations are allocated, the interrupt
 * handler is registered with the OS, the netdev watchdog is enabled,
 * and the stack is notified that the interface is ready.
 *
 * Returns 0 on success, negative value on failure
 */
int ice_open(struct net_device *netdev)
{
	struct ice_netdev_priv *np = netdev_priv(netdev);
	struct ice_vsi *vsi = np->vsi;
	struct ice_port_info *pi;
	int err;

	if (test_bit(__ICE_NEEDS_RESTART, vsi->back->state)) {
		netdev_err(netdev, "driver needs to be unloaded and reloaded\n");
		return -EIO;
	}

	netif_carrier_off(netdev);

	pi = vsi->port_info;
	err = ice_update_link_info(pi);
	if (err) {
		netdev_err(netdev, "Failed to get link info, error %d\n",
			   err);
		return err;
	}

	/* Set PHY if there is media, otherwise, turn off PHY */
	if (pi->phy.link_info.link_info & ICE_AQ_MEDIA_AVAILABLE) {
		err = ice_force_phys_link_state(vsi, true);
		if (err) {
			netdev_err(netdev, "Failed to set physical link up, error %d\n",
				   err);
			return err;
		}
	} else {
		err = ice_aq_set_link_restart_an(pi, false, NULL);
		if (err) {
			netdev_err(netdev, "Failed to set PHY state, VSI %d error %d\n",
				   vsi->vsi_num, err);
			return err;
		}
		set_bit(ICE_FLAG_NO_MEDIA, vsi->back->flags);
	}

	err = ice_vsi_open(vsi);
	if (err)
		netdev_err(netdev, "Failed to open VSI 0x%04X on switch 0x%04X\n",
			   vsi->vsi_num, vsi->vsw->sw_id);
	return err;
}

/**
 * ice_stop - Disables a network interface
 * @netdev: network interface device structure
 *
 * The stop entry point is called when an interface is de-activated by the OS,
 * and the netdevice enters the DOWN state. The hardware is still under the
 * driver's control, but the netdev interface is disabled.
 *
 * Returns success only - not allowed to fail
 */
int ice_stop(struct net_device *netdev)
{
	struct ice_netdev_priv *np = netdev_priv(netdev);
	struct ice_vsi *vsi = np->vsi;

	ice_vsi_close(vsi);

	return 0;
}

/**
 * ice_features_check - Validate encapsulated packet conforms to limits
 * @skb: skb buffer
 * @netdev: This port's netdev
 * @features: Offload features that the stack believes apply
 */
static netdev_features_t
ice_features_check(struct sk_buff *skb,
		   struct net_device __always_unused *netdev,
		   netdev_features_t features)
{
	size_t len;

	/* No point in doing any of this if neither checksum nor GSO are
	 * being requested for this frame. We can rule out both by just
	 * checking for CHECKSUM_PARTIAL
	 */
	if (skb->ip_summed != CHECKSUM_PARTIAL)
		return features;

	/* We cannot support GSO if the MSS is going to be less than
	 * 64 bytes. If it is then we need to drop support for GSO.
	 */
	if (skb_is_gso(skb) && (skb_shinfo(skb)->gso_size < 64))
		features &= ~NETIF_F_GSO_MASK;

	len = skb_network_header(skb) - skb->data;
	if (len & ~(ICE_TXD_MACLEN_MAX))
		goto out_rm_features;

	len = skb_transport_header(skb) - skb_network_header(skb);
	if (len & ~(ICE_TXD_IPLEN_MAX))
		goto out_rm_features;

	if (skb->encapsulation) {
		len = skb_inner_network_header(skb) - skb_transport_header(skb);
		if (len & ~(ICE_TXD_L4LEN_MAX))
			goto out_rm_features;

		len = skb_inner_transport_header(skb) -
		      skb_inner_network_header(skb);
		if (len & ~(ICE_TXD_IPLEN_MAX))
			goto out_rm_features;
	}

	return features;
out_rm_features:
	return features & ~(NETIF_F_CSUM_MASK | NETIF_F_GSO_MASK);
}

static const struct net_device_ops ice_netdev_safe_mode_ops = {
	.ndo_open = ice_open,
	.ndo_stop = ice_stop,
	.ndo_start_xmit = ice_start_xmit,
	.ndo_set_mac_address = ice_set_mac_address,
	.ndo_validate_addr = eth_validate_addr,
	.ndo_change_mtu = ice_change_mtu,
	.ndo_get_stats64 = ice_get_stats64,
	.ndo_tx_timeout = ice_tx_timeout,
};

static const struct net_device_ops ice_netdev_ops = {
	.ndo_open = ice_open,
	.ndo_stop = ice_stop,
	.ndo_start_xmit = ice_start_xmit,
	.ndo_features_check = ice_features_check,
	.ndo_set_rx_mode = ice_set_rx_mode,
	.ndo_set_mac_address = ice_set_mac_address,
	.ndo_validate_addr = eth_validate_addr,
	.ndo_change_mtu = ice_change_mtu,
	.ndo_get_stats64 = ice_get_stats64,
	.ndo_set_tx_maxrate = ice_set_tx_maxrate,
	.ndo_set_vf_spoofchk = ice_set_vf_spoofchk,
	.ndo_set_vf_mac = ice_set_vf_mac,
	.ndo_get_vf_config = ice_get_vf_cfg,
	.ndo_set_vf_trust = ice_set_vf_trust,
	.ndo_set_vf_vlan = ice_set_vf_port_vlan,
	.ndo_set_vf_link_state = ice_set_vf_link_state,
	.ndo_get_vf_stats = ice_get_vf_stats,
	.ndo_vlan_rx_add_vid = ice_vlan_rx_add_vid,
	.ndo_vlan_rx_kill_vid = ice_vlan_rx_kill_vid,
	.ndo_set_features = ice_set_features,
	.ndo_bridge_getlink = ice_bridge_getlink,
	.ndo_bridge_setlink = ice_bridge_setlink,
	.ndo_fdb_add = ice_fdb_add,
	.ndo_fdb_del = ice_fdb_del,
	.ndo_tx_timeout = ice_tx_timeout,
	.ndo_bpf = ice_xdp,
	.ndo_xdp_xmit = ice_xdp_xmit,
	.ndo_xsk_wakeup = ice_xsk_wakeup,
};<|MERGE_RESOLUTION|>--- conflicted
+++ resolved
@@ -1283,13 +1283,9 @@
 			dev_info(dev, "Malicious Driver Detection event RX detected on PF\n");
 	}
 
-<<<<<<< HEAD
-	/* check to see if one of the VFs caused the MDD */
-=======
 	/* Check to see if one of the VFs caused an MDD event, and then
 	 * increment counters and set print pending
 	 */
->>>>>>> 04d5ce62
 	ice_for_each_vf(pf, i) {
 		struct ice_vf *vf = &pf->vf[i];
 
@@ -1326,19 +1322,6 @@
 		reg = rd32(hw, VP_MDET_RX(i));
 		if (reg & VP_MDET_RX_VALID_M) {
 			wr32(hw, VP_MDET_RX(i), 0xFFFF);
-<<<<<<< HEAD
-			vf_mdd_detected = true;
-			dev_info(dev, "RX driver issue detected on VF %d\n",
-				 i);
-		}
-
-		if (vf_mdd_detected) {
-			vf->num_mdd_events++;
-			if (vf->num_mdd_events &&
-			    vf->num_mdd_events <= ICE_MDD_EVENTS_THRESHOLD)
-				dev_info(dev, "VF %d has had %llu MDD events since last boot, Admin might need to reload AVF driver with this number of events\n",
-					 i, vf->num_mdd_events);
-=======
 			vf->mdd_rx_events.count++;
 			set_bit(__ICE_MDD_VF_PRINT_PENDING, pf->state);
 			if (netif_msg_rx_err(pf))
@@ -1351,7 +1334,6 @@
 			 */
 			if (test_bit(ICE_FLAG_MDD_AUTO_RESET_VF, pf->flags))
 				ice_reset_vf(&pf->vf[i], false);
->>>>>>> 04d5ce62
 		}
 	}
 
@@ -3528,11 +3510,7 @@
 
 	err = pci_aer_clear_nonfatal_status(pdev);
 	if (err)
-<<<<<<< HEAD
-		dev_dbg(&pdev->dev, "pci_cleanup_aer_uncorrect_error_status failed, error %d\n",
-=======
 		dev_dbg(&pdev->dev, "pci_aer_clear_nonfatal_status() failed, error %d\n",
->>>>>>> 04d5ce62
 			err);
 		/* non-fatal, continue */
 
@@ -3606,26 +3584,17 @@
 	{ PCI_VDEVICE(INTEL, ICE_DEV_ID_E810C_BACKPLANE), 0 },
 	{ PCI_VDEVICE(INTEL, ICE_DEV_ID_E810C_QSFP), 0 },
 	{ PCI_VDEVICE(INTEL, ICE_DEV_ID_E810C_SFP), 0 },
-<<<<<<< HEAD
-=======
 	{ PCI_VDEVICE(INTEL, ICE_DEV_ID_E810_XXV_SFP), 0 },
 	{ PCI_VDEVICE(INTEL, ICE_DEV_ID_E823C_BACKPLANE), 0 },
 	{ PCI_VDEVICE(INTEL, ICE_DEV_ID_E823C_QSFP), 0 },
 	{ PCI_VDEVICE(INTEL, ICE_DEV_ID_E823C_SFP), 0 },
 	{ PCI_VDEVICE(INTEL, ICE_DEV_ID_E823C_10G_BASE_T), 0 },
 	{ PCI_VDEVICE(INTEL, ICE_DEV_ID_E823C_SGMII), 0 },
->>>>>>> 04d5ce62
 	{ PCI_VDEVICE(INTEL, ICE_DEV_ID_E822C_BACKPLANE), 0 },
 	{ PCI_VDEVICE(INTEL, ICE_DEV_ID_E822C_QSFP), 0 },
 	{ PCI_VDEVICE(INTEL, ICE_DEV_ID_E822C_SFP), 0 },
 	{ PCI_VDEVICE(INTEL, ICE_DEV_ID_E822C_10G_BASE_T), 0 },
 	{ PCI_VDEVICE(INTEL, ICE_DEV_ID_E822C_SGMII), 0 },
-<<<<<<< HEAD
-	{ PCI_VDEVICE(INTEL, ICE_DEV_ID_E822X_BACKPLANE), 0 },
-	{ PCI_VDEVICE(INTEL, ICE_DEV_ID_E822L_SFP), 0 },
-	{ PCI_VDEVICE(INTEL, ICE_DEV_ID_E822L_10G_BASE_T), 0 },
-	{ PCI_VDEVICE(INTEL, ICE_DEV_ID_E822L_SGMII), 0 },
-=======
 	{ PCI_VDEVICE(INTEL, ICE_DEV_ID_E822L_BACKPLANE), 0 },
 	{ PCI_VDEVICE(INTEL, ICE_DEV_ID_E822L_SFP), 0 },
 	{ PCI_VDEVICE(INTEL, ICE_DEV_ID_E822L_10G_BASE_T), 0 },
@@ -3635,7 +3604,6 @@
 	{ PCI_VDEVICE(INTEL, ICE_DEV_ID_E823L_10G_BASE_T), 0 },
 	{ PCI_VDEVICE(INTEL, ICE_DEV_ID_E823L_1GBE), 0 },
 	{ PCI_VDEVICE(INTEL, ICE_DEV_ID_E823L_QSFP), 0 },
->>>>>>> 04d5ce62
 	/* required last entry */
 	{ 0, }
 };
@@ -5158,21 +5126,13 @@
 		/* Read interrupt register */
 		val = rd32(hw, GLINT_DYN_CTL(tx_ring->q_vector->reg_idx));
 
-<<<<<<< HEAD
-		netdev_info(netdev, "tx_timeout: VSI_num: %d, Q %d, NTC: 0x%x, HW_HEAD: 0x%x, NTU: 0x%x, INT: 0x%x\n",
-=======
 		netdev_info(netdev, "tx_timeout: VSI_num: %d, Q %u, NTC: 0x%x, HW_HEAD: 0x%x, NTU: 0x%x, INT: 0x%x\n",
->>>>>>> 04d5ce62
 			    vsi->vsi_num, txqueue, tx_ring->next_to_clean,
 			    head, tx_ring->next_to_use, val);
 	}
 
 	pf->tx_timeout_last_recovery = jiffies;
-<<<<<<< HEAD
-	netdev_info(netdev, "tx_timeout recovery level %d, txqueue %d\n",
-=======
 	netdev_info(netdev, "tx_timeout recovery level %d, txqueue %u\n",
->>>>>>> 04d5ce62
 		    pf->tx_timeout_recovery_level, txqueue);
 
 	switch (pf->tx_timeout_recovery_level) {
