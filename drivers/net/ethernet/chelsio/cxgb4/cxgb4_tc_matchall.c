--- conflicted
+++ resolved
@@ -204,21 +204,8 @@
 	 *
 	 * 1 slot is enough to create a wildcard matchall VIID rule.
 	 */
-<<<<<<< HEAD
-	if (cls->common.prio <= (adap->tids.nftids + adap->tids.nhpftids))
-		fidx = cls->common.prio - 1;
-	else
-		fidx = cxgb4_get_free_ftid(dev, PF_INET);
-
-	/* Only insert MATCHALL rule if its priority doesn't conflict
-	 * with existing rules in the LETCAM.
-	 */
-	if (fidx < 0 ||
-	    !cxgb4_filter_prio_in_range(dev, fidx, cls->common.prio)) {
-=======
 	fidx = cxgb4_get_free_ftid(dev, PF_INET, false, cls->common.prio);
 	if (fidx < 0) {
->>>>>>> 778fbf41
 		NL_SET_ERR_MSG_MOD(extack,
 				   "No free LETCAM index available");
 		return -ENOMEM;
