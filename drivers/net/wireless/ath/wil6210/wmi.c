/*
 * Copyright (c) 2012-2017 Qualcomm Atheros, Inc.
 * Copyright (c) 2018-2019, The Linux Foundation. All rights reserved.
 *
 * Permission to use, copy, modify, and/or distribute this software for any
 * purpose with or without fee is hereby granted, provided that the above
 * copyright notice and this permission notice appear in all copies.
 *
 * THE SOFTWARE IS PROVIDED "AS IS" AND THE AUTHOR DISCLAIMS ALL WARRANTIES
 * WITH REGARD TO THIS SOFTWARE INCLUDING ALL IMPLIED WARRANTIES OF
 * MERCHANTABILITY AND FITNESS. IN NO EVENT SHALL THE AUTHOR BE LIABLE FOR
 * ANY SPECIAL, DIRECT, INDIRECT, OR CONSEQUENTIAL DAMAGES OR ANY DAMAGES
 * WHATSOEVER RESULTING FROM LOSS OF USE, DATA OR PROFITS, WHETHER IN AN
 * ACTION OF CONTRACT, NEGLIGENCE OR OTHER TORTIOUS ACTION, ARISING OUT OF
 * OR IN CONNECTION WITH THE USE OR PERFORMANCE OF THIS SOFTWARE.
 */

#include <linux/moduleparam.h>
#include <linux/etherdevice.h>
#include <linux/if_arp.h>

#include "wil6210.h"
#include "txrx.h"
#include "wmi.h"
#include "trace.h"

/* set the default max assoc sta to max supported by driver */
uint max_assoc_sta = WIL6210_MAX_CID;
module_param(max_assoc_sta, uint, 0444);
MODULE_PARM_DESC(max_assoc_sta, " Max number of stations associated to the AP");

int agg_wsize; /* = 0; */
module_param(agg_wsize, int, 0644);
MODULE_PARM_DESC(agg_wsize, " Window size for Tx Block Ack after connect;"
		 " 0 - use default; < 0 - don't auto-establish");

u8 led_id = WIL_LED_INVALID_ID;
module_param(led_id, byte, 0444);
MODULE_PARM_DESC(led_id,
		 " 60G device led enablement. Set the led ID (0-2) to enable");

#define WIL_WAIT_FOR_SUSPEND_RESUME_COMP 200
<<<<<<< HEAD
#define WIL_WMI_CALL_GENERAL_TO_MS 100
=======
>>>>>>> 4ff96fb5
#define WIL_WMI_PCP_STOP_TO_MS 5000

/**
 * WMI event receiving - theory of operations
 *
 * When firmware about to report WMI event, it fills memory area
 * in the mailbox and raises misc. IRQ. Thread interrupt handler invoked for
 * the misc IRQ, function @wmi_recv_cmd called by thread IRQ handler.
 *
 * @wmi_recv_cmd reads event, allocates memory chunk  and attaches it to the
 * event list @wil->pending_wmi_ev. Then, work queue @wil->wmi_wq wakes up
 * and handles events within the @wmi_event_worker. Every event get detached
 * from list, processed and deleted.
 *
 * Purpose for this mechanism is to release IRQ thread; otherwise,
 * if WMI event handling involves another WMI command flow, this 2-nd flow
 * won't be completed because of blocked IRQ thread.
 */

/**
 * Addressing - theory of operations
 *
 * There are several buses present on the WIL6210 card.
 * Same memory areas are visible at different address on
 * the different busses. There are 3 main bus masters:
 *  - MAC CPU (ucode)
 *  - User CPU (firmware)
 *  - AHB (host)
 *
 * On the PCI bus, there is one BAR (BAR0) of 2Mb size, exposing
 * AHB addresses starting from 0x880000
 *
 * Internally, firmware uses addresses that allow faster access but
 * are invisible from the host. To read from these addresses, alternative
 * AHB address must be used.
 */

/**
 * @sparrow_fw_mapping provides memory remapping table for sparrow
 *
 * array size should be in sync with the declaration in the wil6210.h
 *
 * Sparrow memory mapping:
 * Linker address         PCI/Host address
 *                        0x880000 .. 0xa80000  2Mb BAR0
 * 0x800000 .. 0x808000   0x900000 .. 0x908000  32k DCCM
 * 0x840000 .. 0x860000   0x908000 .. 0x928000  128k PERIPH
 */
const struct fw_map sparrow_fw_mapping[] = {
	/* FW code RAM 256k */
	{0x000000, 0x040000, 0x8c0000, "fw_code", true, true},
	/* FW data RAM 32k */
	{0x800000, 0x808000, 0x900000, "fw_data", true, true},
	/* periph data 128k */
	{0x840000, 0x860000, 0x908000, "fw_peri", true, true},
	/* various RGF 40k */
	{0x880000, 0x88a000, 0x880000, "rgf", true, true},
	/* AGC table   4k */
	{0x88a000, 0x88b000, 0x88a000, "AGC_tbl", true, true},
	/* Pcie_ext_rgf 4k */
	{0x88b000, 0x88c000, 0x88b000, "rgf_ext", true, true},
	/* mac_ext_rgf 512b */
	{0x88c000, 0x88c200, 0x88c000, "mac_rgf_ext", true, true},
	/* upper area 548k */
	{0x8c0000, 0x949000, 0x8c0000, "upper", true, true},
	/* UCODE areas - accessible by debugfs blobs but not by
	 * wmi_addr_remap. UCODE areas MUST be added AFTER FW areas!
	 */
	/* ucode code RAM 128k */
	{0x000000, 0x020000, 0x920000, "uc_code", false, false},
	/* ucode data RAM 16k */
	{0x800000, 0x804000, 0x940000, "uc_data", false, false},
};

/**
 * @sparrow_d0_mac_rgf_ext - mac_rgf_ext section for Sparrow D0
 * it is a bit larger to support extra features
 */
const struct fw_map sparrow_d0_mac_rgf_ext = {
	0x88c000, 0x88c500, 0x88c000, "mac_rgf_ext", true, true
};

/**
 * @talyn_fw_mapping provides memory remapping table for Talyn
 *
 * array size should be in sync with the declaration in the wil6210.h
 *
 * Talyn memory mapping:
 * Linker address         PCI/Host address
 *                        0x880000 .. 0xc80000  4Mb BAR0
 * 0x800000 .. 0x820000   0xa00000 .. 0xa20000  128k DCCM
 * 0x840000 .. 0x858000   0xa20000 .. 0xa38000  96k PERIPH
 */
const struct fw_map talyn_fw_mapping[] = {
	/* FW code RAM 1M */
	{0x000000, 0x100000, 0x900000, "fw_code", true, true},
	/* FW data RAM 128k */
	{0x800000, 0x820000, 0xa00000, "fw_data", true, true},
	/* periph. data RAM 96k */
	{0x840000, 0x858000, 0xa20000, "fw_peri", true, true},
	/* various RGF 40k */
	{0x880000, 0x88a000, 0x880000, "rgf", true, true},
	/* AGC table 4k */
	{0x88a000, 0x88b000, 0x88a000, "AGC_tbl", true, true},
	/* Pcie_ext_rgf 4k */
	{0x88b000, 0x88c000, 0x88b000, "rgf_ext", true, true},
	/* mac_ext_rgf 1344b */
	{0x88c000, 0x88c540, 0x88c000, "mac_rgf_ext", true, true},
	/* ext USER RGF 4k */
	{0x88d000, 0x88e000, 0x88d000, "ext_user_rgf", true, true},
	/* OTP 4k */
	{0x8a0000, 0x8a1000, 0x8a0000, "otp", true, false},
	/* DMA EXT RGF 64k */
	{0x8b0000, 0x8c0000, 0x8b0000, "dma_ext_rgf", true, true},
	/* upper area 1536k */
	{0x900000, 0xa80000, 0x900000, "upper", true, true},
	/* UCODE areas - accessible by debugfs blobs but not by
	 * wmi_addr_remap. UCODE areas MUST be added AFTER FW areas!
	 */
	/* ucode code RAM 256k */
	{0x000000, 0x040000, 0xa38000, "uc_code", false, false},
	/* ucode data RAM 32k */
	{0x800000, 0x808000, 0xa78000, "uc_data", false, false},
};

/**
 * @talyn_mb_fw_mapping provides memory remapping table for Talyn-MB
 *
 * array size should be in sync with the declaration in the wil6210.h
 *
 * Talyn MB memory mapping:
 * Linker address         PCI/Host address
 *                        0x880000 .. 0xc80000  4Mb BAR0
 * 0x800000 .. 0x820000   0xa00000 .. 0xa20000  128k DCCM
 * 0x840000 .. 0x858000   0xa20000 .. 0xa38000  96k PERIPH
 */
const struct fw_map talyn_mb_fw_mapping[] = {
	/* FW code RAM 768k */
	{0x000000, 0x0c0000, 0x900000, "fw_code", true, true},
	/* FW data RAM 128k */
	{0x800000, 0x820000, 0xa00000, "fw_data", true, true},
	/* periph. data RAM 96k */
	{0x840000, 0x858000, 0xa20000, "fw_peri", true, true},
	/* various RGF 40k */
	{0x880000, 0x88a000, 0x880000, "rgf", true, true},
	/* AGC table 4k */
	{0x88a000, 0x88b000, 0x88a000, "AGC_tbl", true, true},
	/* Pcie_ext_rgf 4k */
	{0x88b000, 0x88c000, 0x88b000, "rgf_ext", true, true},
	/* mac_ext_rgf 2256b */
	{0x88c000, 0x88c8d0, 0x88c000, "mac_rgf_ext", true, true},
	/* ext USER RGF 4k */
	{0x88d000, 0x88e000, 0x88d000, "ext_user_rgf", true, true},
	/* SEC PKA 16k */
	{0x890000, 0x894000, 0x890000, "sec_pka", true, true},
	/* SEC KDF RGF 3096b */
	{0x898000, 0x898c18, 0x898000, "sec_kdf_rgf", true, true},
	/* SEC MAIN 2124b */
	{0x89a000, 0x89a84c, 0x89a000, "sec_main", true, true},
	/* OTP 4k */
	{0x8a0000, 0x8a1000, 0x8a0000, "otp", true, false},
	/* DMA EXT RGF 64k */
	{0x8b0000, 0x8c0000, 0x8b0000, "dma_ext_rgf", true, true},
	/* DUM USER RGF 528b */
	{0x8c0000, 0x8c0210, 0x8c0000, "dum_user_rgf", true, true},
	/* DMA OFU 296b */
	{0x8c2000, 0x8c2128, 0x8c2000, "dma_ofu", true, true},
	/* ucode debug 4k */
	{0x8c3000, 0x8c4000, 0x8c3000, "ucode_debug", true, true},
	/* upper area 1536k */
	{0x900000, 0xa80000, 0x900000, "upper", true, true},
	/* UCODE areas - accessible by debugfs blobs but not by
	 * wmi_addr_remap. UCODE areas MUST be added AFTER FW areas!
	 */
	/* ucode code RAM 256k */
	{0x000000, 0x040000, 0xa38000, "uc_code", false, false},
	/* ucode data RAM 32k */
	{0x800000, 0x808000, 0xa78000, "uc_data", false, false},
};

struct fw_map fw_mapping[MAX_FW_MAPPING_TABLE_SIZE];

struct blink_on_off_time led_blink_time[] = {
	{WIL_LED_BLINK_ON_SLOW_MS, WIL_LED_BLINK_OFF_SLOW_MS},
	{WIL_LED_BLINK_ON_MED_MS, WIL_LED_BLINK_OFF_MED_MS},
	{WIL_LED_BLINK_ON_FAST_MS, WIL_LED_BLINK_OFF_FAST_MS},
};

struct auth_no_hdr {
	__le16 auth_alg;
	__le16 auth_transaction;
	__le16 status_code;
	/* possibly followed by Challenge text */
	u8 variable[0];
} __packed;

u8 led_polarity = LED_POLARITY_LOW_ACTIVE;

/**
 * return AHB address for given firmware internal (linker) address
 * @x - internal address
 * If address have no valid AHB mapping, return 0
 */
static u32 wmi_addr_remap(u32 x)
{
	uint i;

	for (i = 0; i < ARRAY_SIZE(fw_mapping); i++) {
		if (fw_mapping[i].fw &&
		    ((x >= fw_mapping[i].from) && (x < fw_mapping[i].to)))
			return x + fw_mapping[i].host - fw_mapping[i].from;
	}

	return 0;
}

/**
 * find fw_mapping entry by section name
 * @section - section name
 *
 * Return pointer to section or NULL if not found
 */
struct fw_map *wil_find_fw_mapping(const char *section)
{
	int i;

	for (i = 0; i < ARRAY_SIZE(fw_mapping); i++)
		if (fw_mapping[i].name &&
		    !strcmp(section, fw_mapping[i].name))
			return &fw_mapping[i];

	return NULL;
}

/**
 * Check address validity for WMI buffer; remap if needed
 * @ptr - internal (linker) fw/ucode address
 * @size - if non zero, validate the block does not
 *  exceed the device memory (bar)
 *
 * Valid buffer should be DWORD aligned
 *
 * return address for accessing buffer from the host;
 * if buffer is not valid, return NULL.
 */
void __iomem *wmi_buffer_block(struct wil6210_priv *wil, __le32 ptr_, u32 size)
{
	u32 off;
	u32 ptr = le32_to_cpu(ptr_);

	if (ptr % 4)
		return NULL;

	ptr = wmi_addr_remap(ptr);
	if (ptr < WIL6210_FW_HOST_OFF)
		return NULL;

	off = HOSTADDR(ptr);
	if (off > wil->bar_size - 4)
		return NULL;
	if (size && ((off + size > wil->bar_size) || (off + size < off)))
		return NULL;

	return wil->csr + off;
}

void __iomem *wmi_buffer(struct wil6210_priv *wil, __le32 ptr_)
{
	return wmi_buffer_block(wil, ptr_, 0);
}

/**
 * Check address validity
 */
void __iomem *wmi_addr(struct wil6210_priv *wil, u32 ptr)
{
	u32 off;

	if (ptr % 4)
		return NULL;

	if (ptr < WIL6210_FW_HOST_OFF)
		return NULL;

	off = HOSTADDR(ptr);
	if (off > wil->bar_size - 4)
		return NULL;

	return wil->csr + off;
}

int wmi_read_hdr(struct wil6210_priv *wil, __le32 ptr,
		 struct wil6210_mbox_hdr *hdr)
{
	void __iomem *src = wmi_buffer(wil, ptr);

	if (!src)
		return -EINVAL;

	wil_memcpy_fromio_32(hdr, src, sizeof(*hdr));

	return 0;
}

static const char *cmdid2name(u16 cmdid)
{
	switch (cmdid) {
	case WMI_NOTIFY_REQ_CMDID:
		return "WMI_NOTIFY_REQ_CMD";
	case WMI_START_SCAN_CMDID:
		return "WMI_START_SCAN_CMD";
	case WMI_CONNECT_CMDID:
		return "WMI_CONNECT_CMD";
	case WMI_DISCONNECT_CMDID:
		return "WMI_DISCONNECT_CMD";
	case WMI_SW_TX_REQ_CMDID:
		return "WMI_SW_TX_REQ_CMD";
	case WMI_GET_RF_SECTOR_PARAMS_CMDID:
		return "WMI_GET_RF_SECTOR_PARAMS_CMD";
	case WMI_SET_RF_SECTOR_PARAMS_CMDID:
		return "WMI_SET_RF_SECTOR_PARAMS_CMD";
	case WMI_GET_SELECTED_RF_SECTOR_INDEX_CMDID:
		return "WMI_GET_SELECTED_RF_SECTOR_INDEX_CMD";
	case WMI_SET_SELECTED_RF_SECTOR_INDEX_CMDID:
		return "WMI_SET_SELECTED_RF_SECTOR_INDEX_CMD";
	case WMI_BRP_SET_ANT_LIMIT_CMDID:
		return "WMI_BRP_SET_ANT_LIMIT_CMD";
	case WMI_TOF_SESSION_START_CMDID:
		return "WMI_TOF_SESSION_START_CMD";
	case WMI_AOA_MEAS_CMDID:
		return "WMI_AOA_MEAS_CMD";
	case WMI_PMC_CMDID:
		return "WMI_PMC_CMD";
	case WMI_TOF_GET_TX_RX_OFFSET_CMDID:
		return "WMI_TOF_GET_TX_RX_OFFSET_CMD";
	case WMI_TOF_SET_TX_RX_OFFSET_CMDID:
		return "WMI_TOF_SET_TX_RX_OFFSET_CMD";
	case WMI_VRING_CFG_CMDID:
		return "WMI_VRING_CFG_CMD";
	case WMI_BCAST_VRING_CFG_CMDID:
		return "WMI_BCAST_VRING_CFG_CMD";
	case WMI_TRAFFIC_SUSPEND_CMDID:
		return "WMI_TRAFFIC_SUSPEND_CMD";
	case WMI_TRAFFIC_RESUME_CMDID:
		return "WMI_TRAFFIC_RESUME_CMD";
	case WMI_ECHO_CMDID:
		return "WMI_ECHO_CMD";
	case WMI_SET_MAC_ADDRESS_CMDID:
		return "WMI_SET_MAC_ADDRESS_CMD";
	case WMI_LED_CFG_CMDID:
		return "WMI_LED_CFG_CMD";
	case WMI_PCP_START_CMDID:
		return "WMI_PCP_START_CMD";
	case WMI_PCP_STOP_CMDID:
		return "WMI_PCP_STOP_CMD";
	case WMI_SET_SSID_CMDID:
		return "WMI_SET_SSID_CMD";
	case WMI_GET_SSID_CMDID:
		return "WMI_GET_SSID_CMD";
	case WMI_SET_PCP_CHANNEL_CMDID:
		return "WMI_SET_PCP_CHANNEL_CMD";
	case WMI_GET_PCP_CHANNEL_CMDID:
		return "WMI_GET_PCP_CHANNEL_CMD";
	case WMI_P2P_CFG_CMDID:
		return "WMI_P2P_CFG_CMD";
	case WMI_PORT_ALLOCATE_CMDID:
		return "WMI_PORT_ALLOCATE_CMD";
	case WMI_PORT_DELETE_CMDID:
		return "WMI_PORT_DELETE_CMD";
	case WMI_START_LISTEN_CMDID:
		return "WMI_START_LISTEN_CMD";
	case WMI_START_SEARCH_CMDID:
		return "WMI_START_SEARCH_CMD";
	case WMI_DISCOVERY_STOP_CMDID:
		return "WMI_DISCOVERY_STOP_CMD";
	case WMI_DELETE_CIPHER_KEY_CMDID:
		return "WMI_DELETE_CIPHER_KEY_CMD";
	case WMI_ADD_CIPHER_KEY_CMDID:
		return "WMI_ADD_CIPHER_KEY_CMD";
	case WMI_SET_APPIE_CMDID:
		return "WMI_SET_APPIE_CMD";
	case WMI_CFG_RX_CHAIN_CMDID:
		return "WMI_CFG_RX_CHAIN_CMD";
	case WMI_TEMP_SENSE_CMDID:
		return "WMI_TEMP_SENSE_CMD";
	case WMI_DEL_STA_CMDID:
		return "WMI_DEL_STA_CMD";
	case WMI_DISCONNECT_STA_CMDID:
		return "WMI_DISCONNECT_STA_CMD";
	case WMI_RING_BA_EN_CMDID:
		return "WMI_RING_BA_EN_CMD";
	case WMI_RING_BA_DIS_CMDID:
		return "WMI_RING_BA_DIS_CMD";
	case WMI_RCP_DELBA_CMDID:
		return "WMI_RCP_DELBA_CMD";
	case WMI_RCP_ADDBA_RESP_CMDID:
		return "WMI_RCP_ADDBA_RESP_CMD";
	case WMI_RCP_ADDBA_RESP_EDMA_CMDID:
		return "WMI_RCP_ADDBA_RESP_EDMA_CMD";
	case WMI_PS_DEV_PROFILE_CFG_CMDID:
		return "WMI_PS_DEV_PROFILE_CFG_CMD";
	case WMI_SET_MGMT_RETRY_LIMIT_CMDID:
		return "WMI_SET_MGMT_RETRY_LIMIT_CMD";
	case WMI_GET_MGMT_RETRY_LIMIT_CMDID:
		return "WMI_GET_MGMT_RETRY_LIMIT_CMD";
	case WMI_ABORT_SCAN_CMDID:
		return "WMI_ABORT_SCAN_CMD";
	case WMI_NEW_STA_CMDID:
		return "WMI_NEW_STA_CMD";
	case WMI_SET_THERMAL_THROTTLING_CFG_CMDID:
		return "WMI_SET_THERMAL_THROTTLING_CFG_CMD";
	case WMI_GET_THERMAL_THROTTLING_CFG_CMDID:
		return "WMI_GET_THERMAL_THROTTLING_CFG_CMD";
	case WMI_LINK_MAINTAIN_CFG_WRITE_CMDID:
		return "WMI_LINK_MAINTAIN_CFG_WRITE_CMD";
	case WMI_LO_POWER_CALIB_FROM_OTP_CMDID:
		return "WMI_LO_POWER_CALIB_FROM_OTP_CMD";
	case WMI_START_SCHED_SCAN_CMDID:
		return "WMI_START_SCHED_SCAN_CMD";
	case WMI_STOP_SCHED_SCAN_CMDID:
		return "WMI_STOP_SCHED_SCAN_CMD";
	case WMI_TX_STATUS_RING_ADD_CMDID:
		return "WMI_TX_STATUS_RING_ADD_CMD";
	case WMI_RX_STATUS_RING_ADD_CMDID:
		return "WMI_RX_STATUS_RING_ADD_CMD";
	case WMI_TX_DESC_RING_ADD_CMDID:
		return "WMI_TX_DESC_RING_ADD_CMD";
	case WMI_RX_DESC_RING_ADD_CMDID:
		return "WMI_RX_DESC_RING_ADD_CMD";
	case WMI_BCAST_DESC_RING_ADD_CMDID:
		return "WMI_BCAST_DESC_RING_ADD_CMD";
	case WMI_CFG_DEF_RX_OFFLOAD_CMDID:
		return "WMI_CFG_DEF_RX_OFFLOAD_CMD";
	case WMI_LINK_STATS_CMDID:
		return "WMI_LINK_STATS_CMD";
	case WMI_SW_TX_REQ_EXT_CMDID:
		return "WMI_SW_TX_REQ_EXT_CMDID";
	case WMI_FT_AUTH_CMDID:
		return "WMI_FT_AUTH_CMD";
	case WMI_FT_REASSOC_CMDID:
		return "WMI_FT_REASSOC_CMD";
	case WMI_UPDATE_FT_IES_CMDID:
		return "WMI_UPDATE_FT_IES_CMD";
	case WMI_RBUFCAP_CFG_CMDID:
		return "WMI_RBUFCAP_CFG_CMD";
	case WMI_TEMP_SENSE_ALL_CMDID:
		return "WMI_TEMP_SENSE_ALL_CMDID";
	default:
		return "Untracked CMD";
	}
}

static const char *eventid2name(u16 eventid)
{
	switch (eventid) {
	case WMI_NOTIFY_REQ_DONE_EVENTID:
		return "WMI_NOTIFY_REQ_DONE_EVENT";
	case WMI_DISCONNECT_EVENTID:
		return "WMI_DISCONNECT_EVENT";
	case WMI_SW_TX_COMPLETE_EVENTID:
		return "WMI_SW_TX_COMPLETE_EVENT";
	case WMI_GET_RF_SECTOR_PARAMS_DONE_EVENTID:
		return "WMI_GET_RF_SECTOR_PARAMS_DONE_EVENT";
	case WMI_SET_RF_SECTOR_PARAMS_DONE_EVENTID:
		return "WMI_SET_RF_SECTOR_PARAMS_DONE_EVENT";
	case WMI_GET_SELECTED_RF_SECTOR_INDEX_DONE_EVENTID:
		return "WMI_GET_SELECTED_RF_SECTOR_INDEX_DONE_EVENT";
	case WMI_SET_SELECTED_RF_SECTOR_INDEX_DONE_EVENTID:
		return "WMI_SET_SELECTED_RF_SECTOR_INDEX_DONE_EVENT";
	case WMI_BRP_SET_ANT_LIMIT_EVENTID:
		return "WMI_BRP_SET_ANT_LIMIT_EVENT";
	case WMI_FW_READY_EVENTID:
		return "WMI_FW_READY_EVENT";
	case WMI_TRAFFIC_RESUME_EVENTID:
		return "WMI_TRAFFIC_RESUME_EVENT";
	case WMI_TOF_GET_TX_RX_OFFSET_EVENTID:
		return "WMI_TOF_GET_TX_RX_OFFSET_EVENT";
	case WMI_TOF_SET_TX_RX_OFFSET_EVENTID:
		return "WMI_TOF_SET_TX_RX_OFFSET_EVENT";
	case WMI_VRING_CFG_DONE_EVENTID:
		return "WMI_VRING_CFG_DONE_EVENT";
	case WMI_READY_EVENTID:
		return "WMI_READY_EVENT";
	case WMI_RX_MGMT_PACKET_EVENTID:
		return "WMI_RX_MGMT_PACKET_EVENT";
	case WMI_TX_MGMT_PACKET_EVENTID:
		return "WMI_TX_MGMT_PACKET_EVENT";
	case WMI_SCAN_COMPLETE_EVENTID:
		return "WMI_SCAN_COMPLETE_EVENT";
	case WMI_ACS_PASSIVE_SCAN_COMPLETE_EVENTID:
		return "WMI_ACS_PASSIVE_SCAN_COMPLETE_EVENT";
	case WMI_CONNECT_EVENTID:
		return "WMI_CONNECT_EVENT";
	case WMI_EAPOL_RX_EVENTID:
		return "WMI_EAPOL_RX_EVENT";
	case WMI_BA_STATUS_EVENTID:
		return "WMI_BA_STATUS_EVENT";
	case WMI_RCP_ADDBA_REQ_EVENTID:
		return "WMI_RCP_ADDBA_REQ_EVENT";
	case WMI_DELBA_EVENTID:
		return "WMI_DELBA_EVENT";
	case WMI_RING_EN_EVENTID:
		return "WMI_RING_EN_EVENT";
	case WMI_DATA_PORT_OPEN_EVENTID:
		return "WMI_DATA_PORT_OPEN_EVENT";
	case WMI_AOA_MEAS_EVENTID:
		return "WMI_AOA_MEAS_EVENT";
	case WMI_TOF_SESSION_END_EVENTID:
		return "WMI_TOF_SESSION_END_EVENT";
	case WMI_TOF_GET_CAPABILITIES_EVENTID:
		return "WMI_TOF_GET_CAPABILITIES_EVENT";
	case WMI_TOF_SET_LCR_EVENTID:
		return "WMI_TOF_SET_LCR_EVENT";
	case WMI_TOF_SET_LCI_EVENTID:
		return "WMI_TOF_SET_LCI_EVENT";
	case WMI_TOF_FTM_PER_DEST_RES_EVENTID:
		return "WMI_TOF_FTM_PER_DEST_RES_EVENT";
	case WMI_TOF_CHANNEL_INFO_EVENTID:
		return "WMI_TOF_CHANNEL_INFO_EVENT";
	case WMI_TRAFFIC_SUSPEND_EVENTID:
		return "WMI_TRAFFIC_SUSPEND_EVENT";
	case WMI_ECHO_RSP_EVENTID:
		return "WMI_ECHO_RSP_EVENT";
	case WMI_LED_CFG_DONE_EVENTID:
		return "WMI_LED_CFG_DONE_EVENT";
	case WMI_PCP_STARTED_EVENTID:
		return "WMI_PCP_STARTED_EVENT";
	case WMI_PCP_STOPPED_EVENTID:
		return "WMI_PCP_STOPPED_EVENT";
	case WMI_GET_SSID_EVENTID:
		return "WMI_GET_SSID_EVENT";
	case WMI_GET_PCP_CHANNEL_EVENTID:
		return "WMI_GET_PCP_CHANNEL_EVENT";
	case WMI_P2P_CFG_DONE_EVENTID:
		return "WMI_P2P_CFG_DONE_EVENT";
	case WMI_PORT_ALLOCATED_EVENTID:
		return "WMI_PORT_ALLOCATED_EVENT";
	case WMI_PORT_DELETED_EVENTID:
		return "WMI_PORT_DELETED_EVENT";
	case WMI_LISTEN_STARTED_EVENTID:
		return "WMI_LISTEN_STARTED_EVENT";
	case WMI_SEARCH_STARTED_EVENTID:
		return "WMI_SEARCH_STARTED_EVENT";
	case WMI_DISCOVERY_STOPPED_EVENTID:
		return "WMI_DISCOVERY_STOPPED_EVENT";
	case WMI_CFG_RX_CHAIN_DONE_EVENTID:
		return "WMI_CFG_RX_CHAIN_DONE_EVENT";
	case WMI_TEMP_SENSE_DONE_EVENTID:
		return "WMI_TEMP_SENSE_DONE_EVENT";
	case WMI_RCP_ADDBA_RESP_SENT_EVENTID:
		return "WMI_RCP_ADDBA_RESP_SENT_EVENT";
	case WMI_PS_DEV_PROFILE_CFG_EVENTID:
		return "WMI_PS_DEV_PROFILE_CFG_EVENT";
	case WMI_SET_MGMT_RETRY_LIMIT_EVENTID:
		return "WMI_SET_MGMT_RETRY_LIMIT_EVENT";
	case WMI_GET_MGMT_RETRY_LIMIT_EVENTID:
		return "WMI_GET_MGMT_RETRY_LIMIT_EVENT";
	case WMI_SET_THERMAL_THROTTLING_CFG_EVENTID:
		return "WMI_SET_THERMAL_THROTTLING_CFG_EVENT";
	case WMI_GET_THERMAL_THROTTLING_CFG_EVENTID:
		return "WMI_GET_THERMAL_THROTTLING_CFG_EVENT";
	case WMI_LINK_MAINTAIN_CFG_WRITE_DONE_EVENTID:
		return "WMI_LINK_MAINTAIN_CFG_WRITE_DONE_EVENT";
	case WMI_LO_POWER_CALIB_FROM_OTP_EVENTID:
		return "WMI_LO_POWER_CALIB_FROM_OTP_EVENT";
	case WMI_START_SCHED_SCAN_EVENTID:
		return "WMI_START_SCHED_SCAN_EVENT";
	case WMI_STOP_SCHED_SCAN_EVENTID:
		return "WMI_STOP_SCHED_SCAN_EVENT";
	case WMI_SCHED_SCAN_RESULT_EVENTID:
		return "WMI_SCHED_SCAN_RESULT_EVENT";
	case WMI_TX_STATUS_RING_CFG_DONE_EVENTID:
		return "WMI_TX_STATUS_RING_CFG_DONE_EVENT";
	case WMI_RX_STATUS_RING_CFG_DONE_EVENTID:
		return "WMI_RX_STATUS_RING_CFG_DONE_EVENT";
	case WMI_TX_DESC_RING_CFG_DONE_EVENTID:
		return "WMI_TX_DESC_RING_CFG_DONE_EVENT";
	case WMI_RX_DESC_RING_CFG_DONE_EVENTID:
		return "WMI_RX_DESC_RING_CFG_DONE_EVENT";
	case WMI_CFG_DEF_RX_OFFLOAD_DONE_EVENTID:
		return "WMI_CFG_DEF_RX_OFFLOAD_DONE_EVENT";
	case WMI_LINK_STATS_CONFIG_DONE_EVENTID:
		return "WMI_LINK_STATS_CONFIG_DONE_EVENT";
	case WMI_LINK_STATS_EVENTID:
		return "WMI_LINK_STATS_EVENT";
	case WMI_COMMAND_NOT_SUPPORTED_EVENTID:
		return "WMI_COMMAND_NOT_SUPPORTED_EVENT";
	case WMI_FT_AUTH_STATUS_EVENTID:
		return "WMI_FT_AUTH_STATUS_EVENT";
	case WMI_FT_REASSOC_STATUS_EVENTID:
		return "WMI_FT_REASSOC_STATUS_EVENT";
	case WMI_RBUFCAP_CFG_EVENTID:
		return "WMI_RBUFCAP_CFG_EVENT";
	case WMI_TEMP_SENSE_ALL_DONE_EVENTID:
		return "WMI_TEMP_SENSE_ALL_DONE_EVENTID";
	default:
		return "Untracked EVENT";
	}
}

static int __wmi_send(struct wil6210_priv *wil, u16 cmdid, u8 mid,
		      void *buf, u16 len)
{
	struct {
		struct wil6210_mbox_hdr hdr;
		struct wmi_cmd_hdr wmi;
	} __packed cmd = {
		.hdr = {
			.type = WIL_MBOX_HDR_TYPE_WMI,
			.flags = 0,
			.len = cpu_to_le16(sizeof(cmd.wmi) + len),
		},
		.wmi = {
			.mid = mid,
			.command_id = cpu_to_le16(cmdid),
		},
	};
	struct wil6210_mbox_ring *r = &wil->mbox_ctl.tx;
	struct wil6210_mbox_ring_desc d_head;
	u32 next_head;
	void __iomem *dst;
	void __iomem *head = wmi_addr(wil, r->head);
	uint retry;
	int rc = 0;

	if (len > r->entry_size - sizeof(cmd)) {
		wil_err(wil, "WMI size too large: %d bytes, max is %d\n",
			(int)(sizeof(cmd) + len), r->entry_size);
		return -ERANGE;
	}

	might_sleep();

	if (!test_bit(wil_status_fwready, wil->status)) {
		wil_err(wil, "WMI: cannot send command while FW not ready\n");
		return -EAGAIN;
	}

	/* Allow sending only suspend / resume commands during susepnd flow */
	if ((test_bit(wil_status_suspending, wil->status) ||
	     test_bit(wil_status_suspended, wil->status) ||
	     test_bit(wil_status_resuming, wil->status)) &&
	     ((cmdid != WMI_TRAFFIC_SUSPEND_CMDID) &&
	      (cmdid != WMI_TRAFFIC_RESUME_CMDID))) {
		wil_err(wil, "WMI: reject send_command during suspend\n");
		return -EINVAL;
	}

	if (!head) {
		wil_err(wil, "WMI head is garbage: 0x%08x\n", r->head);
		return -EINVAL;
	}

	wil_halp_vote(wil);

	/* read Tx head till it is not busy */
	for (retry = 5; retry > 0; retry--) {
		wil_memcpy_fromio_32(&d_head, head, sizeof(d_head));
		if (d_head.sync == 0)
			break;
		msleep(20);
	}
	if (d_head.sync != 0) {
		wil_err(wil, "WMI head busy\n");
		rc = -EBUSY;
		goto out;
	}
	/* next head */
	next_head = r->base + ((r->head - r->base + sizeof(d_head)) % r->size);
	wil_dbg_wmi(wil, "Head 0x%08x -> 0x%08x\n", r->head, next_head);
	/* wait till FW finish with previous command */
	for (retry = 5; retry > 0; retry--) {
		if (!test_bit(wil_status_fwready, wil->status)) {
			wil_err(wil, "WMI: cannot send command while FW not ready\n");
			rc = -EAGAIN;
			goto out;
		}
		r->tail = wil_r(wil, RGF_MBOX +
				offsetof(struct wil6210_mbox_ctl, tx.tail));
		if (next_head != r->tail)
			break;
		msleep(20);
	}
	if (next_head == r->tail) {
		wil_err(wil, "WMI ring full\n");
		rc = -EBUSY;
		goto out;
	}
	dst = wmi_buffer(wil, d_head.addr);
	if (!dst) {
		wil_err(wil, "invalid WMI buffer: 0x%08x\n",
			le32_to_cpu(d_head.addr));
		rc = -EAGAIN;
		goto out;
	}
	cmd.hdr.seq = cpu_to_le16(++wil->wmi_seq);
	/* set command */
	wil_dbg_wmi(wil, "sending %s (0x%04x) [%d] mid %d\n",
		    cmdid2name(cmdid), cmdid, len, mid);
	wil_hex_dump_wmi("Cmd ", DUMP_PREFIX_OFFSET, 16, 1, &cmd,
			 sizeof(cmd), true);
	wil_hex_dump_wmi("cmd ", DUMP_PREFIX_OFFSET, 16, 1, buf,
			 len, true);
	wil_memcpy_toio_32(dst, &cmd, sizeof(cmd));
	wil_memcpy_toio_32(dst + sizeof(cmd), buf, len);
	/* mark entry as full */
	wil_w(wil, r->head + offsetof(struct wil6210_mbox_ring_desc, sync), 1);
	/* advance next ptr */
	wil_w(wil, RGF_MBOX + offsetof(struct wil6210_mbox_ctl, tx.head),
	      r->head = next_head);

	trace_wil6210_wmi_cmd(&cmd.wmi, buf, len);

	/* interrupt to FW */
	wil_w(wil, RGF_USER_USER_ICR + offsetof(struct RGF_ICR, ICS),
	      SW_INT_MBOX);

out:
	wil_halp_unvote(wil);
	return rc;
}

int wmi_send(struct wil6210_priv *wil, u16 cmdid, u8 mid, void *buf, u16 len)
{
	int rc;

	mutex_lock(&wil->wmi_mutex);
	rc = __wmi_send(wil, cmdid, mid, buf, len);
	mutex_unlock(&wil->wmi_mutex);

	return rc;
}

/*=== Event handlers ===*/
static void wmi_evt_ready(struct wil6210_vif *vif, int id, void *d, int len)
{
	struct wil6210_priv *wil = vif_to_wil(vif);
	struct wiphy *wiphy = wil_to_wiphy(wil);
	struct wmi_ready_event *evt = d;
	u8 fw_max_assoc_sta;

	wil_info(wil, "FW ver. %s(SW %d); MAC %pM; %d MID's\n",
		 wil->fw_version, le32_to_cpu(evt->sw_version),
		 evt->mac, evt->numof_additional_mids);
	if (evt->numof_additional_mids + 1 < wil->max_vifs) {
		wil_err(wil, "FW does not support enough MIDs (need %d)",
			wil->max_vifs - 1);
		return; /* FW load will fail after timeout */
	}
	/* ignore MAC address, we already have it from the boot loader */
	strlcpy(wiphy->fw_version, wil->fw_version, sizeof(wiphy->fw_version));

	if (len > offsetof(struct wmi_ready_event, rfc_read_calib_result)) {
		wil_dbg_wmi(wil, "rfc calibration result %d\n",
			    evt->rfc_read_calib_result);
		wil->fw_calib_result = evt->rfc_read_calib_result;
	}

	fw_max_assoc_sta = WIL6210_RX_DESC_MAX_CID;
	if (len > offsetof(struct wmi_ready_event, max_assoc_sta) &&
	    evt->max_assoc_sta > 0) {
		fw_max_assoc_sta = evt->max_assoc_sta;
		wil_dbg_wmi(wil, "fw reported max assoc sta %d\n",
			    fw_max_assoc_sta);

		if (fw_max_assoc_sta > WIL6210_MAX_CID) {
			wil_dbg_wmi(wil,
				    "fw max assoc sta %d exceeds max driver supported %d\n",
				    fw_max_assoc_sta, WIL6210_MAX_CID);
			fw_max_assoc_sta = WIL6210_MAX_CID;
		}
	}

	wil->max_assoc_sta = min_t(uint, max_assoc_sta, fw_max_assoc_sta);
	wil_dbg_wmi(wil, "setting max assoc sta to %d\n", wil->max_assoc_sta);

	wil_set_recovery_state(wil, fw_recovery_idle);
	set_bit(wil_status_fwready, wil->status);
	/* let the reset sequence continue */
	complete(&wil->wmi_ready);
}

static void wmi_evt_rx_mgmt(struct wil6210_vif *vif, int id, void *d, int len)
{
	struct wil6210_priv *wil = vif_to_wil(vif);
	struct wmi_rx_mgmt_packet_event *data = d;
	struct wiphy *wiphy = wil_to_wiphy(wil);
	struct ieee80211_mgmt *rx_mgmt_frame =
			(struct ieee80211_mgmt *)data->payload;
	int flen = len - offsetof(struct wmi_rx_mgmt_packet_event, payload);
	int ch_no;
	u32 freq;
	struct ieee80211_channel *channel;
	s32 signal;
	__le16 fc;
	u32 d_len;
	u16 d_status;

	if (flen < 0) {
		wil_err(wil, "MGMT Rx: short event, len %d\n", len);
		return;
	}

	d_len = le32_to_cpu(data->info.len);
	if (d_len != flen) {
		wil_err(wil,
			"MGMT Rx: length mismatch, d_len %d should be %d\n",
			d_len, flen);
		return;
	}

	ch_no = data->info.channel + 1;
	freq = ieee80211_channel_to_frequency(ch_no, NL80211_BAND_60GHZ);
	channel = ieee80211_get_channel(wiphy, freq);
	if (test_bit(WMI_FW_CAPABILITY_RSSI_REPORTING, wil->fw_capabilities))
		signal = 100 * data->info.rssi;
	else
		signal = data->info.sqi;
	d_status = le16_to_cpu(data->info.status);
	fc = rx_mgmt_frame->frame_control;

	wil_dbg_wmi(wil, "MGMT Rx: channel %d MCS %d RSSI %d SQI %d%%\n",
		    data->info.channel, data->info.mcs, data->info.rssi,
		    data->info.sqi);
	wil_dbg_wmi(wil, "status 0x%04x len %d fc 0x%04x\n", d_status, d_len,
		    le16_to_cpu(fc));
	wil_dbg_wmi(wil, "qid %d mid %d cid %d\n",
		    data->info.qid, data->info.mid, data->info.cid);
	wil_hex_dump_wmi("MGMT Rx ", DUMP_PREFIX_OFFSET, 16, 1, rx_mgmt_frame,
			 d_len, true);

	if (!channel) {
		wil_err(wil, "Frame on unsupported channel\n");
		return;
	}

	if (ieee80211_is_beacon(fc) || ieee80211_is_probe_resp(fc)) {
		struct cfg80211_bss *bss;
		u64 tsf = le64_to_cpu(rx_mgmt_frame->u.beacon.timestamp);
		u16 cap = le16_to_cpu(rx_mgmt_frame->u.beacon.capab_info);
		u16 bi = le16_to_cpu(rx_mgmt_frame->u.beacon.beacon_int);
		const u8 *ie_buf = rx_mgmt_frame->u.beacon.variable;
		size_t ie_len = d_len - offsetof(struct ieee80211_mgmt,
						 u.beacon.variable);
		wil_dbg_wmi(wil, "Capability info : 0x%04x\n", cap);
		wil_dbg_wmi(wil, "TSF : 0x%016llx\n", tsf);
		wil_dbg_wmi(wil, "Beacon interval : %d\n", bi);
		wil_hex_dump_wmi("IE ", DUMP_PREFIX_OFFSET, 16, 1, ie_buf,
				 ie_len, true);

		wil_dbg_wmi(wil, "Capability info : 0x%04x\n", cap);

		bss = cfg80211_inform_bss_frame(wiphy, channel, rx_mgmt_frame,
						d_len, signal, GFP_KERNEL);
		if (bss) {
			wil_dbg_wmi(wil, "Added BSS %pM\n",
				    rx_mgmt_frame->bssid);
			cfg80211_put_bss(wiphy, bss);
		} else {
			wil_err(wil, "cfg80211_inform_bss_frame() failed\n");
		}
	} else {
		mutex_lock(&wil->vif_mutex);
		cfg80211_rx_mgmt(vif_to_radio_wdev(wil, vif), freq, signal,
				 (void *)rx_mgmt_frame, d_len, 0);
		mutex_unlock(&wil->vif_mutex);
	}
}

static void wmi_evt_tx_mgmt(struct wil6210_vif *vif, int id, void *d, int len)
{
	struct wmi_tx_mgmt_packet_event *data = d;
	struct ieee80211_mgmt *mgmt_frame =
			(struct ieee80211_mgmt *)data->payload;
	int flen = len - offsetof(struct wmi_tx_mgmt_packet_event, payload);

	wil_hex_dump_wmi("MGMT Tx ", DUMP_PREFIX_OFFSET, 16, 1, mgmt_frame,
			 flen, true);
}

static void wmi_evt_scan_complete(struct wil6210_vif *vif, int id,
				  void *d, int len)
{
	struct wil6210_priv *wil = vif_to_wil(vif);

	mutex_lock(&wil->vif_mutex);
	if (vif->scan_request) {
		struct wmi_scan_complete_event *data = d;
		int status = le32_to_cpu(data->status);
		struct cfg80211_scan_info info = {
			.aborted = ((status != WMI_SCAN_SUCCESS) &&
				(status != WMI_SCAN_ABORT_REJECTED)),
		};

		wil_dbg_wmi(wil, "SCAN_COMPLETE(0x%08x)\n", status);
		wil_dbg_misc(wil, "Complete scan_request 0x%p aborted %d\n",
			     vif->scan_request, info.aborted);
		del_timer_sync(&vif->scan_timer);
		cfg80211_scan_done(vif->scan_request, &info);
		if (vif->mid == 0)
			wil->radio_wdev = wil->main_ndev->ieee80211_ptr;
		vif->scan_request = NULL;
		wake_up_interruptible(&wil->wq);
		if (vif->p2p.pending_listen_wdev) {
			wil_dbg_misc(wil, "Scheduling delayed listen\n");
			schedule_work(&vif->p2p.delayed_listen_work);
		}
	} else {
		wil_err(wil, "SCAN_COMPLETE while not scanning\n");
	}
	mutex_unlock(&wil->vif_mutex);
}

static void wmi_evt_connect(struct wil6210_vif *vif, int id, void *d, int len)
{
	struct wil6210_priv *wil = vif_to_wil(vif);
	struct net_device *ndev = vif_to_ndev(vif);
	struct wireless_dev *wdev = vif_to_wdev(vif);
	struct wmi_connect_event *evt = d;
	int ch; /* channel number */
	struct station_info *sinfo;
	u8 *assoc_req_ie, *assoc_resp_ie;
	size_t assoc_req_ielen, assoc_resp_ielen;
	/* capinfo(u16) + listen_interval(u16) + IEs */
	const size_t assoc_req_ie_offset = sizeof(u16) * 2;
	/* capinfo(u16) + status_code(u16) + associd(u16) + IEs */
	const size_t assoc_resp_ie_offset = sizeof(u16) * 3;
	int rc;

	if (len < sizeof(*evt)) {
		wil_err(wil, "Connect event too short : %d bytes\n", len);
		return;
	}
	if (len != sizeof(*evt) + evt->beacon_ie_len + evt->assoc_req_len +
		   evt->assoc_resp_len) {
		wil_err(wil,
			"Connect event corrupted : %d != %d + %d + %d + %d\n",
			len, (int)sizeof(*evt), evt->beacon_ie_len,
			evt->assoc_req_len, evt->assoc_resp_len);
		return;
	}
	if (evt->cid >= wil->max_assoc_sta) {
		wil_err(wil, "Connect CID invalid : %d\n", evt->cid);
		return;
	}

	ch = evt->channel + 1;
	wil_info(wil, "Connect %pM channel [%d] cid %d aid %d\n",
		 evt->bssid, ch, evt->cid, evt->aid);
	wil_hex_dump_wmi("connect AI : ", DUMP_PREFIX_OFFSET, 16, 1,
			 evt->assoc_info, len - sizeof(*evt), true);

	/* figure out IE's */
	assoc_req_ie = &evt->assoc_info[evt->beacon_ie_len +
					assoc_req_ie_offset];
	assoc_req_ielen = evt->assoc_req_len - assoc_req_ie_offset;
	if (evt->assoc_req_len <= assoc_req_ie_offset) {
		assoc_req_ie = NULL;
		assoc_req_ielen = 0;
	}

	assoc_resp_ie = &evt->assoc_info[evt->beacon_ie_len +
					 evt->assoc_req_len +
					 assoc_resp_ie_offset];
	assoc_resp_ielen = evt->assoc_resp_len - assoc_resp_ie_offset;
	if (evt->assoc_resp_len <= assoc_resp_ie_offset) {
		assoc_resp_ie = NULL;
		assoc_resp_ielen = 0;
	}

	if (test_bit(wil_status_resetting, wil->status) ||
	    !test_bit(wil_status_fwready, wil->status)) {
		wil_err(wil, "status_resetting, cancel connect event, CID %d\n",
			evt->cid);
		/* no need for cleanup, wil_reset will do that */
		return;
	}

	mutex_lock(&wil->mutex);

	if ((wdev->iftype == NL80211_IFTYPE_STATION) ||
	    (wdev->iftype == NL80211_IFTYPE_P2P_CLIENT)) {
		if (!test_bit(wil_vif_fwconnecting, vif->status)) {
			wil_err(wil, "Not in connecting state\n");
			mutex_unlock(&wil->mutex);
			return;
		}
		del_timer_sync(&vif->connect_timer);
	} else if ((wdev->iftype == NL80211_IFTYPE_AP) ||
		   (wdev->iftype == NL80211_IFTYPE_P2P_GO)) {
		if (wil->sta[evt->cid].status != wil_sta_unused) {
			wil_err(wil, "AP: Invalid status %d for CID %d\n",
				wil->sta[evt->cid].status, evt->cid);
			mutex_unlock(&wil->mutex);
			return;
		}
	}

	ether_addr_copy(wil->sta[evt->cid].addr, evt->bssid);
	wil->sta[evt->cid].mid = vif->mid;
	wil->sta[evt->cid].status = wil_sta_conn_pending;

	rc = wil_ring_init_tx(vif, evt->cid);
	if (rc) {
		wil_err(wil, "config tx vring failed for CID %d, rc (%d)\n",
			evt->cid, rc);
		wmi_disconnect_sta(vif, wil->sta[evt->cid].addr,
				   WLAN_REASON_UNSPECIFIED, false);
	} else {
		wil_info(wil, "successful connection to CID %d\n", evt->cid);
	}

	if ((wdev->iftype == NL80211_IFTYPE_STATION) ||
	    (wdev->iftype == NL80211_IFTYPE_P2P_CLIENT)) {
		if (rc) {
			netif_carrier_off(ndev);
			wil6210_bus_request(wil, WIL_DEFAULT_BUS_REQUEST_KBPS);
			wil_err(wil, "cfg80211_connect_result with failure\n");
			cfg80211_connect_result(ndev, evt->bssid, NULL, 0,
						NULL, 0,
						WLAN_STATUS_UNSPECIFIED_FAILURE,
						GFP_KERNEL);
			goto out;
		} else {
			struct wiphy *wiphy = wil_to_wiphy(wil);

			cfg80211_ref_bss(wiphy, vif->bss);
			cfg80211_connect_bss(ndev, evt->bssid, vif->bss,
					     assoc_req_ie, assoc_req_ielen,
					     assoc_resp_ie, assoc_resp_ielen,
					     WLAN_STATUS_SUCCESS, GFP_KERNEL,
					     NL80211_TIMEOUT_UNSPECIFIED);
		}
		vif->bss = NULL;
	} else if ((wdev->iftype == NL80211_IFTYPE_AP) ||
		   (wdev->iftype == NL80211_IFTYPE_P2P_GO)) {

		if (rc) {
			if (disable_ap_sme)
				/* notify new_sta has failed */
				cfg80211_del_sta(ndev, evt->bssid, GFP_KERNEL);
			goto out;
		}

		sinfo = kzalloc(sizeof(*sinfo), GFP_KERNEL);
		if (!sinfo) {
			rc = -ENOMEM;
			goto out;
		}

		sinfo->generation = wil->sinfo_gen++;

		if (assoc_req_ie) {
			sinfo->assoc_req_ies = assoc_req_ie;
			sinfo->assoc_req_ies_len = assoc_req_ielen;
		}

		cfg80211_new_sta(ndev, evt->bssid, sinfo, GFP_KERNEL);

		kfree(sinfo);
	} else {
		wil_err(wil, "unhandled iftype %d for CID %d\n", wdev->iftype,
			evt->cid);
		goto out;
	}

	wil->sta[evt->cid].status = wil_sta_connected;
	wil->sta[evt->cid].aid = evt->aid;
	if (!test_and_set_bit(wil_vif_fwconnected, vif->status))
		atomic_inc(&wil->connected_vifs);
	wil_update_net_queues_bh(wil, vif, NULL, false);

out:
	if (rc) {
		wil->sta[evt->cid].status = wil_sta_unused;
		wil->sta[evt->cid].mid = U8_MAX;
	}
	clear_bit(wil_vif_fwconnecting, vif->status);
	mutex_unlock(&wil->mutex);
}

static void wmi_evt_disconnect(struct wil6210_vif *vif, int id,
			       void *d, int len)
{
	struct wil6210_priv *wil = vif_to_wil(vif);
	struct wmi_disconnect_event *evt = d;
	u16 reason_code = le16_to_cpu(evt->protocol_reason_status);

	wil_info(wil, "Disconnect %pM reason [proto %d wmi %d]\n",
		 evt->bssid, reason_code, evt->disconnect_reason);

	wil->sinfo_gen++;

	if (test_bit(wil_status_resetting, wil->status) ||
	    !test_bit(wil_status_fwready, wil->status)) {
		wil_err(wil, "status_resetting, cancel disconnect event\n");
		/* no need for cleanup, wil_reset will do that */
		return;
	}

	mutex_lock(&wil->mutex);
	wil6210_disconnect_complete(vif, evt->bssid, reason_code);
	if (disable_ap_sme) {
		struct wireless_dev *wdev = vif_to_wdev(vif);
		struct net_device *ndev = vif_to_ndev(vif);

		/* disconnect event in disable_ap_sme mode means link loss */
		switch (wdev->iftype) {
		/* AP-like interface */
		case NL80211_IFTYPE_AP:
		case NL80211_IFTYPE_P2P_GO:
			/* notify hostapd about link loss */
			cfg80211_cqm_pktloss_notify(ndev, evt->bssid, 0,
						    GFP_KERNEL);
			break;
		default:
			break;
		}
	}
	mutex_unlock(&wil->mutex);
}

/*
 * Firmware reports EAPOL frame using WME event.
 * Reconstruct Ethernet frame and deliver it via normal Rx
 */
static void wmi_evt_eapol_rx(struct wil6210_vif *vif, int id, void *d, int len)
{
	struct wil6210_priv *wil = vif_to_wil(vif);
	struct net_device *ndev = vif_to_ndev(vif);
	struct wmi_eapol_rx_event *evt = d;
	u16 eapol_len = le16_to_cpu(evt->eapol_len);
	int sz = eapol_len + ETH_HLEN;
	struct sk_buff *skb;
	struct ethhdr *eth;
	int cid;
	struct wil_net_stats *stats = NULL;

	wil_dbg_wmi(wil, "EAPOL len %d from %pM MID %d\n", eapol_len,
		    evt->src_mac, vif->mid);

	cid = wil_find_cid(wil, vif->mid, evt->src_mac);
	if (cid >= 0)
		stats = &wil->sta[cid].stats;

	if (eapol_len > 196) { /* TODO: revisit size limit */
		wil_err(wil, "EAPOL too large\n");
		return;
	}

	skb = alloc_skb(sz, GFP_KERNEL);
	if (!skb) {
		wil_err(wil, "Failed to allocate skb\n");
		return;
	}

	eth = skb_put(skb, ETH_HLEN);
	ether_addr_copy(eth->h_dest, ndev->dev_addr);
	ether_addr_copy(eth->h_source, evt->src_mac);
	eth->h_proto = cpu_to_be16(ETH_P_PAE);
	skb_put_data(skb, evt->eapol, eapol_len);
	skb->protocol = eth_type_trans(skb, ndev);
	if (likely(netif_rx_ni(skb) == NET_RX_SUCCESS)) {
		ndev->stats.rx_packets++;
		ndev->stats.rx_bytes += sz;
		if (stats) {
			stats->rx_packets++;
			stats->rx_bytes += sz;
		}
	} else {
		ndev->stats.rx_dropped++;
		if (stats)
			stats->rx_dropped++;
	}
}

static void wmi_evt_ring_en(struct wil6210_vif *vif, int id, void *d, int len)
{
	struct wil6210_priv *wil = vif_to_wil(vif);
	struct wmi_ring_en_event *evt = d;
	u8 vri = evt->ring_index;
	struct wireless_dev *wdev = vif_to_wdev(vif);
	struct wil_sta_info *sta;
	u8 cid;
	struct key_params params;

	wil_dbg_wmi(wil, "Enable vring %d MID %d\n", vri, vif->mid);

	if (vri >= ARRAY_SIZE(wil->ring_tx)) {
		wil_err(wil, "Enable for invalid vring %d\n", vri);
		return;
	}

	if (wdev->iftype != NL80211_IFTYPE_AP || !disable_ap_sme ||
	    test_bit(wil_vif_ft_roam, vif->status))
		/* in AP mode with disable_ap_sme that is not FT,
		 * this is done by wil_cfg80211_change_station()
		 */
		wil->ring_tx_data[vri].dot1x_open = true;
	if (vri == vif->bcast_ring) /* no BA for bcast */
		return;

	cid = wil->ring2cid_tid[vri][0];
	if (!wil_cid_valid(wil, cid)) {
		wil_err(wil, "invalid cid %d for vring %d\n", cid, vri);
		return;
	}

	/* In FT mode we get key but not store it as it is received
	 * before WMI_CONNECT_EVENT received from FW.
	 * wil_set_crypto_rx is called here to reset the security PN
	 */
	sta = &wil->sta[cid];
	if (test_bit(wil_vif_ft_roam, vif->status)) {
		memset(&params, 0, sizeof(params));
		wil_set_crypto_rx(0, WMI_KEY_USE_PAIRWISE, sta, &params);
		if (wdev->iftype != NL80211_IFTYPE_AP)
			clear_bit(wil_vif_ft_roam, vif->status);
	}

	if (agg_wsize >= 0)
		wil_addba_tx_request(wil, vri, agg_wsize);
}

static void wmi_evt_ba_status(struct wil6210_vif *vif, int id,
			      void *d, int len)
{
	struct wil6210_priv *wil = vif_to_wil(vif);
	struct wmi_ba_status_event *evt = d;
	struct wil_ring_tx_data *txdata;

	wil_dbg_wmi(wil, "BACK[%d] %s {%d} timeout %d AMSDU%s\n",
		    evt->ringid,
		    evt->status == WMI_BA_AGREED ? "OK" : "N/A",
		    evt->agg_wsize, __le16_to_cpu(evt->ba_timeout),
		    evt->amsdu ? "+" : "-");

	if (evt->ringid >= WIL6210_MAX_TX_RINGS) {
		wil_err(wil, "invalid ring id %d\n", evt->ringid);
		return;
	}

	if (evt->status != WMI_BA_AGREED) {
		evt->ba_timeout = 0;
		evt->agg_wsize = 0;
		evt->amsdu = 0;
	}

	txdata = &wil->ring_tx_data[evt->ringid];

	txdata->agg_timeout = le16_to_cpu(evt->ba_timeout);
	txdata->agg_wsize = evt->agg_wsize;
	txdata->agg_amsdu = evt->amsdu;
	txdata->addba_in_progress = false;
}

static void wmi_evt_addba_rx_req(struct wil6210_vif *vif, int id,
				 void *d, int len)
{
	struct wil6210_priv *wil = vif_to_wil(vif);
	u8 cid, tid;
	struct wmi_rcp_addba_req_event *evt = d;

	if (evt->cidxtid != CIDXTID_EXTENDED_CID_TID) {
		parse_cidxtid(evt->cidxtid, &cid, &tid);
	} else {
		cid = evt->cid;
		tid = evt->tid;
	}
	wil_addba_rx_request(wil, vif->mid, cid, tid, evt->dialog_token,
			     evt->ba_param_set, evt->ba_timeout,
			     evt->ba_seq_ctrl);
}

static void wmi_evt_delba(struct wil6210_vif *vif, int id, void *d, int len)
__acquires(&sta->tid_rx_lock) __releases(&sta->tid_rx_lock)
{
	struct wil6210_priv *wil = vif_to_wil(vif);
	struct wmi_delba_event *evt = d;
	u8 cid, tid;
	u16 reason = __le16_to_cpu(evt->reason);
	struct wil_sta_info *sta;
	struct wil_tid_ampdu_rx *r;

	might_sleep();

	if (evt->cidxtid != CIDXTID_EXTENDED_CID_TID) {
		parse_cidxtid(evt->cidxtid, &cid, &tid);
	} else {
		cid = evt->cid;
		tid = evt->tid;
	}
	wil_dbg_wmi(wil, "DELBA MID %d CID %d TID %d from %s reason %d\n",
		    vif->mid, cid, tid,
		    evt->from_initiator ? "originator" : "recipient",
		    reason);
	if (!evt->from_initiator) {
		int i;
		/* find Tx vring it belongs to */
		for (i = 0; i < ARRAY_SIZE(wil->ring2cid_tid); i++) {
			if (wil->ring2cid_tid[i][0] == cid &&
			    wil->ring2cid_tid[i][1] == tid) {
				struct wil_ring_tx_data *txdata =
					&wil->ring_tx_data[i];

				wil_dbg_wmi(wil, "DELBA Tx vring %d\n", i);
				txdata->agg_timeout = 0;
				txdata->agg_wsize = 0;
				txdata->addba_in_progress = false;

				break; /* max. 1 matching ring */
			}
		}
		if (i >= ARRAY_SIZE(wil->ring2cid_tid))
			wil_err(wil, "DELBA: unable to find Tx vring\n");
		return;
	}

	sta = &wil->sta[cid];

	spin_lock_bh(&sta->tid_rx_lock);

	r = sta->tid_rx[tid];
	sta->tid_rx[tid] = NULL;
	wil_tid_ampdu_rx_free(wil, r);

	spin_unlock_bh(&sta->tid_rx_lock);
}

static void
wmi_evt_sched_scan_result(struct wil6210_vif *vif, int id, void *d, int len)
{
	struct wil6210_priv *wil = vif_to_wil(vif);
	struct wmi_sched_scan_result_event *data = d;
	struct wiphy *wiphy = wil_to_wiphy(wil);
	struct ieee80211_mgmt *rx_mgmt_frame =
		(struct ieee80211_mgmt *)data->payload;
	int flen = len - offsetof(struct wmi_sched_scan_result_event, payload);
	int ch_no;
	u32 freq;
	struct ieee80211_channel *channel;
	s32 signal;
	__le16 fc;
	u32 d_len;
	struct cfg80211_bss *bss;

	if (flen < 0) {
		wil_err(wil, "sched scan result event too short, len %d\n",
			len);
		return;
	}

	d_len = le32_to_cpu(data->info.len);
	if (d_len != flen) {
		wil_err(wil,
			"sched scan result length mismatch, d_len %d should be %d\n",
			d_len, flen);
		return;
	}

	fc = rx_mgmt_frame->frame_control;
	if (!ieee80211_is_probe_resp(fc)) {
		wil_err(wil, "sched scan result invalid frame, fc 0x%04x\n",
			fc);
		return;
	}

	ch_no = data->info.channel + 1;
	freq = ieee80211_channel_to_frequency(ch_no, NL80211_BAND_60GHZ);
	channel = ieee80211_get_channel(wiphy, freq);
	if (test_bit(WMI_FW_CAPABILITY_RSSI_REPORTING, wil->fw_capabilities))
		signal = 100 * data->info.rssi;
	else
		signal = data->info.sqi;

	wil_dbg_wmi(wil, "sched scan result: channel %d MCS %d RSSI %d\n",
		    data->info.channel, data->info.mcs, data->info.rssi);
	wil_dbg_wmi(wil, "len %d qid %d mid %d cid %d\n",
		    d_len, data->info.qid, data->info.mid, data->info.cid);
	wil_hex_dump_wmi("PROBE ", DUMP_PREFIX_OFFSET, 16, 1, rx_mgmt_frame,
			 d_len, true);

	if (!channel) {
		wil_err(wil, "Frame on unsupported channel\n");
		return;
	}

	bss = cfg80211_inform_bss_frame(wiphy, channel, rx_mgmt_frame,
					d_len, signal, GFP_KERNEL);
	if (bss) {
		wil_dbg_wmi(wil, "Added BSS %pM\n", rx_mgmt_frame->bssid);
		cfg80211_put_bss(wiphy, bss);
	} else {
		wil_err(wil, "cfg80211_inform_bss_frame() failed\n");
	}

	cfg80211_sched_scan_results(wiphy, 0);
}

static void wil_link_stats_store_basic(struct wil6210_vif *vif,
				       struct wmi_link_stats_basic *basic)
{
	struct wil6210_priv *wil = vif_to_wil(vif);
	u8 cid = basic->cid;
	struct wil_sta_info *sta;

	if (cid < 0 || cid >= wil->max_assoc_sta) {
		wil_err(wil, "invalid cid %d\n", cid);
		return;
	}

	sta = &wil->sta[cid];
	sta->fw_stats_basic = *basic;
}

static void wil_link_stats_store_global(struct wil6210_vif *vif,
					struct wmi_link_stats_global *global)
{
	struct wil6210_priv *wil = vif_to_wil(vif);

	wil->fw_stats_global.stats = *global;
}

static void wmi_link_stats_parse(struct wil6210_vif *vif, u64 tsf,
				 bool has_next, void *payload,
				 size_t payload_size)
{
	struct wil6210_priv *wil = vif_to_wil(vif);
	size_t hdr_size = sizeof(struct wmi_link_stats_record);
	size_t stats_size, record_size, expected_size;
	struct wmi_link_stats_record *hdr;

	if (payload_size < hdr_size) {
		wil_err(wil, "link stats wrong event size %zu\n", payload_size);
		return;
	}

	while (payload_size >= hdr_size) {
		hdr = payload;
		stats_size = le16_to_cpu(hdr->record_size);
		record_size = hdr_size + stats_size;

		if (payload_size < record_size) {
			wil_err(wil, "link stats payload ended unexpectedly, size %zu < %zu\n",
				payload_size, record_size);
			return;
		}

		switch (hdr->record_type_id) {
		case WMI_LINK_STATS_TYPE_BASIC:
			expected_size = sizeof(struct wmi_link_stats_basic);
			if (stats_size < expected_size) {
				wil_err(wil, "link stats invalid basic record size %zu < %zu\n",
					stats_size, expected_size);
				return;
			}
			if (vif->fw_stats_ready) {
				/* clean old statistics */
				vif->fw_stats_tsf = 0;
				vif->fw_stats_ready = 0;
			}

			wil_link_stats_store_basic(vif, payload + hdr_size);

			if (!has_next) {
				vif->fw_stats_tsf = tsf;
				vif->fw_stats_ready = 1;
			}

			break;
		case WMI_LINK_STATS_TYPE_GLOBAL:
			expected_size = sizeof(struct wmi_link_stats_global);
			if (stats_size < sizeof(struct wmi_link_stats_global)) {
				wil_err(wil, "link stats invalid global record size %zu < %zu\n",
					stats_size, expected_size);
				return;
			}

			if (wil->fw_stats_global.ready) {
				/* clean old statistics */
				wil->fw_stats_global.tsf = 0;
				wil->fw_stats_global.ready = 0;
			}

			wil_link_stats_store_global(vif, payload + hdr_size);

			if (!has_next) {
				wil->fw_stats_global.tsf = tsf;
				wil->fw_stats_global.ready = 1;
			}

			break;
		default:
			break;
		}

		/* skip to next record */
		payload += record_size;
		payload_size -= record_size;
	}
}

static void
wmi_evt_link_stats(struct wil6210_vif *vif, int id, void *d, int len)
{
	struct wil6210_priv *wil = vif_to_wil(vif);
	struct wmi_link_stats_event *evt = d;
	size_t payload_size;

	if (len < offsetof(struct wmi_link_stats_event, payload)) {
		wil_err(wil, "stats event way too short %d\n", len);
		return;
	}
	payload_size = le16_to_cpu(evt->payload_size);
	if (len < sizeof(struct wmi_link_stats_event) + payload_size) {
		wil_err(wil, "stats event too short %d\n", len);
		return;
	}

	wmi_link_stats_parse(vif, le64_to_cpu(evt->tsf), evt->has_next,
			     evt->payload, payload_size);
}

/**
 * find cid and ringid for the station vif
 *
 * return error, if other interfaces are used or ring was not found
 */
static int wil_find_cid_ringid_sta(struct wil6210_priv *wil,
				   struct wil6210_vif *vif,
				   int *cid,
				   int *ringid)
{
	struct wil_ring *ring;
	struct wil_ring_tx_data *txdata;
	int min_ring_id = wil_get_min_tx_ring_id(wil);
	int i;
	u8 lcid;

	if (!(vif->wdev.iftype == NL80211_IFTYPE_STATION ||
	      vif->wdev.iftype == NL80211_IFTYPE_P2P_CLIENT)) {
		wil_err(wil, "invalid interface type %d\n", vif->wdev.iftype);
		return -EINVAL;
	}

	/* In the STA mode, it is expected to have only one ring
	 * for the AP we are connected to.
	 * find it and return the cid associated with it.
	 */
	for (i = min_ring_id; i < WIL6210_MAX_TX_RINGS; i++) {
		ring = &wil->ring_tx[i];
		txdata = &wil->ring_tx_data[i];
		if (!ring->va || !txdata->enabled || txdata->mid != vif->mid)
			continue;

		lcid = wil->ring2cid_tid[i][0];
		if (lcid >= wil->max_assoc_sta) /* skip BCAST */
			continue;

		wil_dbg_wmi(wil, "find sta -> ringid %d cid %d\n", i, lcid);
		*cid = lcid;
		*ringid = i;
		return 0;
	}

	wil_dbg_wmi(wil, "find sta cid while no rings active?\n");

	return -ENOENT;
}

static void
wmi_evt_auth_status(struct wil6210_vif *vif, int id, void *d, int len)
{
	struct wil6210_priv *wil = vif_to_wil(vif);
	struct net_device *ndev = vif_to_ndev(vif);
	struct wmi_ft_auth_status_event *data = d;
	int ie_len = len - offsetof(struct wmi_ft_auth_status_event, ie_info);
	int rc, cid = 0, ringid = 0;
	struct cfg80211_ft_event_params ft;
	u16 d_len;
	/* auth_alg(u16) + auth_transaction(u16) + status_code(u16) */
	const size_t auth_ie_offset = sizeof(u16) * 3;
	struct auth_no_hdr *auth = (struct auth_no_hdr *)data->ie_info;

	/* check the status */
	if (ie_len >= 0 && data->status != WMI_FW_STATUS_SUCCESS) {
		wil_err(wil, "FT: auth failed. status %d\n", data->status);
		goto fail;
	}

	if (ie_len < auth_ie_offset) {
		wil_err(wil, "FT: auth event too short, len %d\n", len);
		goto fail;
	}

	d_len = le16_to_cpu(data->ie_len);
	if (d_len != ie_len) {
		wil_err(wil,
			"FT: auth ie length mismatch, d_len %d should be %d\n",
			d_len, ie_len);
		goto fail;
	}

	if (!test_bit(wil_vif_ft_roam, wil->status)) {
		wil_err(wil, "FT: Not in roaming state\n");
		goto fail;
	}

	if (le16_to_cpu(auth->auth_transaction) != 2) {
		wil_err(wil, "FT: auth error. auth_transaction %d\n",
			le16_to_cpu(auth->auth_transaction));
		goto fail;
	}

	if (le16_to_cpu(auth->auth_alg) != WLAN_AUTH_FT) {
		wil_err(wil, "FT: auth error. auth_alg %d\n",
			le16_to_cpu(auth->auth_alg));
		goto fail;
	}

	wil_dbg_wmi(wil, "FT: Auth to %pM successfully\n", data->mac_addr);
	wil_hex_dump_wmi("FT Auth ies : ", DUMP_PREFIX_OFFSET, 16, 1,
			 data->ie_info, d_len, true);

	/* find cid and ringid */
	rc = wil_find_cid_ringid_sta(wil, vif, &cid, &ringid);
	if (rc) {
		wil_err(wil, "No valid cid found\n");
		goto fail;
	}

	if (vif->privacy) {
		/* For secure assoc, remove old keys */
		rc = wmi_del_cipher_key(vif, 0, wil->sta[cid].addr,
					WMI_KEY_USE_PAIRWISE);
		if (rc) {
			wil_err(wil, "WMI_DELETE_CIPHER_KEY_CMD(PTK) failed\n");
			goto fail;
		}
		rc = wmi_del_cipher_key(vif, 0, wil->sta[cid].addr,
					WMI_KEY_USE_RX_GROUP);
		if (rc) {
			wil_err(wil, "WMI_DELETE_CIPHER_KEY_CMD(GTK) failed\n");
			goto fail;
		}
	}

	memset(&ft, 0, sizeof(ft));
	ft.ies = data->ie_info + auth_ie_offset;
	ft.ies_len = d_len - auth_ie_offset;
	ft.target_ap = data->mac_addr;
	cfg80211_ft_event(ndev, &ft);

	return;

fail:
	wil6210_disconnect(vif, NULL, WLAN_REASON_PREV_AUTH_NOT_VALID);
}

static void
wmi_evt_reassoc_status(struct wil6210_vif *vif, int id, void *d, int len)
{
	struct wil6210_priv *wil = vif_to_wil(vif);
	struct net_device *ndev = vif_to_ndev(vif);
	struct wiphy *wiphy = wil_to_wiphy(wil);
	struct wmi_ft_reassoc_status_event *data = d;
	int ies_len = len - offsetof(struct wmi_ft_reassoc_status_event,
				     ie_info);
	int rc = -ENOENT, cid = 0, ringid = 0;
	int ch; /* channel number (primary) */
	size_t assoc_req_ie_len = 0, assoc_resp_ie_len = 0;
	u8 *assoc_req_ie = NULL, *assoc_resp_ie = NULL;
	/* capinfo(u16) + listen_interval(u16) + current_ap mac addr + IEs */
	const size_t assoc_req_ie_offset = sizeof(u16) * 2 + ETH_ALEN;
	/* capinfo(u16) + status_code(u16) + associd(u16) + IEs */
	const size_t assoc_resp_ie_offset = sizeof(u16) * 3;
	u16 d_len;
	int freq;
	struct cfg80211_roam_info info;

	if (ies_len < 0) {
		wil_err(wil, "ft reassoc event too short, len %d\n", len);
		goto fail;
	}

	wil_dbg_wmi(wil, "Reasoc Status event: status=%d, aid=%d",
		    data->status, data->aid);
	wil_dbg_wmi(wil, "    mac_addr=%pM, beacon_ie_len=%d",
		    data->mac_addr, data->beacon_ie_len);
	wil_dbg_wmi(wil, "    reassoc_req_ie_len=%d, reassoc_resp_ie_len=%d",
		    le16_to_cpu(data->reassoc_req_ie_len),
		    le16_to_cpu(data->reassoc_resp_ie_len));

	d_len = le16_to_cpu(data->beacon_ie_len) +
		le16_to_cpu(data->reassoc_req_ie_len) +
		le16_to_cpu(data->reassoc_resp_ie_len);
	if (d_len != ies_len) {
		wil_err(wil,
			"ft reassoc ie length mismatch, d_len %d should be %d\n",
			d_len, ies_len);
		goto fail;
	}

	/* check the status */
	if (data->status != WMI_FW_STATUS_SUCCESS) {
		wil_err(wil, "ft reassoc failed. status %d\n", data->status);
		goto fail;
	}

	/* find cid and ringid */
	rc = wil_find_cid_ringid_sta(wil, vif, &cid, &ringid);
	if (rc) {
		wil_err(wil, "No valid cid found\n");
		goto fail;
	}

	ch = data->channel + 1;
	wil_info(wil, "FT: Roam %pM channel [%d] cid %d aid %d\n",
		 data->mac_addr, ch, cid, data->aid);

	wil_hex_dump_wmi("reassoc AI : ", DUMP_PREFIX_OFFSET, 16, 1,
			 data->ie_info, len - sizeof(*data), true);

	/* figure out IE's */
	if (le16_to_cpu(data->reassoc_req_ie_len) > assoc_req_ie_offset) {
		assoc_req_ie = &data->ie_info[assoc_req_ie_offset];
		assoc_req_ie_len = le16_to_cpu(data->reassoc_req_ie_len) -
			assoc_req_ie_offset;
	}
	if (le16_to_cpu(data->reassoc_resp_ie_len) <= assoc_resp_ie_offset) {
		wil_err(wil, "FT: reassoc resp ie len is too short, len %d\n",
			le16_to_cpu(data->reassoc_resp_ie_len));
		goto fail;
	}

	assoc_resp_ie = &data->ie_info[le16_to_cpu(data->reassoc_req_ie_len) +
		assoc_resp_ie_offset];
	assoc_resp_ie_len = le16_to_cpu(data->reassoc_resp_ie_len) -
		assoc_resp_ie_offset;

	if (test_bit(wil_status_resetting, wil->status) ||
	    !test_bit(wil_status_fwready, wil->status)) {
		wil_err(wil, "FT: status_resetting, cancel reassoc event\n");
		/* no need for cleanup, wil_reset will do that */
		return;
	}

	mutex_lock(&wil->mutex);

	/* ring modify to set the ring for the roamed AP settings */
	wil_dbg_wmi(wil,
		    "ft modify tx config for connection CID %d ring %d\n",
		    cid, ringid);

	rc = wil->txrx_ops.tx_ring_modify(vif, ringid, cid, 0);
	if (rc) {
		wil_err(wil, "modify TX for CID %d MID %d ring %d failed (%d)\n",
			cid, vif->mid, ringid, rc);
		mutex_unlock(&wil->mutex);
		goto fail;
	}

	/* Update the driver STA members with the new bss */
	wil->sta[cid].aid = data->aid;
	wil->sta[cid].stats.ft_roams++;
	ether_addr_copy(wil->sta[cid].addr, vif->bss->bssid);
	mutex_unlock(&wil->mutex);
	del_timer_sync(&vif->connect_timer);

	cfg80211_ref_bss(wiphy, vif->bss);
	freq = ieee80211_channel_to_frequency(ch, NL80211_BAND_60GHZ);

	memset(&info, 0, sizeof(info));
	info.channel = ieee80211_get_channel(wiphy, freq);
	info.bss = vif->bss;
	info.req_ie = assoc_req_ie;
	info.req_ie_len = assoc_req_ie_len;
	info.resp_ie = assoc_resp_ie;
	info.resp_ie_len = assoc_resp_ie_len;
	cfg80211_roamed(ndev, &info, GFP_KERNEL);
	vif->bss = NULL;

	return;

fail:
	wil6210_disconnect(vif, NULL, WLAN_REASON_PREV_AUTH_NOT_VALID);
}

/**
 * Some events are ignored for purpose; and need not be interpreted as
 * "unhandled events"
 */
static void wmi_evt_ignore(struct wil6210_vif *vif, int id, void *d, int len)
{
	struct wil6210_priv *wil = vif_to_wil(vif);

	wil_dbg_wmi(wil, "Ignore event 0x%04x len %d\n", id, len);
}

static const struct {
	int eventid;
	void (*handler)(struct wil6210_vif *vif,
			int eventid, void *data, int data_len);
} wmi_evt_handlers[] = {
	{WMI_READY_EVENTID,		wmi_evt_ready},
	{WMI_FW_READY_EVENTID,			wmi_evt_ignore},
	{WMI_RX_MGMT_PACKET_EVENTID,	wmi_evt_rx_mgmt},
	{WMI_TX_MGMT_PACKET_EVENTID,		wmi_evt_tx_mgmt},
	{WMI_SCAN_COMPLETE_EVENTID,	wmi_evt_scan_complete},
	{WMI_CONNECT_EVENTID,		wmi_evt_connect},
	{WMI_DISCONNECT_EVENTID,	wmi_evt_disconnect},
	{WMI_EAPOL_RX_EVENTID,		wmi_evt_eapol_rx},
	{WMI_BA_STATUS_EVENTID,		wmi_evt_ba_status},
	{WMI_RCP_ADDBA_REQ_EVENTID,	wmi_evt_addba_rx_req},
	{WMI_DELBA_EVENTID,		wmi_evt_delba},
	{WMI_RING_EN_EVENTID,		wmi_evt_ring_en},
	{WMI_DATA_PORT_OPEN_EVENTID,		wmi_evt_ignore},
	{WMI_SCHED_SCAN_RESULT_EVENTID,		wmi_evt_sched_scan_result},
	{WMI_LINK_STATS_EVENTID,		wmi_evt_link_stats},
	{WMI_FT_AUTH_STATUS_EVENTID,		wmi_evt_auth_status},
	{WMI_FT_REASSOC_STATUS_EVENTID,		wmi_evt_reassoc_status},
};

/*
 * Run in IRQ context
 * Extract WMI command from mailbox. Queue it to the @wil->pending_wmi_ev
 * that will be eventually handled by the @wmi_event_worker in the thread
 * context of thread "wil6210_wmi"
 */
void wmi_recv_cmd(struct wil6210_priv *wil)
{
	struct wil6210_mbox_ring_desc d_tail;
	struct wil6210_mbox_hdr hdr;
	struct wil6210_mbox_ring *r = &wil->mbox_ctl.rx;
	struct pending_wmi_event *evt;
	u8 *cmd;
	void __iomem *src;
	ulong flags;
	unsigned n;
	unsigned int num_immed_reply = 0;

	if (!test_bit(wil_status_mbox_ready, wil->status)) {
		wil_err(wil, "Reset in progress. Cannot handle WMI event\n");
		return;
	}

	if (test_bit(wil_status_suspended, wil->status)) {
		wil_err(wil, "suspended. cannot handle WMI event\n");
		return;
	}

	for (n = 0;; n++) {
		u16 len;
		bool q;
		bool immed_reply = false;

		r->head = wil_r(wil, RGF_MBOX +
				offsetof(struct wil6210_mbox_ctl, rx.head));
		if (r->tail == r->head)
			break;

		wil_dbg_wmi(wil, "Mbox head %08x tail %08x\n",
			    r->head, r->tail);
		/* read cmd descriptor from tail */
		wil_memcpy_fromio_32(&d_tail, wil->csr + HOSTADDR(r->tail),
				     sizeof(struct wil6210_mbox_ring_desc));
		if (d_tail.sync == 0) {
			wil_err(wil, "Mbox evt not owned by FW?\n");
			break;
		}

		/* read cmd header from descriptor */
		if (0 != wmi_read_hdr(wil, d_tail.addr, &hdr)) {
			wil_err(wil, "Mbox evt at 0x%08x?\n",
				le32_to_cpu(d_tail.addr));
			break;
		}
		len = le16_to_cpu(hdr.len);
		wil_dbg_wmi(wil, "Mbox evt %04x %04x %04x %02x\n",
			    le16_to_cpu(hdr.seq), len, le16_to_cpu(hdr.type),
			    hdr.flags);

		/* read cmd buffer from descriptor */
		src = wmi_buffer(wil, d_tail.addr) +
		      sizeof(struct wil6210_mbox_hdr);
		evt = kmalloc(ALIGN(offsetof(struct pending_wmi_event,
					     event.wmi) + len, 4),
			      GFP_KERNEL);
		if (!evt)
			break;

		evt->event.hdr = hdr;
		cmd = (void *)&evt->event.wmi;
		wil_memcpy_fromio_32(cmd, src, len);
		/* mark entry as empty */
		wil_w(wil, r->tail +
		      offsetof(struct wil6210_mbox_ring_desc, sync), 0);
		/* indicate */
		if ((hdr.type == WIL_MBOX_HDR_TYPE_WMI) &&
		    (len >= sizeof(struct wmi_cmd_hdr))) {
			struct wmi_cmd_hdr *wmi = &evt->event.wmi;
			u16 id = le16_to_cpu(wmi->command_id);
			u8 mid = wmi->mid;
			u32 tstamp = le32_to_cpu(wmi->fw_timestamp);
			if (test_bit(wil_status_resuming, wil->status)) {
				if (id == WMI_TRAFFIC_RESUME_EVENTID)
					clear_bit(wil_status_resuming,
						  wil->status);
				else
					wil_err(wil,
						"WMI evt %d while resuming\n",
						id);
			}
			spin_lock_irqsave(&wil->wmi_ev_lock, flags);
			if (wil->reply_id && wil->reply_id == id &&
			    wil->reply_mid == mid) {
				if (wil->reply_buf) {
					memcpy(wil->reply_buf, wmi,
					       min(len, wil->reply_size));
					immed_reply = true;
				}
				if (id == WMI_TRAFFIC_SUSPEND_EVENTID) {
					wil_dbg_wmi(wil,
						    "set suspend_resp_rcvd\n");
					wil->suspend_resp_rcvd = true;
				}
			}
			spin_unlock_irqrestore(&wil->wmi_ev_lock, flags);

			wil_dbg_wmi(wil, "recv %s (0x%04x) MID %d @%d msec\n",
				    eventid2name(id), id, wmi->mid, tstamp);
			trace_wil6210_wmi_event(wmi, &wmi[1],
						len - sizeof(*wmi));
		}
		wil_hex_dump_wmi("evt ", DUMP_PREFIX_OFFSET, 16, 1,
				 &evt->event.hdr, sizeof(hdr) + len, true);

		/* advance tail */
		r->tail = r->base + ((r->tail - r->base +
			  sizeof(struct wil6210_mbox_ring_desc)) % r->size);
		wil_w(wil, RGF_MBOX +
		      offsetof(struct wil6210_mbox_ctl, rx.tail), r->tail);

		if (immed_reply) {
			wil_dbg_wmi(wil, "recv_cmd: Complete WMI 0x%04x\n",
				    wil->reply_id);
			kfree(evt);
			num_immed_reply++;
			complete(&wil->wmi_call);
		} else {
			/* add to the pending list */
			spin_lock_irqsave(&wil->wmi_ev_lock, flags);
			list_add_tail(&evt->list, &wil->pending_wmi_ev);
			spin_unlock_irqrestore(&wil->wmi_ev_lock, flags);
			q = queue_work(wil->wmi_wq, &wil->wmi_event_worker);
			wil_dbg_wmi(wil, "queue_work -> %d\n", q);
		}
	}
	/* normally, 1 event per IRQ should be processed */
	wil_dbg_wmi(wil, "recv_cmd: -> %d events queued, %d completed\n",
		    n - num_immed_reply, num_immed_reply);
}

int wmi_call(struct wil6210_priv *wil, u16 cmdid, u8 mid, void *buf, u16 len,
	     u16 reply_id, void *reply, u16 reply_size, int to_msec)
{
	int rc;
	unsigned long remain;
	ulong flags;

	mutex_lock(&wil->wmi_mutex);

	spin_lock_irqsave(&wil->wmi_ev_lock, flags);
	wil->reply_id = reply_id;
	wil->reply_mid = mid;
	wil->reply_buf = reply;
	wil->reply_size = reply_size;
	reinit_completion(&wil->wmi_call);
	spin_unlock_irqrestore(&wil->wmi_ev_lock, flags);

	rc = __wmi_send(wil, cmdid, mid, buf, len);
	if (rc)
		goto out;

	remain = wait_for_completion_timeout(&wil->wmi_call,
					     msecs_to_jiffies(to_msec));
	if (0 == remain) {
		wil_err(wil, "wmi_call(0x%04x->0x%04x) timeout %d msec\n",
			cmdid, reply_id, to_msec);
		rc = -ETIME;
	} else {
		wil_dbg_wmi(wil,
			    "wmi_call(0x%04x->0x%04x) completed in %d msec\n",
			    cmdid, reply_id,
			    to_msec - jiffies_to_msecs(remain));
	}

out:
	spin_lock_irqsave(&wil->wmi_ev_lock, flags);
	wil->reply_id = 0;
	wil->reply_mid = U8_MAX;
	wil->reply_buf = NULL;
	wil->reply_size = 0;
	spin_unlock_irqrestore(&wil->wmi_ev_lock, flags);

	mutex_unlock(&wil->wmi_mutex);

	return rc;
}

int wmi_echo(struct wil6210_priv *wil)
{
	struct wil6210_vif *vif = ndev_to_vif(wil->main_ndev);
	struct wmi_echo_cmd cmd = {
		.value = cpu_to_le32(0x12345678),
	};

	return wmi_call(wil, WMI_ECHO_CMDID, vif->mid, &cmd, sizeof(cmd),
			WMI_ECHO_RSP_EVENTID, NULL, 0,
			WIL_WMI_CALL_GENERAL_TO_MS);
}

int wmi_set_mac_address(struct wil6210_priv *wil, void *addr)
{
	struct wil6210_vif *vif = ndev_to_vif(wil->main_ndev);
	struct wmi_set_mac_address_cmd cmd;

	ether_addr_copy(cmd.mac, addr);

	wil_dbg_wmi(wil, "Set MAC %pM\n", addr);

	return wmi_send(wil, WMI_SET_MAC_ADDRESS_CMDID, vif->mid,
			&cmd, sizeof(cmd));
}

int wmi_led_cfg(struct wil6210_priv *wil, bool enable)
{
	struct wil6210_vif *vif = ndev_to_vif(wil->main_ndev);
	int rc = 0;
	struct wmi_led_cfg_cmd cmd = {
		.led_mode = enable,
		.id = led_id,
		.slow_blink_cfg.blink_on =
			cpu_to_le32(led_blink_time[WIL_LED_TIME_SLOW].on_ms),
		.slow_blink_cfg.blink_off =
			cpu_to_le32(led_blink_time[WIL_LED_TIME_SLOW].off_ms),
		.medium_blink_cfg.blink_on =
			cpu_to_le32(led_blink_time[WIL_LED_TIME_MED].on_ms),
		.medium_blink_cfg.blink_off =
			cpu_to_le32(led_blink_time[WIL_LED_TIME_MED].off_ms),
		.fast_blink_cfg.blink_on =
			cpu_to_le32(led_blink_time[WIL_LED_TIME_FAST].on_ms),
		.fast_blink_cfg.blink_off =
			cpu_to_le32(led_blink_time[WIL_LED_TIME_FAST].off_ms),
		.led_polarity = led_polarity,
	};
	struct {
		struct wmi_cmd_hdr wmi;
		struct wmi_led_cfg_done_event evt;
	} __packed reply = {
		.evt = {.status = cpu_to_le32(WMI_FW_STATUS_FAILURE)},
	};

	if (led_id == WIL_LED_INVALID_ID)
		goto out;

	if (led_id > WIL_LED_MAX_ID) {
		wil_err(wil, "Invalid led id %d\n", led_id);
		rc = -EINVAL;
		goto out;
	}

	wil_dbg_wmi(wil,
		    "%s led %d\n",
		    enable ? "enabling" : "disabling", led_id);

	rc = wmi_call(wil, WMI_LED_CFG_CMDID, vif->mid, &cmd, sizeof(cmd),
		      WMI_LED_CFG_DONE_EVENTID, &reply, sizeof(reply),
		      WIL_WMI_CALL_GENERAL_TO_MS);
	if (rc)
		goto out;

	if (reply.evt.status) {
		wil_err(wil, "led %d cfg failed with status %d\n",
			led_id, le32_to_cpu(reply.evt.status));
		rc = -EINVAL;
	}

out:
	return rc;
}

int wmi_rbufcap_cfg(struct wil6210_priv *wil, bool enable, u16 threshold)
{
	struct wil6210_vif *vif = ndev_to_vif(wil->main_ndev);
	int rc;

	struct wmi_rbufcap_cfg_cmd cmd = {
		.enable = enable,
		.rx_desc_threshold = cpu_to_le16(threshold),
	};
	struct {
		struct wmi_cmd_hdr wmi;
		struct wmi_rbufcap_cfg_event evt;
	} __packed reply = {
		.evt = {.status = WMI_FW_STATUS_FAILURE},
	};

	rc = wmi_call(wil, WMI_RBUFCAP_CFG_CMDID, vif->mid, &cmd, sizeof(cmd),
		      WMI_RBUFCAP_CFG_EVENTID, &reply, sizeof(reply),
		      WIL_WMI_CALL_GENERAL_TO_MS);
	if (rc)
		return rc;

	if (reply.evt.status != WMI_FW_STATUS_SUCCESS) {
		wil_err(wil, "RBUFCAP_CFG failed. status %d\n",
			reply.evt.status);
		rc = -EINVAL;
	}

	return rc;
}

int wmi_pcp_start(struct wil6210_vif *vif,
		  int bi, u8 wmi_nettype, u8 chan, u8 hidden_ssid, u8 is_go)
{
	struct wil6210_priv *wil = vif_to_wil(vif);
	int rc;

	struct wmi_pcp_start_cmd cmd = {
		.bcon_interval = cpu_to_le16(bi),
		.network_type = wmi_nettype,
		.disable_sec_offload = 1,
		.channel = chan - 1,
		.pcp_max_assoc_sta = wil->max_assoc_sta,
		.hidden_ssid = hidden_ssid,
		.is_go = is_go,
		.ap_sme_offload_mode = disable_ap_sme ?
				       WMI_AP_SME_OFFLOAD_PARTIAL :
				       WMI_AP_SME_OFFLOAD_FULL,
		.abft_len = wil->abft_len,
	};
	struct {
		struct wmi_cmd_hdr wmi;
		struct wmi_pcp_started_event evt;
	} __packed reply = {
		.evt = {.status = WMI_FW_STATUS_FAILURE},
	};

	if (!vif->privacy)
		cmd.disable_sec = 1;

	if ((cmd.pcp_max_assoc_sta > WIL6210_MAX_CID) ||
	    (cmd.pcp_max_assoc_sta <= 0)) {
		wil_err(wil, "unexpected max_assoc_sta %d\n",
			cmd.pcp_max_assoc_sta);
		return -EOPNOTSUPP;
	}

	if (disable_ap_sme &&
	    !test_bit(WMI_FW_CAPABILITY_AP_SME_OFFLOAD_PARTIAL,
		      wil->fw_capabilities)) {
		wil_err(wil, "disable_ap_sme not supported by FW\n");
		return -EOPNOTSUPP;
	}

	/*
	 * Processing time may be huge, in case of secure AP it takes about
	 * 3500ms for FW to start AP
	 */
	rc = wmi_call(wil, WMI_PCP_START_CMDID, vif->mid, &cmd, sizeof(cmd),
		      WMI_PCP_STARTED_EVENTID, &reply, sizeof(reply), 5000);
	if (rc)
		return rc;

	if (reply.evt.status != WMI_FW_STATUS_SUCCESS)
		rc = -EINVAL;

	if (wmi_nettype != WMI_NETTYPE_P2P)
		/* Don't fail due to error in the led configuration */
		wmi_led_cfg(wil, true);

	return rc;
}

int wmi_pcp_stop(struct wil6210_vif *vif)
{
	struct wil6210_priv *wil = vif_to_wil(vif);
	int rc;

	rc = wmi_led_cfg(wil, false);
	if (rc)
		return rc;

	return wmi_call(wil, WMI_PCP_STOP_CMDID, vif->mid, NULL, 0,
			WMI_PCP_STOPPED_EVENTID, NULL, 0,
			WIL_WMI_PCP_STOP_TO_MS);
}

int wmi_set_ssid(struct wil6210_vif *vif, u8 ssid_len, const void *ssid)
{
	struct wil6210_priv *wil = vif_to_wil(vif);
	struct wmi_set_ssid_cmd cmd = {
		.ssid_len = cpu_to_le32(ssid_len),
	};

	if (ssid_len > sizeof(cmd.ssid))
		return -EINVAL;

	memcpy(cmd.ssid, ssid, ssid_len);

	return wmi_send(wil, WMI_SET_SSID_CMDID, vif->mid, &cmd, sizeof(cmd));
}

int wmi_get_ssid(struct wil6210_vif *vif, u8 *ssid_len, void *ssid)
{
	struct wil6210_priv *wil = vif_to_wil(vif);
	int rc;
	struct {
		struct wmi_cmd_hdr wmi;
		struct wmi_set_ssid_cmd cmd;
	} __packed reply;
	int len; /* reply.cmd.ssid_len in CPU order */

	memset(&reply, 0, sizeof(reply));

	rc = wmi_call(wil, WMI_GET_SSID_CMDID, vif->mid, NULL, 0,
		      WMI_GET_SSID_EVENTID, &reply, sizeof(reply),
		      WIL_WMI_CALL_GENERAL_TO_MS);
	if (rc)
		return rc;

	len = le32_to_cpu(reply.cmd.ssid_len);
	if (len > sizeof(reply.cmd.ssid))
		return -EINVAL;

	*ssid_len = len;
	memcpy(ssid, reply.cmd.ssid, len);

	return 0;
}

int wmi_set_channel(struct wil6210_priv *wil, int channel)
{
	struct wil6210_vif *vif = ndev_to_vif(wil->main_ndev);
	struct wmi_set_pcp_channel_cmd cmd = {
		.channel = channel - 1,
	};

	return wmi_send(wil, WMI_SET_PCP_CHANNEL_CMDID, vif->mid,
			&cmd, sizeof(cmd));
}

int wmi_get_channel(struct wil6210_priv *wil, int *channel)
{
	struct wil6210_vif *vif = ndev_to_vif(wil->main_ndev);
	int rc;
	struct {
		struct wmi_cmd_hdr wmi;
		struct wmi_set_pcp_channel_cmd cmd;
	} __packed reply;

	memset(&reply, 0, sizeof(reply));

	rc = wmi_call(wil, WMI_GET_PCP_CHANNEL_CMDID, vif->mid, NULL, 0,
		      WMI_GET_PCP_CHANNEL_EVENTID, &reply, sizeof(reply),
		      WIL_WMI_CALL_GENERAL_TO_MS);
	if (rc)
		return rc;

	if (reply.cmd.channel > 3)
		return -EINVAL;

	*channel = reply.cmd.channel + 1;

	return 0;
}

int wmi_p2p_cfg(struct wil6210_vif *vif, int channel, int bi)
{
	struct wil6210_priv *wil = vif_to_wil(vif);
	int rc;
	struct wmi_p2p_cfg_cmd cmd = {
		.discovery_mode = WMI_DISCOVERY_MODE_PEER2PEER,
		.bcon_interval = cpu_to_le16(bi),
		.channel = channel - 1,
	};
	struct {
		struct wmi_cmd_hdr wmi;
		struct wmi_p2p_cfg_done_event evt;
	} __packed reply = {
		.evt = {.status = WMI_FW_STATUS_FAILURE},
	};

	wil_dbg_wmi(wil, "sending WMI_P2P_CFG_CMDID\n");

	rc = wmi_call(wil, WMI_P2P_CFG_CMDID, vif->mid, &cmd, sizeof(cmd),
		      WMI_P2P_CFG_DONE_EVENTID, &reply, sizeof(reply), 300);
	if (!rc && reply.evt.status != WMI_FW_STATUS_SUCCESS) {
		wil_err(wil, "P2P_CFG failed. status %d\n", reply.evt.status);
		rc = -EINVAL;
	}

	return rc;
}

int wmi_start_listen(struct wil6210_vif *vif)
{
	struct wil6210_priv *wil = vif_to_wil(vif);
	int rc;
	struct {
		struct wmi_cmd_hdr wmi;
		struct wmi_listen_started_event evt;
	} __packed reply = {
		.evt = {.status = WMI_FW_STATUS_FAILURE},
	};

	wil_dbg_wmi(wil, "sending WMI_START_LISTEN_CMDID\n");

	rc = wmi_call(wil, WMI_START_LISTEN_CMDID, vif->mid, NULL, 0,
		      WMI_LISTEN_STARTED_EVENTID, &reply, sizeof(reply), 300);
	if (!rc && reply.evt.status != WMI_FW_STATUS_SUCCESS) {
		wil_err(wil, "device failed to start listen. status %d\n",
			reply.evt.status);
		rc = -EINVAL;
	}

	return rc;
}

int wmi_start_search(struct wil6210_vif *vif)
{
	struct wil6210_priv *wil = vif_to_wil(vif);
	int rc;
	struct {
		struct wmi_cmd_hdr wmi;
		struct wmi_search_started_event evt;
	} __packed reply = {
		.evt = {.status = WMI_FW_STATUS_FAILURE},
	};

	wil_dbg_wmi(wil, "sending WMI_START_SEARCH_CMDID\n");

	rc = wmi_call(wil, WMI_START_SEARCH_CMDID, vif->mid, NULL, 0,
		      WMI_SEARCH_STARTED_EVENTID, &reply, sizeof(reply), 300);
	if (!rc && reply.evt.status != WMI_FW_STATUS_SUCCESS) {
		wil_err(wil, "device failed to start search. status %d\n",
			reply.evt.status);
		rc = -EINVAL;
	}

	return rc;
}

int wmi_stop_discovery(struct wil6210_vif *vif)
{
	struct wil6210_priv *wil = vif_to_wil(vif);
	int rc;

	wil_dbg_wmi(wil, "sending WMI_DISCOVERY_STOP_CMDID\n");

	rc = wmi_call(wil, WMI_DISCOVERY_STOP_CMDID, vif->mid, NULL, 0,
		      WMI_DISCOVERY_STOPPED_EVENTID, NULL, 0,
		      WIL_WMI_CALL_GENERAL_TO_MS);

	if (rc)
		wil_err(wil, "Failed to stop discovery\n");

	return rc;
}

int wmi_del_cipher_key(struct wil6210_vif *vif, u8 key_index,
		       const void *mac_addr, int key_usage)
{
	struct wil6210_priv *wil = vif_to_wil(vif);
	struct wmi_delete_cipher_key_cmd cmd = {
		.key_index = key_index,
	};

	if (mac_addr)
		memcpy(cmd.mac, mac_addr, WMI_MAC_LEN);

	return wmi_send(wil, WMI_DELETE_CIPHER_KEY_CMDID, vif->mid,
			&cmd, sizeof(cmd));
}

int wmi_add_cipher_key(struct wil6210_vif *vif, u8 key_index,
		       const void *mac_addr, int key_len, const void *key,
		       int key_usage)
{
	struct wil6210_priv *wil = vif_to_wil(vif);
	struct wmi_add_cipher_key_cmd cmd = {
		.key_index = key_index,
		.key_usage = key_usage,
		.key_len = key_len,
	};

	if (!key || (key_len > sizeof(cmd.key)))
		return -EINVAL;

	memcpy(cmd.key, key, key_len);
	if (mac_addr)
		memcpy(cmd.mac, mac_addr, WMI_MAC_LEN);

	return wmi_send(wil, WMI_ADD_CIPHER_KEY_CMDID, vif->mid,
			&cmd, sizeof(cmd));
}

int wmi_set_ie(struct wil6210_vif *vif, u8 type, u16 ie_len, const void *ie)
{
	struct wil6210_priv *wil = vif_to_wil(vif);
	static const char *const names[] = {
		[WMI_FRAME_BEACON]	= "BEACON",
		[WMI_FRAME_PROBE_REQ]	= "PROBE_REQ",
		[WMI_FRAME_PROBE_RESP]	= "WMI_FRAME_PROBE_RESP",
		[WMI_FRAME_ASSOC_REQ]	= "WMI_FRAME_ASSOC_REQ",
		[WMI_FRAME_ASSOC_RESP]	= "WMI_FRAME_ASSOC_RESP",
	};
	int rc;
	u16 len = sizeof(struct wmi_set_appie_cmd) + ie_len;
	struct wmi_set_appie_cmd *cmd;

	if (len < ie_len) {
		rc = -EINVAL;
		goto out;
	}

	cmd = kzalloc(len, GFP_KERNEL);
	if (!cmd) {
		rc = -ENOMEM;
		goto out;
	}
	if (!ie)
		ie_len = 0;

	cmd->mgmt_frm_type = type;
	/* BUG: FW API define ieLen as u8. Will fix FW */
	cmd->ie_len = cpu_to_le16(ie_len);
	memcpy(cmd->ie_info, ie, ie_len);
	rc = wmi_send(wil, WMI_SET_APPIE_CMDID, vif->mid, cmd, len);
	kfree(cmd);
out:
	if (rc) {
		const char *name = type < ARRAY_SIZE(names) ?
				   names[type] : "??";
		wil_err(wil, "set_ie(%d %s) failed : %d\n", type, name, rc);
	}

	return rc;
}

int wmi_update_ft_ies(struct wil6210_vif *vif, u16 ie_len, const void *ie)
{
	struct wil6210_priv *wil = vif_to_wil(vif);
	u16 len;
	struct wmi_update_ft_ies_cmd *cmd;
	int rc;

	if (!ie)
		ie_len = 0;

	len = sizeof(struct wmi_update_ft_ies_cmd) + ie_len;
	if (len < ie_len) {
		wil_err(wil, "wraparound. ie len %d\n", ie_len);
		return -EINVAL;
	}

	cmd = kzalloc(len, GFP_KERNEL);
	if (!cmd) {
		rc = -ENOMEM;
		goto out;
	}

	cmd->ie_len = cpu_to_le16(ie_len);
	memcpy(cmd->ie_info, ie, ie_len);
	rc = wmi_send(wil, WMI_UPDATE_FT_IES_CMDID, vif->mid, cmd, len);
	kfree(cmd);

out:
	if (rc)
		wil_err(wil, "update ft ies failed : %d\n", rc);

	return rc;
}

/**
 * wmi_rxon - turn radio on/off
 * @on:		turn on if true, off otherwise
 *
 * Only switch radio. Channel should be set separately.
 * No timeout for rxon - radio turned on forever unless some other call
 * turns it off
 */
int wmi_rxon(struct wil6210_priv *wil, bool on)
{
	struct wil6210_vif *vif = ndev_to_vif(wil->main_ndev);
	int rc;
	struct {
		struct wmi_cmd_hdr wmi;
		struct wmi_listen_started_event evt;
	} __packed reply = {
		.evt = {.status = WMI_FW_STATUS_FAILURE},
	};

	wil_info(wil, "(%s)\n", on ? "on" : "off");

	if (on) {
		rc = wmi_call(wil, WMI_START_LISTEN_CMDID, vif->mid, NULL, 0,
			      WMI_LISTEN_STARTED_EVENTID,
			      &reply, sizeof(reply),
			      WIL_WMI_CALL_GENERAL_TO_MS);
		if ((rc == 0) && (reply.evt.status != WMI_FW_STATUS_SUCCESS))
			rc = -EINVAL;
	} else {
		rc = wmi_call(wil, WMI_DISCOVERY_STOP_CMDID, vif->mid, NULL, 0,
			      WMI_DISCOVERY_STOPPED_EVENTID, NULL, 0,
			      WIL_WMI_CALL_GENERAL_TO_MS);
	}

	return rc;
}

int wmi_rx_chain_add(struct wil6210_priv *wil, struct wil_ring *vring)
{
	struct net_device *ndev = wil->main_ndev;
	struct wireless_dev *wdev = ndev->ieee80211_ptr;
	struct wil6210_vif *vif = ndev_to_vif(ndev);
	struct wmi_cfg_rx_chain_cmd cmd = {
		.action = WMI_RX_CHAIN_ADD,
		.rx_sw_ring = {
			.max_mpdu_size = cpu_to_le16(
				wil_mtu2macbuf(wil->rx_buf_len)),
			.ring_mem_base = cpu_to_le64(vring->pa),
			.ring_size = cpu_to_le16(vring->size),
		},
		.mid = 0, /* TODO - what is it? */
		.decap_trans_type = WMI_DECAP_TYPE_802_3,
		.reorder_type = WMI_RX_SW_REORDER,
		.host_thrsh = cpu_to_le16(rx_ring_overflow_thrsh),
	};
	struct {
		struct wmi_cmd_hdr wmi;
		struct wmi_cfg_rx_chain_done_event evt;
	} __packed evt;
	int rc;

	memset(&evt, 0, sizeof(evt));

	if (wdev->iftype == NL80211_IFTYPE_MONITOR) {
		struct ieee80211_channel *ch = wil->monitor_chandef.chan;

		cmd.sniffer_cfg.mode = cpu_to_le32(WMI_SNIFFER_ON);
		if (ch)
			cmd.sniffer_cfg.channel = ch->hw_value - 1;
		cmd.sniffer_cfg.phy_info_mode =
			cpu_to_le32(WMI_SNIFFER_PHY_INFO_DISABLED);
		cmd.sniffer_cfg.phy_support =
			cpu_to_le32((wil->monitor_flags & MONITOR_FLAG_CONTROL)
				    ? WMI_SNIFFER_CP : WMI_SNIFFER_BOTH_PHYS);
	} else {
		/* Initialize offload (in non-sniffer mode).
		 * Linux IP stack always calculates IP checksum
		 * HW always calculate TCP/UDP checksum
		 */
		cmd.l3_l4_ctrl |= (1 << L3_L4_CTRL_TCPIP_CHECKSUM_EN_POS);
	}

	if (rx_align_2)
		cmd.l2_802_3_offload_ctrl |=
				L2_802_3_OFFLOAD_CTRL_SNAP_KEEP_MSK;

	/* typical time for secure PCP is 840ms */
	rc = wmi_call(wil, WMI_CFG_RX_CHAIN_CMDID, vif->mid, &cmd, sizeof(cmd),
		      WMI_CFG_RX_CHAIN_DONE_EVENTID, &evt, sizeof(evt), 2000);
	if (rc)
		return rc;

	if (le32_to_cpu(evt.evt.status) != WMI_CFG_RX_CHAIN_SUCCESS)
		rc = -EINVAL;

	vring->hwtail = le32_to_cpu(evt.evt.rx_ring_tail_ptr);

	wil_dbg_misc(wil, "Rx init: status %d tail 0x%08x\n",
		     le32_to_cpu(evt.evt.status), vring->hwtail);

	return rc;
}

int wmi_get_temperature(struct wil6210_priv *wil, u32 *t_bb, u32 *t_rf)
{
	struct wil6210_vif *vif = ndev_to_vif(wil->main_ndev);
	int rc;
	struct wmi_temp_sense_cmd cmd = {
		.measure_baseband_en = cpu_to_le32(!!t_bb),
		.measure_rf_en = cpu_to_le32(!!t_rf),
		.measure_mode = cpu_to_le32(TEMPERATURE_MEASURE_NOW),
	};
	struct {
		struct wmi_cmd_hdr wmi;
		struct wmi_temp_sense_done_event evt;
	} __packed reply;

	memset(&reply, 0, sizeof(reply));

	rc = wmi_call(wil, WMI_TEMP_SENSE_CMDID, vif->mid, &cmd, sizeof(cmd),
		      WMI_TEMP_SENSE_DONE_EVENTID, &reply, sizeof(reply),
		      WIL_WMI_CALL_GENERAL_TO_MS);
	if (rc)
		return rc;

	if (t_bb)
		*t_bb = le32_to_cpu(reply.evt.baseband_t1000);
	if (t_rf)
		*t_rf = le32_to_cpu(reply.evt.rf_t1000);

	return 0;
}

int wmi_get_all_temperatures(struct wil6210_priv *wil,
			     struct wmi_temp_sense_all_done_event
			     *sense_all_evt)
{
	struct wil6210_vif *vif = ndev_to_vif(wil->main_ndev);
	int rc;
	struct wmi_temp_sense_all_cmd cmd = {
		.measure_baseband_en = true,
		.measure_rf_en = true,
		.measure_mode = TEMPERATURE_MEASURE_NOW,
	};
	struct {
		struct wmi_cmd_hdr wmi;
		struct wmi_temp_sense_all_done_event evt;
	} __packed reply;

	if (!sense_all_evt) {
		wil_err(wil, "Invalid sense_all_evt value\n");
		return -EINVAL;
	}

	memset(&reply, 0, sizeof(reply));
	reply.evt.status = WMI_FW_STATUS_FAILURE;
	rc = wmi_call(wil, WMI_TEMP_SENSE_ALL_CMDID, vif->mid, &cmd,
		      sizeof(cmd), WMI_TEMP_SENSE_ALL_DONE_EVENTID,
		      &reply, sizeof(reply), WIL_WMI_CALL_GENERAL_TO_MS);
	if (rc)
		return rc;

	if (reply.evt.status == WMI_FW_STATUS_FAILURE) {
		wil_err(wil, "Failed geting TEMP_SENSE_ALL\n");
		return -EINVAL;
	}

	memcpy(sense_all_evt, &reply.evt, sizeof(reply.evt));
	return 0;
}

int wmi_disconnect_sta(struct wil6210_vif *vif, const u8 *mac, u16 reason,
		       bool del_sta)
{
	struct wil6210_priv *wil = vif_to_wil(vif);
	int rc;
	struct wmi_disconnect_sta_cmd disc_sta_cmd = {
		.disconnect_reason = cpu_to_le16(reason),
	};
	struct wmi_del_sta_cmd del_sta_cmd = {
		.disconnect_reason = cpu_to_le16(reason),
	};
	struct {
		struct wmi_cmd_hdr wmi;
		struct wmi_disconnect_event evt;
	} __packed reply;

	wil_dbg_wmi(wil, "disconnect_sta: (%pM, reason %d)\n", mac, reason);

	memset(&reply, 0, sizeof(reply));
	vif->locally_generated_disc = true;
	if (del_sta) {
		ether_addr_copy(del_sta_cmd.dst_mac, mac);
		rc = wmi_call(wil, WMI_DEL_STA_CMDID, vif->mid, &del_sta_cmd,
			      sizeof(del_sta_cmd), WMI_DISCONNECT_EVENTID,
			      &reply, sizeof(reply), 1000);
	} else {
		ether_addr_copy(disc_sta_cmd.dst_mac, mac);
		rc = wmi_call(wil, WMI_DISCONNECT_STA_CMDID, vif->mid,
			      &disc_sta_cmd, sizeof(disc_sta_cmd),
			      WMI_DISCONNECT_EVENTID,
			      &reply, sizeof(reply), 1000);
	}
	/* failure to disconnect in reasonable time treated as FW error */
	if (rc) {
		wil_fw_error_recovery(wil);
		return rc;
	}
	wil->sinfo_gen++;

	return 0;
}

int wmi_addba(struct wil6210_priv *wil, u8 mid,
	      u8 ringid, u8 size, u16 timeout)
{
	u8 amsdu = wil->use_enhanced_dma_hw && wil->use_rx_hw_reordering &&
		test_bit(WMI_FW_CAPABILITY_AMSDU, wil->fw_capabilities) &&
		wil->amsdu_en;
	struct wmi_ring_ba_en_cmd cmd = {
		.ring_id = ringid,
		.agg_max_wsize = size,
		.ba_timeout = cpu_to_le16(timeout),
		.amsdu = amsdu,
	};

	wil_dbg_wmi(wil, "addba: (ring %d size %d timeout %d amsdu %d)\n",
		    ringid, size, timeout, amsdu);

	return wmi_send(wil, WMI_RING_BA_EN_CMDID, mid, &cmd, sizeof(cmd));
}

int wmi_delba_tx(struct wil6210_priv *wil, u8 mid, u8 ringid, u16 reason)
{
	struct wmi_ring_ba_dis_cmd cmd = {
		.ring_id = ringid,
		.reason = cpu_to_le16(reason),
	};

	wil_dbg_wmi(wil, "delba_tx: (ring %d reason %d)\n", ringid, reason);

	return wmi_send(wil, WMI_RING_BA_DIS_CMDID, mid, &cmd, sizeof(cmd));
}

int wmi_delba_rx(struct wil6210_priv *wil, u8 mid, u8 cid, u8 tid, u16 reason)
{
	struct wmi_rcp_delba_cmd cmd = {
		.reason = cpu_to_le16(reason),
	};

	if (cid >= WIL6210_RX_DESC_MAX_CID) {
		cmd.cidxtid = CIDXTID_EXTENDED_CID_TID;
		cmd.cid = cid;
		cmd.tid = tid;
	} else {
		cmd.cidxtid = mk_cidxtid(cid, tid);
	}

	wil_dbg_wmi(wil, "delba_rx: (CID %d TID %d reason %d)\n", cid,
		    tid, reason);

	return wmi_send(wil, WMI_RCP_DELBA_CMDID, mid, &cmd, sizeof(cmd));
}

int wmi_addba_rx_resp(struct wil6210_priv *wil,
		      u8 mid, u8 cid, u8 tid, u8 token,
		      u16 status, bool amsdu, u16 agg_wsize, u16 timeout)
{
	int rc;
	struct wmi_rcp_addba_resp_cmd cmd = {
		.dialog_token = token,
		.status_code = cpu_to_le16(status),
		/* bit 0: A-MSDU supported
		 * bit 1: policy (controlled by FW)
		 * bits 2..5: TID
		 * bits 6..15: buffer size
		 */
		.ba_param_set = cpu_to_le16((amsdu ? 1 : 0) | (tid << 2) |
					    (agg_wsize << 6)),
		.ba_timeout = cpu_to_le16(timeout),
	};
	struct {
		struct wmi_cmd_hdr wmi;
		struct wmi_rcp_addba_resp_sent_event evt;
	} __packed reply = {
		.evt = {.status = cpu_to_le16(WMI_FW_STATUS_FAILURE)},
	};

	if (cid >= WIL6210_RX_DESC_MAX_CID) {
		cmd.cidxtid = CIDXTID_EXTENDED_CID_TID;
		cmd.cid = cid;
		cmd.tid = tid;
	} else {
		cmd.cidxtid = mk_cidxtid(cid, tid);
	}

	wil_dbg_wmi(wil,
		    "ADDBA response for MID %d CID %d TID %d size %d timeout %d status %d AMSDU%s\n",
		    mid, cid, tid, agg_wsize,
		    timeout, status, amsdu ? "+" : "-");

	rc = wmi_call(wil, WMI_RCP_ADDBA_RESP_CMDID, mid, &cmd, sizeof(cmd),
		      WMI_RCP_ADDBA_RESP_SENT_EVENTID, &reply, sizeof(reply),
		      WIL_WMI_CALL_GENERAL_TO_MS);
	if (rc)
		return rc;

	if (reply.evt.status) {
		wil_err(wil, "ADDBA response failed with status %d\n",
			le16_to_cpu(reply.evt.status));
		rc = -EINVAL;
	}

	return rc;
}

int wmi_addba_rx_resp_edma(struct wil6210_priv *wil, u8 mid, u8 cid, u8 tid,
			   u8 token, u16 status, bool amsdu, u16 agg_wsize,
			   u16 timeout)
{
	int rc;
	struct wmi_rcp_addba_resp_edma_cmd cmd = {
		.cid = cid,
		.tid = tid,
		.dialog_token = token,
		.status_code = cpu_to_le16(status),
		/* bit 0: A-MSDU supported
		 * bit 1: policy (controlled by FW)
		 * bits 2..5: TID
		 * bits 6..15: buffer size
		 */
		.ba_param_set = cpu_to_le16((amsdu ? 1 : 0) | (tid << 2) |
					    (agg_wsize << 6)),
		.ba_timeout = cpu_to_le16(timeout),
		/* route all the connections to status ring 0 */
		.status_ring_id = WIL_DEFAULT_RX_STATUS_RING_ID,
	};
	struct {
		struct wmi_cmd_hdr wmi;
		struct wmi_rcp_addba_resp_sent_event evt;
	} __packed reply = {
		.evt = {.status = cpu_to_le16(WMI_FW_STATUS_FAILURE)},
	};

	wil_dbg_wmi(wil,
		    "ADDBA response for CID %d TID %d size %d timeout %d status %d AMSDU%s, sring_id %d\n",
		    cid, tid, agg_wsize, timeout, status, amsdu ? "+" : "-",
		    WIL_DEFAULT_RX_STATUS_RING_ID);

	rc = wmi_call(wil, WMI_RCP_ADDBA_RESP_EDMA_CMDID, mid, &cmd,
		      sizeof(cmd), WMI_RCP_ADDBA_RESP_SENT_EVENTID, &reply,
		      sizeof(reply), WIL_WMI_CALL_GENERAL_TO_MS);
	if (rc)
		return rc;

	if (reply.evt.status) {
		wil_err(wil, "ADDBA response failed with status %d\n",
			le16_to_cpu(reply.evt.status));
		rc = -EINVAL;
	}

	return rc;
}

int wmi_ps_dev_profile_cfg(struct wil6210_priv *wil,
			   enum wmi_ps_profile_type ps_profile)
{
	struct wil6210_vif *vif = ndev_to_vif(wil->main_ndev);
	int rc;
	struct wmi_ps_dev_profile_cfg_cmd cmd = {
		.ps_profile = ps_profile,
	};
	struct {
		struct wmi_cmd_hdr wmi;
		struct wmi_ps_dev_profile_cfg_event evt;
	} __packed reply = {
		.evt = {.status = cpu_to_le32(WMI_PS_CFG_CMD_STATUS_ERROR)},
	};
	u32 status;

	wil_dbg_wmi(wil, "Setting ps dev profile %d\n", ps_profile);

	rc = wmi_call(wil, WMI_PS_DEV_PROFILE_CFG_CMDID, vif->mid,
		      &cmd, sizeof(cmd),
		      WMI_PS_DEV_PROFILE_CFG_EVENTID, &reply, sizeof(reply),
		      WIL_WMI_CALL_GENERAL_TO_MS);
	if (rc)
		return rc;

	status = le32_to_cpu(reply.evt.status);

	if (status != WMI_PS_CFG_CMD_STATUS_SUCCESS) {
		wil_err(wil, "ps dev profile cfg failed with status %d\n",
			status);
		rc = -EINVAL;
	}

	return rc;
}

int wmi_set_mgmt_retry(struct wil6210_priv *wil, u8 retry_short)
{
	struct wil6210_vif *vif = ndev_to_vif(wil->main_ndev);
	int rc;
	struct wmi_set_mgmt_retry_limit_cmd cmd = {
		.mgmt_retry_limit = retry_short,
	};
	struct {
		struct wmi_cmd_hdr wmi;
		struct wmi_set_mgmt_retry_limit_event evt;
	} __packed reply = {
		.evt = {.status = WMI_FW_STATUS_FAILURE},
	};

	wil_dbg_wmi(wil, "Setting mgmt retry short %d\n", retry_short);

	if (!test_bit(WMI_FW_CAPABILITY_MGMT_RETRY_LIMIT, wil->fw_capabilities))
		return -ENOTSUPP;

	rc = wmi_call(wil, WMI_SET_MGMT_RETRY_LIMIT_CMDID, vif->mid,
		      &cmd, sizeof(cmd),
		      WMI_SET_MGMT_RETRY_LIMIT_EVENTID, &reply, sizeof(reply),
		      WIL_WMI_CALL_GENERAL_TO_MS);
	if (rc)
		return rc;

	if (reply.evt.status != WMI_FW_STATUS_SUCCESS) {
		wil_err(wil, "set mgmt retry limit failed with status %d\n",
			reply.evt.status);
		rc = -EINVAL;
	}

	return rc;
}

int wmi_get_mgmt_retry(struct wil6210_priv *wil, u8 *retry_short)
{
	struct wil6210_vif *vif = ndev_to_vif(wil->main_ndev);
	int rc;
	struct {
		struct wmi_cmd_hdr wmi;
		struct wmi_get_mgmt_retry_limit_event evt;
	} __packed reply;

	wil_dbg_wmi(wil, "getting mgmt retry short\n");

	if (!test_bit(WMI_FW_CAPABILITY_MGMT_RETRY_LIMIT, wil->fw_capabilities))
		return -ENOTSUPP;

	memset(&reply, 0, sizeof(reply));
	rc = wmi_call(wil, WMI_GET_MGMT_RETRY_LIMIT_CMDID, vif->mid, NULL, 0,
		      WMI_GET_MGMT_RETRY_LIMIT_EVENTID, &reply, sizeof(reply),
		      WIL_WMI_CALL_GENERAL_TO_MS);
	if (rc)
		return rc;

	if (retry_short)
		*retry_short = reply.evt.mgmt_retry_limit;

	return 0;
}

int wmi_abort_scan(struct wil6210_vif *vif)
{
	struct wil6210_priv *wil = vif_to_wil(vif);
	int rc;

	wil_dbg_wmi(wil, "sending WMI_ABORT_SCAN_CMDID\n");

	rc = wmi_send(wil, WMI_ABORT_SCAN_CMDID, vif->mid, NULL, 0);
	if (rc)
		wil_err(wil, "Failed to abort scan (%d)\n", rc);

	return rc;
}

int wmi_new_sta(struct wil6210_vif *vif, const u8 *mac, u8 aid)
{
	struct wil6210_priv *wil = vif_to_wil(vif);
	int rc;
	struct wmi_new_sta_cmd cmd = {
		.aid = aid,
	};

	wil_dbg_wmi(wil, "new sta %pM, aid %d\n", mac, aid);

	ether_addr_copy(cmd.dst_mac, mac);

	rc = wmi_send(wil, WMI_NEW_STA_CMDID, vif->mid, &cmd, sizeof(cmd));
	if (rc)
		wil_err(wil, "Failed to send new sta (%d)\n", rc);

	return rc;
}

void wmi_event_flush(struct wil6210_priv *wil)
{
	ulong flags;
	struct pending_wmi_event *evt, *t;

	wil_dbg_wmi(wil, "event_flush\n");

	spin_lock_irqsave(&wil->wmi_ev_lock, flags);

	list_for_each_entry_safe(evt, t, &wil->pending_wmi_ev, list) {
		list_del(&evt->list);
		kfree(evt);
	}

	spin_unlock_irqrestore(&wil->wmi_ev_lock, flags);
}

static const char *suspend_status2name(u8 status)
{
	switch (status) {
	case WMI_TRAFFIC_SUSPEND_REJECTED_LINK_NOT_IDLE:
		return "LINK_NOT_IDLE";
	case WMI_TRAFFIC_SUSPEND_REJECTED_DISCONNECT:
		return "DISCONNECT";
	case WMI_TRAFFIC_SUSPEND_REJECTED_OTHER:
		return "OTHER";
	default:
		return "Untracked status";
	}
}

int wmi_suspend(struct wil6210_priv *wil)
{
	struct wil6210_vif *vif = ndev_to_vif(wil->main_ndev);
	int rc;
	struct wmi_traffic_suspend_cmd cmd = {
		.wakeup_trigger = wil->wakeup_trigger,
	};
	struct {
		struct wmi_cmd_hdr wmi;
		struct wmi_traffic_suspend_event evt;
	} __packed reply = {
		.evt = {.status = WMI_TRAFFIC_SUSPEND_REJECTED_LINK_NOT_IDLE},
	};

	u32 suspend_to = WIL_WAIT_FOR_SUSPEND_RESUME_COMP;

	wil->suspend_resp_rcvd = false;
	wil->suspend_resp_comp = false;

	rc = wmi_call(wil, WMI_TRAFFIC_SUSPEND_CMDID, vif->mid,
		      &cmd, sizeof(cmd),
		      WMI_TRAFFIC_SUSPEND_EVENTID, &reply, sizeof(reply),
		      suspend_to);
	if (rc) {
		wil_err(wil, "wmi_call for suspend req failed, rc=%d\n", rc);
		if (rc == -ETIME)
			/* wmi_call TO */
			wil->suspend_stats.rejected_by_device++;
		else
			wil->suspend_stats.rejected_by_host++;
		goto out;
	}

	wil_dbg_wmi(wil, "waiting for suspend_response_completed\n");

	rc = wait_event_interruptible_timeout(wil->wq,
					      wil->suspend_resp_comp,
					      msecs_to_jiffies(suspend_to));
	if (rc == 0) {
		wil_err(wil, "TO waiting for suspend_response_completed\n");
		if (wil->suspend_resp_rcvd)
			/* Device responded but we TO due to another reason */
			wil->suspend_stats.rejected_by_host++;
		else
			wil->suspend_stats.rejected_by_device++;
		rc = -EBUSY;
		goto out;
	}

	wil_dbg_wmi(wil, "suspend_response_completed rcvd\n");
	if (reply.evt.status != WMI_TRAFFIC_SUSPEND_APPROVED) {
		wil_dbg_pm(wil, "device rejected the suspend, %s\n",
			   suspend_status2name(reply.evt.status));
		wil->suspend_stats.rejected_by_device++;
	}
	rc = reply.evt.status;

out:
	wil->suspend_resp_rcvd = false;
	wil->suspend_resp_comp = false;

	return rc;
}

static void resume_triggers2string(u32 triggers, char *string, int str_size)
{
	string[0] = '\0';

	if (!triggers) {
		strlcat(string, " UNKNOWN", str_size);
		return;
	}

	if (triggers & WMI_RESUME_TRIGGER_HOST)
		strlcat(string, " HOST", str_size);

	if (triggers & WMI_RESUME_TRIGGER_UCAST_RX)
		strlcat(string, " UCAST_RX", str_size);

	if (triggers & WMI_RESUME_TRIGGER_BCAST_RX)
		strlcat(string, " BCAST_RX", str_size);

	if (triggers & WMI_RESUME_TRIGGER_WMI_EVT)
		strlcat(string, " WMI_EVT", str_size);

	if (triggers & WMI_RESUME_TRIGGER_DISCONNECT)
		strlcat(string, " DISCONNECT", str_size);
}

int wmi_resume(struct wil6210_priv *wil)
{
	struct wil6210_vif *vif = ndev_to_vif(wil->main_ndev);
	int rc;
	char string[100];
	struct {
		struct wmi_cmd_hdr wmi;
		struct wmi_traffic_resume_event evt;
	} __packed reply = {
		.evt = {.status = WMI_TRAFFIC_RESUME_FAILED,
			.resume_triggers =
				cpu_to_le32(WMI_RESUME_TRIGGER_UNKNOWN)},
	};

	rc = wmi_call(wil, WMI_TRAFFIC_RESUME_CMDID, vif->mid, NULL, 0,
		      WMI_TRAFFIC_RESUME_EVENTID, &reply, sizeof(reply),
		      WIL_WAIT_FOR_SUSPEND_RESUME_COMP);
	if (rc)
		return rc;
	resume_triggers2string(le32_to_cpu(reply.evt.resume_triggers), string,
			       sizeof(string));
	wil_dbg_pm(wil, "device resume %s, resume triggers:%s (0x%x)\n",
		   reply.evt.status ? "failed" : "passed", string,
		   le32_to_cpu(reply.evt.resume_triggers));

	return reply.evt.status;
}

int wmi_port_allocate(struct wil6210_priv *wil, u8 mid,
		      const u8 *mac, enum nl80211_iftype iftype)
{
	int rc;
	struct wmi_port_allocate_cmd cmd = {
		.mid = mid,
	};
	struct {
		struct wmi_cmd_hdr wmi;
		struct wmi_port_allocated_event evt;
	} __packed reply = {
		.evt = {.status = WMI_FW_STATUS_FAILURE},
	};

	wil_dbg_misc(wil, "port allocate, mid %d iftype %d, mac %pM\n",
		     mid, iftype, mac);

	ether_addr_copy(cmd.mac, mac);
	switch (iftype) {
	case NL80211_IFTYPE_STATION:
		cmd.port_role = WMI_PORT_STA;
		break;
	case NL80211_IFTYPE_AP:
		cmd.port_role = WMI_PORT_AP;
		break;
	case NL80211_IFTYPE_P2P_CLIENT:
		cmd.port_role = WMI_PORT_P2P_CLIENT;
		break;
	case NL80211_IFTYPE_P2P_GO:
		cmd.port_role = WMI_PORT_P2P_GO;
		break;
	/* what about monitor??? */
	default:
		wil_err(wil, "unsupported iftype: %d\n", iftype);
		return -EINVAL;
	}

	rc = wmi_call(wil, WMI_PORT_ALLOCATE_CMDID, mid,
		      &cmd, sizeof(cmd),
		      WMI_PORT_ALLOCATED_EVENTID, &reply,
		      sizeof(reply), 300);
	if (rc) {
		wil_err(wil, "failed to allocate port, status %d\n", rc);
		return rc;
	}
	if (reply.evt.status != WMI_FW_STATUS_SUCCESS) {
		wil_err(wil, "WMI_PORT_ALLOCATE returned status %d\n",
			reply.evt.status);
		return -EINVAL;
	}

	return 0;
}

int wmi_port_delete(struct wil6210_priv *wil, u8 mid)
{
	int rc;
	struct wmi_port_delete_cmd cmd = {
		.mid = mid,
	};
	struct {
		struct wmi_cmd_hdr wmi;
		struct wmi_port_deleted_event evt;
	} __packed reply = {
		.evt = {.status = WMI_FW_STATUS_FAILURE},
	};

	wil_dbg_misc(wil, "port delete, mid %d\n", mid);

	rc = wmi_call(wil, WMI_PORT_DELETE_CMDID, mid,
		      &cmd, sizeof(cmd),
		      WMI_PORT_DELETED_EVENTID, &reply,
		      sizeof(reply), 2000);
	if (rc) {
		wil_err(wil, "failed to delete port, status %d\n", rc);
		return rc;
	}
	if (reply.evt.status != WMI_FW_STATUS_SUCCESS) {
		wil_err(wil, "WMI_PORT_DELETE returned status %d\n",
			reply.evt.status);
		return -EINVAL;
	}

	return 0;
}

static bool wmi_evt_call_handler(struct wil6210_vif *vif, int id,
				 void *d, int len)
{
	uint i;

	for (i = 0; i < ARRAY_SIZE(wmi_evt_handlers); i++) {
		if (wmi_evt_handlers[i].eventid == id) {
			wmi_evt_handlers[i].handler(vif, id, d, len);
			return true;
		}
	}

	return false;
}

static void wmi_event_handle(struct wil6210_priv *wil,
			     struct wil6210_mbox_hdr *hdr)
{
	u16 len = le16_to_cpu(hdr->len);
	struct wil6210_vif *vif;

	if ((hdr->type == WIL_MBOX_HDR_TYPE_WMI) &&
	    (len >= sizeof(struct wmi_cmd_hdr))) {
		struct wmi_cmd_hdr *wmi = (void *)(&hdr[1]);
		void *evt_data = (void *)(&wmi[1]);
		u16 id = le16_to_cpu(wmi->command_id);
		u8 mid = wmi->mid;

		wil_dbg_wmi(wil, "Handle %s (0x%04x) (reply_id 0x%04x,%d)\n",
			    eventid2name(id), id, wil->reply_id,
			    wil->reply_mid);

		if (mid == MID_BROADCAST)
			mid = 0;
		if (mid >= GET_MAX_VIFS(wil)) {
			wil_dbg_wmi(wil, "invalid mid %d, event skipped\n",
				    mid);
			return;
		}
		vif = wil->vifs[mid];
		if (!vif) {
			wil_dbg_wmi(wil, "event for empty VIF(%d), skipped\n",
				    mid);
			return;
		}

		/* check if someone waits for this event */
		if (wil->reply_id && wil->reply_id == id &&
		    wil->reply_mid == mid) {
			if (wil->reply_buf) {
				/* event received while wmi_call is waiting
				 * with a buffer. Such event should be handled
				 * in wmi_recv_cmd function. Handling the event
				 * here means a previous wmi_call was timeout.
				 * Drop the event and do not handle it.
				 */
				wil_err(wil,
					"Old event (%d, %s) while wmi_call is waiting. Drop it and Continue waiting\n",
					id, eventid2name(id));
				return;
			}

			wmi_evt_call_handler(vif, id, evt_data,
					     len - sizeof(*wmi));
			wil_dbg_wmi(wil, "event_handle: Complete WMI 0x%04x\n",
				    id);
			complete(&wil->wmi_call);
			return;
		}
		/* unsolicited event */
		/* search for handler */
		if (!wmi_evt_call_handler(vif, id, evt_data,
					  len - sizeof(*wmi))) {
			wil_info(wil, "Unhandled event 0x%04x\n", id);
		}
	} else {
		wil_err(wil, "Unknown event type\n");
		print_hex_dump(KERN_ERR, "evt?? ", DUMP_PREFIX_OFFSET, 16, 1,
			       hdr, sizeof(*hdr) + len, true);
	}
}

/*
 * Retrieve next WMI event from the pending list
 */
static struct list_head *next_wmi_ev(struct wil6210_priv *wil)
{
	ulong flags;
	struct list_head *ret = NULL;

	spin_lock_irqsave(&wil->wmi_ev_lock, flags);

	if (!list_empty(&wil->pending_wmi_ev)) {
		ret = wil->pending_wmi_ev.next;
		list_del(ret);
	}

	spin_unlock_irqrestore(&wil->wmi_ev_lock, flags);

	return ret;
}

/*
 * Handler for the WMI events
 */
void wmi_event_worker(struct work_struct *work)
{
	struct wil6210_priv *wil = container_of(work, struct wil6210_priv,
						 wmi_event_worker);
	struct pending_wmi_event *evt;
	struct list_head *lh;

	wil_dbg_wmi(wil, "event_worker: Start\n");
	while ((lh = next_wmi_ev(wil)) != NULL) {
		evt = list_entry(lh, struct pending_wmi_event, list);
		wmi_event_handle(wil, &evt->event.hdr);
		kfree(evt);
	}
	wil_dbg_wmi(wil, "event_worker: Finished\n");
}

bool wil_is_wmi_idle(struct wil6210_priv *wil)
{
	ulong flags;
	struct wil6210_mbox_ring *r = &wil->mbox_ctl.rx;
	bool rc = false;

	spin_lock_irqsave(&wil->wmi_ev_lock, flags);

	/* Check if there are pending WMI events in the events queue */
	if (!list_empty(&wil->pending_wmi_ev)) {
		wil_dbg_pm(wil, "Pending WMI events in queue\n");
		goto out;
	}

	/* Check if there is a pending WMI call */
	if (wil->reply_id) {
		wil_dbg_pm(wil, "Pending WMI call\n");
		goto out;
	}

	/* Check if there are pending RX events in mbox */
	r->head = wil_r(wil, RGF_MBOX +
			offsetof(struct wil6210_mbox_ctl, rx.head));
	if (r->tail != r->head)
		wil_dbg_pm(wil, "Pending WMI mbox events\n");
	else
		rc = true;

out:
	spin_unlock_irqrestore(&wil->wmi_ev_lock, flags);
	return rc;
}

static void
wmi_sched_scan_set_ssids(struct wil6210_priv *wil,
			 struct wmi_start_sched_scan_cmd *cmd,
			 struct cfg80211_ssid *ssids, int n_ssids,
			 struct cfg80211_match_set *match_sets,
			 int n_match_sets)
{
	int i;

	if (n_match_sets > WMI_MAX_PNO_SSID_NUM) {
		wil_dbg_wmi(wil, "too many match sets (%d), use first %d\n",
			    n_match_sets, WMI_MAX_PNO_SSID_NUM);
		n_match_sets = WMI_MAX_PNO_SSID_NUM;
	}
	cmd->num_of_ssids = n_match_sets;

	for (i = 0; i < n_match_sets; i++) {
		struct wmi_sched_scan_ssid_match *wmi_match =
			&cmd->ssid_for_match[i];
		struct cfg80211_match_set *cfg_match = &match_sets[i];
		int j;

		wmi_match->ssid_len = cfg_match->ssid.ssid_len;
		memcpy(wmi_match->ssid, cfg_match->ssid.ssid,
		       min_t(u8, wmi_match->ssid_len, WMI_MAX_SSID_LEN));
		wmi_match->rssi_threshold = S8_MIN;
		if (cfg_match->rssi_thold >= S8_MIN &&
		    cfg_match->rssi_thold <= S8_MAX)
			wmi_match->rssi_threshold = cfg_match->rssi_thold;

		for (j = 0; j < n_ssids; j++)
			if (wmi_match->ssid_len == ssids[j].ssid_len &&
			    memcmp(wmi_match->ssid, ssids[j].ssid,
				   wmi_match->ssid_len) == 0)
				wmi_match->add_ssid_to_probe = true;
	}
}

static void
wmi_sched_scan_set_channels(struct wil6210_priv *wil,
			    struct wmi_start_sched_scan_cmd *cmd,
			    u32 n_channels,
			    struct ieee80211_channel **channels)
{
	int i;

	if (n_channels > WMI_MAX_CHANNEL_NUM) {
		wil_dbg_wmi(wil, "too many channels (%d), use first %d\n",
			    n_channels, WMI_MAX_CHANNEL_NUM);
		n_channels = WMI_MAX_CHANNEL_NUM;
	}
	cmd->num_of_channels = n_channels;

	for (i = 0; i < n_channels; i++) {
		struct ieee80211_channel *cfg_chan = channels[i];

		cmd->channel_list[i] = cfg_chan->hw_value - 1;
	}
}

static void
wmi_sched_scan_set_plans(struct wil6210_priv *wil,
			 struct wmi_start_sched_scan_cmd *cmd,
			 struct cfg80211_sched_scan_plan *scan_plans,
			 int n_scan_plans)
{
	int i;

	if (n_scan_plans > WMI_MAX_PLANS_NUM) {
		wil_dbg_wmi(wil, "too many plans (%d), use first %d\n",
			    n_scan_plans, WMI_MAX_PLANS_NUM);
		n_scan_plans = WMI_MAX_PLANS_NUM;
	}

	for (i = 0; i < n_scan_plans; i++) {
		struct cfg80211_sched_scan_plan *cfg_plan = &scan_plans[i];

		cmd->scan_plans[i].interval_sec =
			cpu_to_le16(cfg_plan->interval);
		cmd->scan_plans[i].num_of_iterations =
			cpu_to_le16(cfg_plan->iterations);
	}
}

int wmi_start_sched_scan(struct wil6210_priv *wil,
			 struct cfg80211_sched_scan_request *request)
{
	struct wil6210_vif *vif = ndev_to_vif(wil->main_ndev);
	int rc;
	struct wmi_start_sched_scan_cmd cmd = {
		.min_rssi_threshold = S8_MIN,
		.initial_delay_sec = cpu_to_le16(request->delay),
	};
	struct {
		struct wmi_cmd_hdr wmi;
		struct wmi_start_sched_scan_event evt;
	} __packed reply = {
		.evt = {.result = WMI_PNO_REJECT},
	};

	if (!test_bit(WMI_FW_CAPABILITY_PNO, wil->fw_capabilities))
		return -ENOTSUPP;

	if (request->min_rssi_thold >= S8_MIN &&
	    request->min_rssi_thold <= S8_MAX)
		cmd.min_rssi_threshold = request->min_rssi_thold;

	wmi_sched_scan_set_ssids(wil, &cmd, request->ssids, request->n_ssids,
				 request->match_sets, request->n_match_sets);
	wmi_sched_scan_set_channels(wil, &cmd,
				    request->n_channels, request->channels);
	wmi_sched_scan_set_plans(wil, &cmd,
				 request->scan_plans, request->n_scan_plans);

	rc = wmi_call(wil, WMI_START_SCHED_SCAN_CMDID, vif->mid,
		      &cmd, sizeof(cmd),
		      WMI_START_SCHED_SCAN_EVENTID, &reply, sizeof(reply),
		      WIL_WMI_CALL_GENERAL_TO_MS);
	if (rc)
		return rc;

	if (reply.evt.result != WMI_PNO_SUCCESS) {
		wil_err(wil, "start sched scan failed, result %d\n",
			reply.evt.result);
		return -EINVAL;
	}

	return 0;
}

int wmi_stop_sched_scan(struct wil6210_priv *wil)
{
	struct wil6210_vif *vif = ndev_to_vif(wil->main_ndev);
	int rc;
	struct {
		struct wmi_cmd_hdr wmi;
		struct wmi_stop_sched_scan_event evt;
	} __packed reply = {
		.evt = {.result = WMI_PNO_REJECT},
	};

	if (!test_bit(WMI_FW_CAPABILITY_PNO, wil->fw_capabilities))
		return -ENOTSUPP;

	rc = wmi_call(wil, WMI_STOP_SCHED_SCAN_CMDID, vif->mid, NULL, 0,
		      WMI_STOP_SCHED_SCAN_EVENTID, &reply, sizeof(reply),
		      WIL_WMI_CALL_GENERAL_TO_MS);
	if (rc)
		return rc;

	if (reply.evt.result != WMI_PNO_SUCCESS) {
		wil_err(wil, "stop sched scan failed, result %d\n",
			reply.evt.result);
		return -EINVAL;
	}

	return 0;
}

int wmi_mgmt_tx(struct wil6210_vif *vif, const u8 *buf, size_t len)
{
	size_t total;
	struct wil6210_priv *wil = vif_to_wil(vif);
	struct ieee80211_mgmt *mgmt_frame = (void *)buf;
	struct wmi_sw_tx_req_cmd *cmd;
	struct {
		struct wmi_cmd_hdr wmi;
		struct wmi_sw_tx_complete_event evt;
	} __packed evt = {
		.evt = {.status = WMI_FW_STATUS_FAILURE},
	};
	int rc;

	wil_dbg_misc(wil, "mgmt_tx mid %d\n", vif->mid);
	wil_hex_dump_misc("mgmt tx frame ", DUMP_PREFIX_OFFSET, 16, 1, buf,
			  len, true);

	if (len < sizeof(struct ieee80211_hdr_3addr))
		return -EINVAL;

	total = sizeof(*cmd) + len;
	if (total < len) {
		wil_err(wil, "mgmt_tx invalid len %zu\n", len);
		return -EINVAL;
	}

	cmd = kmalloc(total, GFP_KERNEL);
	if (!cmd)
		return -ENOMEM;

	memcpy(cmd->dst_mac, mgmt_frame->da, WMI_MAC_LEN);
	cmd->len = cpu_to_le16(len);
	memcpy(cmd->payload, buf, len);

	rc = wmi_call(wil, WMI_SW_TX_REQ_CMDID, vif->mid, cmd, total,
		      WMI_SW_TX_COMPLETE_EVENTID, &evt, sizeof(evt), 2000);
	if (!rc && evt.evt.status != WMI_FW_STATUS_SUCCESS) {
		wil_dbg_wmi(wil, "mgmt_tx failed with status %d\n",
			    evt.evt.status);
		rc = -EAGAIN;
	}

	kfree(cmd);

	return rc;
}

int wmi_mgmt_tx_ext(struct wil6210_vif *vif, const u8 *buf, size_t len,
		    u8 channel, u16 duration_ms)
{
	size_t total;
	struct wil6210_priv *wil = vif_to_wil(vif);
	struct ieee80211_mgmt *mgmt_frame = (void *)buf;
	struct wmi_sw_tx_req_ext_cmd *cmd;
	struct {
		struct wmi_cmd_hdr wmi;
		struct wmi_sw_tx_complete_event evt;
	} __packed evt = {
		.evt = {.status = WMI_FW_STATUS_FAILURE},
	};
	int rc;

	wil_dbg_wmi(wil, "mgmt_tx_ext mid %d channel %d duration %d\n",
		    vif->mid, channel, duration_ms);
	wil_hex_dump_wmi("mgmt_tx_ext frame ", DUMP_PREFIX_OFFSET, 16, 1, buf,
			 len, true);

	if (len < sizeof(struct ieee80211_hdr_3addr)) {
		wil_err(wil, "short frame. len %zu\n", len);
		return -EINVAL;
	}

	total = sizeof(*cmd) + len;
	if (total < len) {
		wil_err(wil, "mgmt_tx_ext invalid len %zu\n", len);
		return -EINVAL;
	}

	cmd = kzalloc(total, GFP_KERNEL);
	if (!cmd)
		return -ENOMEM;

	memcpy(cmd->dst_mac, mgmt_frame->da, WMI_MAC_LEN);
	cmd->len = cpu_to_le16(len);
	memcpy(cmd->payload, buf, len);
	cmd->channel = channel - 1;
	cmd->duration_ms = cpu_to_le16(duration_ms);

	rc = wmi_call(wil, WMI_SW_TX_REQ_EXT_CMDID, vif->mid, cmd, total,
		      WMI_SW_TX_COMPLETE_EVENTID, &evt, sizeof(evt), 2000);
	if (!rc && evt.evt.status != WMI_FW_STATUS_SUCCESS) {
		wil_dbg_wmi(wil, "mgmt_tx_ext failed with status %d\n",
			    evt.evt.status);
		rc = -EAGAIN;
	}

	kfree(cmd);

	return rc;
}

int wil_wmi_tx_sring_cfg(struct wil6210_priv *wil, int ring_id)
{
	int rc;
	struct wil6210_vif *vif = ndev_to_vif(wil->main_ndev);
	struct wil_status_ring *sring = &wil->srings[ring_id];
	struct wmi_tx_status_ring_add_cmd cmd = {
		.ring_cfg = {
			.ring_size = cpu_to_le16(sring->size),
		},
		.irq_index = WIL_TX_STATUS_IRQ_IDX
	};
	struct {
		struct wmi_cmd_hdr hdr;
		struct wmi_tx_status_ring_cfg_done_event evt;
	} __packed reply = {
		.evt = {.status = WMI_FW_STATUS_FAILURE},
	};

	cmd.ring_cfg.ring_id = ring_id;

	cmd.ring_cfg.ring_mem_base = cpu_to_le64(sring->pa);
	rc = wmi_call(wil, WMI_TX_STATUS_RING_ADD_CMDID, vif->mid, &cmd,
		      sizeof(cmd), WMI_TX_STATUS_RING_CFG_DONE_EVENTID,
		      &reply, sizeof(reply), WIL_WMI_CALL_GENERAL_TO_MS);
	if (rc) {
		wil_err(wil, "TX_STATUS_RING_ADD_CMD failed, rc %d\n", rc);
		return rc;
	}

	if (reply.evt.status != WMI_FW_STATUS_SUCCESS) {
		wil_err(wil, "TX_STATUS_RING_ADD_CMD failed, status %d\n",
			reply.evt.status);
		return -EINVAL;
	}

	sring->hwtail = le32_to_cpu(reply.evt.ring_tail_ptr);

	return 0;
}

int wil_wmi_cfg_def_rx_offload(struct wil6210_priv *wil, u16 max_rx_pl_per_desc)
{
	struct net_device *ndev = wil->main_ndev;
	struct wil6210_vif *vif = ndev_to_vif(ndev);
	int rc;
	struct wmi_cfg_def_rx_offload_cmd cmd = {
		.max_msdu_size = cpu_to_le16(wil_mtu2macbuf(WIL_MAX_ETH_MTU)),
		.max_rx_pl_per_desc = cpu_to_le16(max_rx_pl_per_desc),
		.decap_trans_type = WMI_DECAP_TYPE_802_3,
		.l2_802_3_offload_ctrl = 0,
		.l3_l4_ctrl = 1 << L3_L4_CTRL_TCPIP_CHECKSUM_EN_POS,
	};
	struct {
		struct wmi_cmd_hdr hdr;
		struct wmi_cfg_def_rx_offload_done_event evt;
	} __packed reply = {
		.evt = {.status = WMI_FW_STATUS_FAILURE},
	};

	rc = wmi_call(wil, WMI_CFG_DEF_RX_OFFLOAD_CMDID, vif->mid, &cmd,
		      sizeof(cmd), WMI_CFG_DEF_RX_OFFLOAD_DONE_EVENTID, &reply,
		      sizeof(reply), WIL_WMI_CALL_GENERAL_TO_MS);
	if (rc) {
		wil_err(wil, "WMI_CFG_DEF_RX_OFFLOAD_CMD failed, rc %d\n", rc);
		return rc;
	}

	if (reply.evt.status != WMI_FW_STATUS_SUCCESS) {
		wil_err(wil, "WMI_CFG_DEF_RX_OFFLOAD_CMD failed, status %d\n",
			reply.evt.status);
		return -EINVAL;
	}

	return 0;
}

int wil_wmi_rx_sring_add(struct wil6210_priv *wil, u16 ring_id)
{
	struct net_device *ndev = wil->main_ndev;
	struct wil6210_vif *vif = ndev_to_vif(ndev);
	struct wil_status_ring *sring = &wil->srings[ring_id];
	int rc;
	struct wmi_rx_status_ring_add_cmd cmd = {
		.ring_cfg = {
			.ring_size = cpu_to_le16(sring->size),
			.ring_id = ring_id,
		},
		.rx_msg_type = wil->use_compressed_rx_status ?
			WMI_RX_MSG_TYPE_COMPRESSED :
			WMI_RX_MSG_TYPE_EXTENDED,
		.irq_index = WIL_RX_STATUS_IRQ_IDX,
	};
	struct {
		struct wmi_cmd_hdr hdr;
		struct wmi_rx_status_ring_cfg_done_event evt;
	} __packed reply = {
		.evt = {.status = WMI_FW_STATUS_FAILURE},
	};

	cmd.ring_cfg.ring_mem_base = cpu_to_le64(sring->pa);
	rc = wmi_call(wil, WMI_RX_STATUS_RING_ADD_CMDID, vif->mid, &cmd,
		      sizeof(cmd), WMI_RX_STATUS_RING_CFG_DONE_EVENTID, &reply,
		      sizeof(reply), WIL_WMI_CALL_GENERAL_TO_MS);
	if (rc) {
		wil_err(wil, "RX_STATUS_RING_ADD_CMD failed, rc %d\n", rc);
		return rc;
	}

	if (reply.evt.status != WMI_FW_STATUS_SUCCESS) {
		wil_err(wil, "RX_STATUS_RING_ADD_CMD failed, status %d\n",
			reply.evt.status);
		return -EINVAL;
	}

	sring->hwtail = le32_to_cpu(reply.evt.ring_tail_ptr);

	return 0;
}

int wil_wmi_rx_desc_ring_add(struct wil6210_priv *wil, int status_ring_id)
{
	struct net_device *ndev = wil->main_ndev;
	struct wil6210_vif *vif = ndev_to_vif(ndev);
	struct wil_ring *ring = &wil->ring_rx;
	int rc;
	struct wmi_rx_desc_ring_add_cmd cmd = {
		.ring_cfg = {
			.ring_size = cpu_to_le16(ring->size),
			.ring_id = WIL_RX_DESC_RING_ID,
		},
		.status_ring_id = status_ring_id,
		.irq_index = WIL_RX_STATUS_IRQ_IDX,
	};
	struct {
		struct wmi_cmd_hdr hdr;
		struct wmi_rx_desc_ring_cfg_done_event evt;
	} __packed reply = {
		.evt = {.status = WMI_FW_STATUS_FAILURE},
	};

	cmd.ring_cfg.ring_mem_base = cpu_to_le64(ring->pa);
	cmd.sw_tail_host_addr = cpu_to_le64(ring->edma_rx_swtail.pa);
	rc = wmi_call(wil, WMI_RX_DESC_RING_ADD_CMDID, vif->mid, &cmd,
		      sizeof(cmd), WMI_RX_DESC_RING_CFG_DONE_EVENTID, &reply,
		      sizeof(reply), WIL_WMI_CALL_GENERAL_TO_MS);
	if (rc) {
		wil_err(wil, "WMI_RX_DESC_RING_ADD_CMD failed, rc %d\n", rc);
		return rc;
	}

	if (reply.evt.status != WMI_FW_STATUS_SUCCESS) {
		wil_err(wil, "WMI_RX_DESC_RING_ADD_CMD failed, status %d\n",
			reply.evt.status);
		return -EINVAL;
	}

	ring->hwtail = le32_to_cpu(reply.evt.ring_tail_ptr);

	return 0;
}

int wil_wmi_tx_desc_ring_add(struct wil6210_vif *vif, int ring_id, int cid,
			     int tid)
{
	struct wil6210_priv *wil = vif_to_wil(vif);
	int sring_id = wil->tx_sring_idx; /* there is only one TX sring */
	int rc;
	struct wil_ring *ring = &wil->ring_tx[ring_id];
	struct wil_ring_tx_data *txdata = &wil->ring_tx_data[ring_id];
	struct wmi_tx_desc_ring_add_cmd cmd = {
		.ring_cfg = {
			.ring_size = cpu_to_le16(ring->size),
			.ring_id = ring_id,
		},
		.status_ring_id = sring_id,
		.cid = cid,
		.tid = tid,
		.encap_trans_type = WMI_VRING_ENC_TYPE_802_3,
		.max_msdu_size = cpu_to_le16(wil_mtu2macbuf(mtu_max)),
		.schd_params = {
			.priority = cpu_to_le16(0),
			.timeslot_us = cpu_to_le16(0xfff),
		}
	};
	struct {
		struct wmi_cmd_hdr hdr;
		struct wmi_tx_desc_ring_cfg_done_event evt;
	} __packed reply = {
		.evt = {.status = WMI_FW_STATUS_FAILURE},
	};

	cmd.ring_cfg.ring_mem_base = cpu_to_le64(ring->pa);
	rc = wmi_call(wil, WMI_TX_DESC_RING_ADD_CMDID, vif->mid, &cmd,
		      sizeof(cmd), WMI_TX_DESC_RING_CFG_DONE_EVENTID, &reply,
		      sizeof(reply), WIL_WMI_CALL_GENERAL_TO_MS);
	if (rc) {
		wil_err(wil, "WMI_TX_DESC_RING_ADD_CMD failed, rc %d\n", rc);
		return rc;
	}

	if (reply.evt.status != WMI_FW_STATUS_SUCCESS) {
		wil_err(wil, "WMI_TX_DESC_RING_ADD_CMD failed, status %d\n",
			reply.evt.status);
		return -EINVAL;
	}

	spin_lock_bh(&txdata->lock);
	ring->hwtail = le32_to_cpu(reply.evt.ring_tail_ptr);
	txdata->mid = vif->mid;
	txdata->enabled = 1;
	spin_unlock_bh(&txdata->lock);

	return 0;
}

int wil_wmi_bcast_desc_ring_add(struct wil6210_vif *vif, int ring_id)
{
	struct wil6210_priv *wil = vif_to_wil(vif);
	struct wil_ring *ring = &wil->ring_tx[ring_id];
	int rc;
	struct wmi_bcast_desc_ring_add_cmd cmd = {
		.ring_cfg = {
			.ring_size = cpu_to_le16(ring->size),
			.ring_id = ring_id,
		},
		.max_msdu_size = cpu_to_le16(wil_mtu2macbuf(mtu_max)),
		.status_ring_id = wil->tx_sring_idx,
		.encap_trans_type = WMI_VRING_ENC_TYPE_802_3,
	};
	struct {
		struct wmi_cmd_hdr hdr;
		struct wmi_rx_desc_ring_cfg_done_event evt;
	} __packed reply = {
		.evt = {.status = WMI_FW_STATUS_FAILURE},
	};
	struct wil_ring_tx_data *txdata = &wil->ring_tx_data[ring_id];

	cmd.ring_cfg.ring_mem_base = cpu_to_le64(ring->pa);
	rc = wmi_call(wil, WMI_BCAST_DESC_RING_ADD_CMDID, vif->mid, &cmd,
		      sizeof(cmd), WMI_TX_DESC_RING_CFG_DONE_EVENTID, &reply,
		      sizeof(reply), WIL_WMI_CALL_GENERAL_TO_MS);
	if (rc) {
		wil_err(wil, "WMI_BCAST_DESC_RING_ADD_CMD failed, rc %d\n", rc);
		return rc;
	}

	if (reply.evt.status != WMI_FW_STATUS_SUCCESS) {
		wil_err(wil, "Broadcast Tx config failed, status %d\n",
			reply.evt.status);
		return -EINVAL;
	}

	spin_lock_bh(&txdata->lock);
	ring->hwtail = le32_to_cpu(reply.evt.ring_tail_ptr);
	txdata->mid = vif->mid;
	txdata->enabled = 1;
	spin_unlock_bh(&txdata->lock);

	return 0;
}

int wmi_link_stats_cfg(struct wil6210_vif *vif, u32 type, u8 cid, u32 interval)
{
	struct wil6210_priv *wil = vif_to_wil(vif);
	struct wmi_link_stats_cmd cmd = {
		.record_type_mask = cpu_to_le32(type),
		.cid = cid,
		.action = WMI_LINK_STATS_SNAPSHOT,
		.interval_msec = cpu_to_le32(interval),
	};
	struct {
		struct wmi_cmd_hdr wmi;
		struct wmi_link_stats_config_done_event evt;
	} __packed reply = {
		.evt = {.status = WMI_FW_STATUS_FAILURE},
	};
	int rc;

	rc = wmi_call(wil, WMI_LINK_STATS_CMDID, vif->mid, &cmd, sizeof(cmd),
		      WMI_LINK_STATS_CONFIG_DONE_EVENTID, &reply,
		      sizeof(reply), WIL_WMI_CALL_GENERAL_TO_MS);
	if (rc) {
		wil_err(wil, "WMI_LINK_STATS_CMDID failed, rc %d\n", rc);
		return rc;
	}

	if (reply.evt.status != WMI_FW_STATUS_SUCCESS) {
		wil_err(wil, "Link statistics config failed, status %d\n",
			reply.evt.status);
		return -EINVAL;
	}

	return 0;
}<|MERGE_RESOLUTION|>--- conflicted
+++ resolved
@@ -40,10 +40,6 @@
 		 " 60G device led enablement. Set the led ID (0-2) to enable");
 
 #define WIL_WAIT_FOR_SUSPEND_RESUME_COMP 200
-<<<<<<< HEAD
-#define WIL_WMI_CALL_GENERAL_TO_MS 100
-=======
->>>>>>> 4ff96fb5
 #define WIL_WMI_PCP_STOP_TO_MS 5000
 
 /**
