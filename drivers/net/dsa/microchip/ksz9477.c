// SPDX-License-Identifier: GPL-2.0
/*
 * Microchip KSZ9477 switch driver main logic
 *
 * Copyright (C) 2017-2019 Microchip Technology Inc.
 */

#include <linux/kernel.h>
#include <linux/module.h>
#include <linux/iopoll.h>
#include <linux/platform_data/microchip-ksz.h>
#include <linux/phy.h>
#include <linux/if_bridge.h>
#include <net/dsa.h>
#include <net/switchdev.h>

#include "ksz9477_reg.h"
#include "ksz_common.h"

/* Used with variable features to indicate capabilities. */
#define GBIT_SUPPORT			BIT(0)
#define NEW_XMII			BIT(1)
#define IS_9893				BIT(2)

static const struct {
	int index;
	char string[ETH_GSTRING_LEN];
} ksz9477_mib_names[TOTAL_SWITCH_COUNTER_NUM] = {
	{ 0x00, "rx_hi" },
	{ 0x01, "rx_undersize" },
	{ 0x02, "rx_fragments" },
	{ 0x03, "rx_oversize" },
	{ 0x04, "rx_jabbers" },
	{ 0x05, "rx_symbol_err" },
	{ 0x06, "rx_crc_err" },
	{ 0x07, "rx_align_err" },
	{ 0x08, "rx_mac_ctrl" },
	{ 0x09, "rx_pause" },
	{ 0x0A, "rx_bcast" },
	{ 0x0B, "rx_mcast" },
	{ 0x0C, "rx_ucast" },
	{ 0x0D, "rx_64_or_less" },
	{ 0x0E, "rx_65_127" },
	{ 0x0F, "rx_128_255" },
	{ 0x10, "rx_256_511" },
	{ 0x11, "rx_512_1023" },
	{ 0x12, "rx_1024_1522" },
	{ 0x13, "rx_1523_2000" },
	{ 0x14, "rx_2001" },
	{ 0x15, "tx_hi" },
	{ 0x16, "tx_late_col" },
	{ 0x17, "tx_pause" },
	{ 0x18, "tx_bcast" },
	{ 0x19, "tx_mcast" },
	{ 0x1A, "tx_ucast" },
	{ 0x1B, "tx_deferred" },
	{ 0x1C, "tx_total_col" },
	{ 0x1D, "tx_exc_col" },
	{ 0x1E, "tx_single_col" },
	{ 0x1F, "tx_mult_col" },
	{ 0x80, "rx_total" },
	{ 0x81, "tx_total" },
	{ 0x82, "rx_discards" },
	{ 0x83, "tx_discards" },
};

static void ksz_cfg(struct ksz_device *dev, u32 addr, u8 bits, bool set)
{
	regmap_update_bits(dev->regmap[0], addr, bits, set ? bits : 0);
}

static void ksz_port_cfg(struct ksz_device *dev, int port, int offset, u8 bits,
			 bool set)
{
	regmap_update_bits(dev->regmap[0], PORT_CTRL_ADDR(port, offset),
			   bits, set ? bits : 0);
}

static void ksz9477_cfg32(struct ksz_device *dev, u32 addr, u32 bits, bool set)
{
	regmap_update_bits(dev->regmap[2], addr, bits, set ? bits : 0);
}

static void ksz9477_port_cfg32(struct ksz_device *dev, int port, int offset,
			       u32 bits, bool set)
{
	regmap_update_bits(dev->regmap[2], PORT_CTRL_ADDR(port, offset),
			   bits, set ? bits : 0);
}

static int ksz9477_wait_vlan_ctrl_ready(struct ksz_device *dev)
{
	unsigned int val;

	return regmap_read_poll_timeout(dev->regmap[0], REG_SW_VLAN_CTRL,
					val, !(val & VLAN_START), 10, 1000);
}

static int ksz9477_get_vlan_table(struct ksz_device *dev, u16 vid,
				  u32 *vlan_table)
{
	int ret;

	mutex_lock(&dev->vlan_mutex);

	ksz_write16(dev, REG_SW_VLAN_ENTRY_INDEX__2, vid & VLAN_INDEX_M);
	ksz_write8(dev, REG_SW_VLAN_CTRL, VLAN_READ | VLAN_START);

	/* wait to be cleared */
	ret = ksz9477_wait_vlan_ctrl_ready(dev);
	if (ret) {
		dev_dbg(dev->dev, "Failed to read vlan table\n");
		goto exit;
	}

	ksz_read32(dev, REG_SW_VLAN_ENTRY__4, &vlan_table[0]);
	ksz_read32(dev, REG_SW_VLAN_ENTRY_UNTAG__4, &vlan_table[1]);
	ksz_read32(dev, REG_SW_VLAN_ENTRY_PORTS__4, &vlan_table[2]);

	ksz_write8(dev, REG_SW_VLAN_CTRL, 0);

exit:
	mutex_unlock(&dev->vlan_mutex);

	return ret;
}

static int ksz9477_set_vlan_table(struct ksz_device *dev, u16 vid,
				  u32 *vlan_table)
{
	int ret;

	mutex_lock(&dev->vlan_mutex);

	ksz_write32(dev, REG_SW_VLAN_ENTRY__4, vlan_table[0]);
	ksz_write32(dev, REG_SW_VLAN_ENTRY_UNTAG__4, vlan_table[1]);
	ksz_write32(dev, REG_SW_VLAN_ENTRY_PORTS__4, vlan_table[2]);

	ksz_write16(dev, REG_SW_VLAN_ENTRY_INDEX__2, vid & VLAN_INDEX_M);
	ksz_write8(dev, REG_SW_VLAN_CTRL, VLAN_START | VLAN_WRITE);

	/* wait to be cleared */
	ret = ksz9477_wait_vlan_ctrl_ready(dev);
	if (ret) {
		dev_dbg(dev->dev, "Failed to write vlan table\n");
		goto exit;
	}

	ksz_write8(dev, REG_SW_VLAN_CTRL, 0);

	/* update vlan cache table */
	dev->vlan_cache[vid].table[0] = vlan_table[0];
	dev->vlan_cache[vid].table[1] = vlan_table[1];
	dev->vlan_cache[vid].table[2] = vlan_table[2];

exit:
	mutex_unlock(&dev->vlan_mutex);

	return ret;
}

static void ksz9477_read_table(struct ksz_device *dev, u32 *table)
{
	ksz_read32(dev, REG_SW_ALU_VAL_A, &table[0]);
	ksz_read32(dev, REG_SW_ALU_VAL_B, &table[1]);
	ksz_read32(dev, REG_SW_ALU_VAL_C, &table[2]);
	ksz_read32(dev, REG_SW_ALU_VAL_D, &table[3]);
}

static void ksz9477_write_table(struct ksz_device *dev, u32 *table)
{
	ksz_write32(dev, REG_SW_ALU_VAL_A, table[0]);
	ksz_write32(dev, REG_SW_ALU_VAL_B, table[1]);
	ksz_write32(dev, REG_SW_ALU_VAL_C, table[2]);
	ksz_write32(dev, REG_SW_ALU_VAL_D, table[3]);
}

static int ksz9477_wait_alu_ready(struct ksz_device *dev)
{
	unsigned int val;

	return regmap_read_poll_timeout(dev->regmap[2], REG_SW_ALU_CTRL__4,
					val, !(val & ALU_START), 10, 1000);
}

static int ksz9477_wait_alu_sta_ready(struct ksz_device *dev)
{
	unsigned int val;

	return regmap_read_poll_timeout(dev->regmap[2],
					REG_SW_ALU_STAT_CTRL__4,
					val, !(val & ALU_STAT_START),
					10, 1000);
}

static int ksz9477_reset_switch(struct ksz_device *dev)
{
	u8 data8;
	u32 data32;

	/* reset switch */
	ksz_cfg(dev, REG_SW_OPERATION, SW_RESET, true);

	/* turn off SPI DO Edge select */
	regmap_update_bits(dev->regmap[0], REG_SW_GLOBAL_SERIAL_CTRL_0,
			   SPI_AUTO_EDGE_DETECTION, 0);

	/* default configuration */
	ksz_read8(dev, REG_SW_LUE_CTRL_1, &data8);
	data8 = SW_AGING_ENABLE | SW_LINK_AUTO_AGING |
	      SW_SRC_ADDR_FILTER | SW_FLUSH_STP_TABLE | SW_FLUSH_MSTP_TABLE;
	ksz_write8(dev, REG_SW_LUE_CTRL_1, data8);

	/* disable interrupts */
	ksz_write32(dev, REG_SW_INT_MASK__4, SWITCH_INT_MASK);
	ksz_write32(dev, REG_SW_PORT_INT_MASK__4, 0x7F);
	ksz_read32(dev, REG_SW_PORT_INT_STATUS__4, &data32);

	/* set broadcast storm protection 10% rate */
	regmap_update_bits(dev->regmap[1], REG_SW_MAC_CTRL_2,
			   BROADCAST_STORM_RATE,
			   (BROADCAST_STORM_VALUE *
			   BROADCAST_STORM_PROT_RATE) / 100);

	if (dev->synclko_125)
		ksz_write8(dev, REG_SW_GLOBAL_OUTPUT_CTRL__1,
			   SW_ENABLE_REFCLKO | SW_REFCLKO_IS_125MHZ);

	return 0;
}

static void ksz9477_r_mib_cnt(struct ksz_device *dev, int port, u16 addr,
			      u64 *cnt)
{
	struct ksz_port *p = &dev->ports[port];
	unsigned int val;
	u32 data;
	int ret;

	/* retain the flush/freeze bit */
	data = p->freeze ? MIB_COUNTER_FLUSH_FREEZE : 0;
	data |= MIB_COUNTER_READ;
	data |= (addr << MIB_COUNTER_INDEX_S);
	ksz_pwrite32(dev, port, REG_PORT_MIB_CTRL_STAT__4, data);

	ret = regmap_read_poll_timeout(dev->regmap[2],
			PORT_CTRL_ADDR(port, REG_PORT_MIB_CTRL_STAT__4),
			val, !(val & MIB_COUNTER_READ), 10, 1000);
	/* failed to read MIB. get out of loop */
	if (ret) {
		dev_dbg(dev->dev, "Failed to get MIB\n");
		return;
	}

	/* count resets upon read */
	ksz_pread32(dev, port, REG_PORT_MIB_DATA, &data);
	*cnt += data;
}

static void ksz9477_r_mib_pkt(struct ksz_device *dev, int port, u16 addr,
			      u64 *dropped, u64 *cnt)
{
	addr = ksz9477_mib_names[addr].index;
	ksz9477_r_mib_cnt(dev, port, addr, cnt);
}

static void ksz9477_freeze_mib(struct ksz_device *dev, int port, bool freeze)
{
	u32 val = freeze ? MIB_COUNTER_FLUSH_FREEZE : 0;
	struct ksz_port *p = &dev->ports[port];

	/* enable/disable the port for flush/freeze function */
	mutex_lock(&p->mib.cnt_mutex);
	ksz_pwrite32(dev, port, REG_PORT_MIB_CTRL_STAT__4, val);

	/* used by MIB counter reading code to know freeze is enabled */
	p->freeze = freeze;
	mutex_unlock(&p->mib.cnt_mutex);
}

static void ksz9477_port_init_cnt(struct ksz_device *dev, int port)
{
	struct ksz_port_mib *mib = &dev->ports[port].mib;

	/* flush all enabled port MIB counters */
	mutex_lock(&mib->cnt_mutex);
	ksz_pwrite32(dev, port, REG_PORT_MIB_CTRL_STAT__4,
		     MIB_COUNTER_FLUSH_FREEZE);
	ksz_write8(dev, REG_SW_MAC_CTRL_6, SW_MIB_COUNTER_FLUSH);
	ksz_pwrite32(dev, port, REG_PORT_MIB_CTRL_STAT__4, 0);
	mutex_unlock(&mib->cnt_mutex);

	mib->cnt_ptr = 0;
	memset(mib->counters, 0, dev->mib_cnt * sizeof(u64));
}

static enum dsa_tag_protocol ksz9477_get_tag_protocol(struct dsa_switch *ds,
						      int port,
						      enum dsa_tag_protocol mp)
{
	enum dsa_tag_protocol proto = DSA_TAG_PROTO_KSZ9477;
	struct ksz_device *dev = ds->priv;

	if (dev->features & IS_9893)
		proto = DSA_TAG_PROTO_KSZ9893;
	return proto;
}

static int ksz9477_phy_read16(struct dsa_switch *ds, int addr, int reg)
{
	struct ksz_device *dev = ds->priv;
	u16 val = 0xffff;

	/* No real PHY after this. Simulate the PHY.
	 * A fixed PHY can be setup in the device tree, but this function is
	 * still called for that port during initialization.
	 * For RGMII PHY there is no way to access it so the fixed PHY should
	 * be used.  For SGMII PHY the supporting code will be added later.
	 */
	if (addr >= dev->phy_port_cnt) {
		struct ksz_port *p = &dev->ports[addr];

		switch (reg) {
		case MII_BMCR:
			val = 0x1140;
			break;
		case MII_BMSR:
			val = 0x796d;
			break;
		case MII_PHYSID1:
			val = 0x0022;
			break;
		case MII_PHYSID2:
			val = 0x1631;
			break;
		case MII_ADVERTISE:
			val = 0x05e1;
			break;
		case MII_LPA:
			val = 0xc5e1;
			break;
		case MII_CTRL1000:
			val = 0x0700;
			break;
		case MII_STAT1000:
			if (p->phydev.speed == SPEED_1000)
				val = 0x3800;
			else
				val = 0;
			break;
		}
	} else {
		ksz_pread16(dev, addr, 0x100 + (reg << 1), &val);
	}

	return val;
}

static int ksz9477_phy_write16(struct dsa_switch *ds, int addr, int reg,
			       u16 val)
{
	struct ksz_device *dev = ds->priv;

	/* No real PHY after this. */
	if (addr >= dev->phy_port_cnt)
		return 0;

	/* No gigabit support.  Do not write to this register. */
	if (!(dev->features & GBIT_SUPPORT) && reg == MII_CTRL1000)
		return 0;
	ksz_pwrite16(dev, addr, 0x100 + (reg << 1), val);

	return 0;
}

static void ksz9477_get_strings(struct dsa_switch *ds, int port,
				u32 stringset, uint8_t *buf)
{
	int i;

	if (stringset != ETH_SS_STATS)
		return;

	for (i = 0; i < TOTAL_SWITCH_COUNTER_NUM; i++) {
		memcpy(buf + i * ETH_GSTRING_LEN, ksz9477_mib_names[i].string,
		       ETH_GSTRING_LEN);
	}
}

static void ksz9477_cfg_port_member(struct ksz_device *dev, int port,
				    u8 member)
{
	ksz_pwrite32(dev, port, REG_PORT_VLAN_MEMBERSHIP__4, member);
	dev->ports[port].member = member;
}

static void ksz9477_port_stp_state_set(struct dsa_switch *ds, int port,
				       u8 state)
{
	struct ksz_device *dev = ds->priv;
	struct ksz_port *p = &dev->ports[port];
	u8 data;
	int member = -1;
	int forward = dev->member;

	ksz_pread8(dev, port, P_STP_CTRL, &data);
	data &= ~(PORT_TX_ENABLE | PORT_RX_ENABLE | PORT_LEARN_DISABLE);

	switch (state) {
	case BR_STATE_DISABLED:
		data |= PORT_LEARN_DISABLE;
		if (port != dev->cpu_port)
			member = 0;
		break;
	case BR_STATE_LISTENING:
		data |= (PORT_RX_ENABLE | PORT_LEARN_DISABLE);
		if (port != dev->cpu_port &&
		    p->stp_state == BR_STATE_DISABLED)
			member = dev->host_mask | p->vid_member;
		break;
	case BR_STATE_LEARNING:
		data |= PORT_RX_ENABLE;
		break;
	case BR_STATE_FORWARDING:
		data |= (PORT_TX_ENABLE | PORT_RX_ENABLE);

		/* This function is also used internally. */
		if (port == dev->cpu_port)
			break;

		member = dev->host_mask | p->vid_member;
		mutex_lock(&dev->dev_mutex);

		/* Port is a member of a bridge. */
		if (dev->br_member & (1 << port)) {
			dev->member |= (1 << port);
			member = dev->member;
		}
		mutex_unlock(&dev->dev_mutex);
		break;
	case BR_STATE_BLOCKING:
		data |= PORT_LEARN_DISABLE;
		if (port != dev->cpu_port &&
		    p->stp_state == BR_STATE_DISABLED)
			member = dev->host_mask | p->vid_member;
		break;
	default:
		dev_err(ds->dev, "invalid STP state: %d\n", state);
		return;
	}

	ksz_pwrite8(dev, port, P_STP_CTRL, data);
	p->stp_state = state;
	mutex_lock(&dev->dev_mutex);
	/* Port membership may share register with STP state. */
	if (member >= 0 && member != p->member)
		ksz9477_cfg_port_member(dev, port, (u8)member);

	/* Check if forwarding needs to be updated. */
	if (state != BR_STATE_FORWARDING) {
		if (dev->br_member & (1 << port))
			dev->member &= ~(1 << port);
	}

	/* When topology has changed the function ksz_update_port_member
	 * should be called to modify port forwarding behavior.
	 */
	if (forward != dev->member)
		ksz_update_port_member(dev, port);
	mutex_unlock(&dev->dev_mutex);
}

static void ksz9477_flush_dyn_mac_table(struct ksz_device *dev, int port)
{
	u8 data;

	regmap_update_bits(dev->regmap[0], REG_SW_LUE_CTRL_2,
			   SW_FLUSH_OPTION_M << SW_FLUSH_OPTION_S,
			   SW_FLUSH_OPTION_DYN_MAC << SW_FLUSH_OPTION_S);

	if (port < dev->mib_port_cnt) {
		/* flush individual port */
		ksz_pread8(dev, port, P_STP_CTRL, &data);
		if (!(data & PORT_LEARN_DISABLE))
			ksz_pwrite8(dev, port, P_STP_CTRL,
				    data | PORT_LEARN_DISABLE);
		ksz_cfg(dev, S_FLUSH_TABLE_CTRL, SW_FLUSH_DYN_MAC_TABLE, true);
		ksz_pwrite8(dev, port, P_STP_CTRL, data);
	} else {
		/* flush all */
		ksz_cfg(dev, S_FLUSH_TABLE_CTRL, SW_FLUSH_STP_TABLE, true);
	}
}

static int ksz9477_port_vlan_filtering(struct dsa_switch *ds, int port,
				       bool flag)
{
	struct ksz_device *dev = ds->priv;

	if (flag) {
		ksz_port_cfg(dev, port, REG_PORT_LUE_CTRL,
			     PORT_VLAN_LOOKUP_VID_0, true);
		ksz_cfg(dev, REG_SW_LUE_CTRL_0, SW_VLAN_ENABLE, true);
	} else {
		ksz_cfg(dev, REG_SW_LUE_CTRL_0, SW_VLAN_ENABLE, false);
		ksz_port_cfg(dev, port, REG_PORT_LUE_CTRL,
			     PORT_VLAN_LOOKUP_VID_0, false);
	}

	return 0;
}

static void ksz9477_port_vlan_add(struct dsa_switch *ds, int port,
				  const struct switchdev_obj_port_vlan *vlan)
{
	struct ksz_device *dev = ds->priv;
	u32 vlan_table[3];
	u16 vid;
	bool untagged = vlan->flags & BRIDGE_VLAN_INFO_UNTAGGED;

	for (vid = vlan->vid_begin; vid <= vlan->vid_end; vid++) {
		if (ksz9477_get_vlan_table(dev, vid, vlan_table)) {
			dev_dbg(dev->dev, "Failed to get vlan table\n");
			return;
		}

		vlan_table[0] = VLAN_VALID | (vid & VLAN_FID_M);
		if (untagged)
			vlan_table[1] |= BIT(port);
		else
			vlan_table[1] &= ~BIT(port);
		vlan_table[1] &= ~(BIT(dev->cpu_port));

		vlan_table[2] |= BIT(port) | BIT(dev->cpu_port);

		if (ksz9477_set_vlan_table(dev, vid, vlan_table)) {
			dev_dbg(dev->dev, "Failed to set vlan table\n");
			return;
		}

		/* change PVID */
		if (vlan->flags & BRIDGE_VLAN_INFO_PVID)
			ksz_pwrite16(dev, port, REG_PORT_DEFAULT_VID, vid);
	}
}

static int ksz9477_port_vlan_del(struct dsa_switch *ds, int port,
				 const struct switchdev_obj_port_vlan *vlan)
{
	struct ksz_device *dev = ds->priv;
	bool untagged = vlan->flags & BRIDGE_VLAN_INFO_UNTAGGED;
	u32 vlan_table[3];
	u16 vid;
	u16 pvid;

	ksz_pread16(dev, port, REG_PORT_DEFAULT_VID, &pvid);
	pvid = pvid & 0xFFF;

	for (vid = vlan->vid_begin; vid <= vlan->vid_end; vid++) {
		if (ksz9477_get_vlan_table(dev, vid, vlan_table)) {
			dev_dbg(dev->dev, "Failed to get vlan table\n");
			return -ETIMEDOUT;
		}

		vlan_table[2] &= ~BIT(port);

		if (pvid == vid)
			pvid = 1;

		if (untagged)
			vlan_table[1] &= ~BIT(port);

		if (ksz9477_set_vlan_table(dev, vid, vlan_table)) {
			dev_dbg(dev->dev, "Failed to set vlan table\n");
			return -ETIMEDOUT;
		}
	}

	ksz_pwrite16(dev, port, REG_PORT_DEFAULT_VID, pvid);

	return 0;
}

static int ksz9477_port_fdb_add(struct dsa_switch *ds, int port,
				const unsigned char *addr, u16 vid)
{
	struct ksz_device *dev = ds->priv;
	u32 alu_table[4];
	u32 data;
	int ret = 0;

	mutex_lock(&dev->alu_mutex);

	/* find any entry with mac & vid */
	data = vid << ALU_FID_INDEX_S;
	data |= ((addr[0] << 8) | addr[1]);
	ksz_write32(dev, REG_SW_ALU_INDEX_0, data);

	data = ((addr[2] << 24) | (addr[3] << 16));
	data |= ((addr[4] << 8) | addr[5]);
	ksz_write32(dev, REG_SW_ALU_INDEX_1, data);

	/* start read operation */
	ksz_write32(dev, REG_SW_ALU_CTRL__4, ALU_READ | ALU_START);

	/* wait to be finished */
	ret = ksz9477_wait_alu_ready(dev);
	if (ret) {
		dev_dbg(dev->dev, "Failed to read ALU\n");
		goto exit;
	}

	/* read ALU entry */
	ksz9477_read_table(dev, alu_table);

	/* update ALU entry */
	alu_table[0] = ALU_V_STATIC_VALID;
	alu_table[1] |= BIT(port);
	if (vid)
		alu_table[1] |= ALU_V_USE_FID;
	alu_table[2] = (vid << ALU_V_FID_S);
	alu_table[2] |= ((addr[0] << 8) | addr[1]);
	alu_table[3] = ((addr[2] << 24) | (addr[3] << 16));
	alu_table[3] |= ((addr[4] << 8) | addr[5]);

	ksz9477_write_table(dev, alu_table);

	ksz_write32(dev, REG_SW_ALU_CTRL__4, ALU_WRITE | ALU_START);

	/* wait to be finished */
	ret = ksz9477_wait_alu_ready(dev);
	if (ret)
		dev_dbg(dev->dev, "Failed to write ALU\n");

exit:
	mutex_unlock(&dev->alu_mutex);

	return ret;
}

static int ksz9477_port_fdb_del(struct dsa_switch *ds, int port,
				const unsigned char *addr, u16 vid)
{
	struct ksz_device *dev = ds->priv;
	u32 alu_table[4];
	u32 data;
	int ret = 0;

	mutex_lock(&dev->alu_mutex);

	/* read any entry with mac & vid */
	data = vid << ALU_FID_INDEX_S;
	data |= ((addr[0] << 8) | addr[1]);
	ksz_write32(dev, REG_SW_ALU_INDEX_0, data);

	data = ((addr[2] << 24) | (addr[3] << 16));
	data |= ((addr[4] << 8) | addr[5]);
	ksz_write32(dev, REG_SW_ALU_INDEX_1, data);

	/* start read operation */
	ksz_write32(dev, REG_SW_ALU_CTRL__4, ALU_READ | ALU_START);

	/* wait to be finished */
	ret = ksz9477_wait_alu_ready(dev);
	if (ret) {
		dev_dbg(dev->dev, "Failed to read ALU\n");
		goto exit;
	}

	ksz_read32(dev, REG_SW_ALU_VAL_A, &alu_table[0]);
	if (alu_table[0] & ALU_V_STATIC_VALID) {
		ksz_read32(dev, REG_SW_ALU_VAL_B, &alu_table[1]);
		ksz_read32(dev, REG_SW_ALU_VAL_C, &alu_table[2]);
		ksz_read32(dev, REG_SW_ALU_VAL_D, &alu_table[3]);

		/* clear forwarding port */
		alu_table[2] &= ~BIT(port);

		/* if there is no port to forward, clear table */
		if ((alu_table[2] & ALU_V_PORT_MAP) == 0) {
			alu_table[0] = 0;
			alu_table[1] = 0;
			alu_table[2] = 0;
			alu_table[3] = 0;
		}
	} else {
		alu_table[0] = 0;
		alu_table[1] = 0;
		alu_table[2] = 0;
		alu_table[3] = 0;
	}

	ksz9477_write_table(dev, alu_table);

	ksz_write32(dev, REG_SW_ALU_CTRL__4, ALU_WRITE | ALU_START);

	/* wait to be finished */
	ret = ksz9477_wait_alu_ready(dev);
	if (ret)
		dev_dbg(dev->dev, "Failed to write ALU\n");

exit:
	mutex_unlock(&dev->alu_mutex);

	return ret;
}

static void ksz9477_convert_alu(struct alu_struct *alu, u32 *alu_table)
{
	alu->is_static = !!(alu_table[0] & ALU_V_STATIC_VALID);
	alu->is_src_filter = !!(alu_table[0] & ALU_V_SRC_FILTER);
	alu->is_dst_filter = !!(alu_table[0] & ALU_V_DST_FILTER);
	alu->prio_age = (alu_table[0] >> ALU_V_PRIO_AGE_CNT_S) &
			ALU_V_PRIO_AGE_CNT_M;
	alu->mstp = alu_table[0] & ALU_V_MSTP_M;

	alu->is_override = !!(alu_table[1] & ALU_V_OVERRIDE);
	alu->is_use_fid = !!(alu_table[1] & ALU_V_USE_FID);
	alu->port_forward = alu_table[1] & ALU_V_PORT_MAP;

	alu->fid = (alu_table[2] >> ALU_V_FID_S) & ALU_V_FID_M;

	alu->mac[0] = (alu_table[2] >> 8) & 0xFF;
	alu->mac[1] = alu_table[2] & 0xFF;
	alu->mac[2] = (alu_table[3] >> 24) & 0xFF;
	alu->mac[3] = (alu_table[3] >> 16) & 0xFF;
	alu->mac[4] = (alu_table[3] >> 8) & 0xFF;
	alu->mac[5] = alu_table[3] & 0xFF;
}

static int ksz9477_port_fdb_dump(struct dsa_switch *ds, int port,
				 dsa_fdb_dump_cb_t *cb, void *data)
{
	struct ksz_device *dev = ds->priv;
	int ret = 0;
	u32 ksz_data;
	u32 alu_table[4];
	struct alu_struct alu;
	int timeout;

	mutex_lock(&dev->alu_mutex);

	/* start ALU search */
	ksz_write32(dev, REG_SW_ALU_CTRL__4, ALU_START | ALU_SEARCH);

	do {
		timeout = 1000;
		do {
			ksz_read32(dev, REG_SW_ALU_CTRL__4, &ksz_data);
			if ((ksz_data & ALU_VALID) || !(ksz_data & ALU_START))
				break;
			usleep_range(1, 10);
		} while (timeout-- > 0);

		if (!timeout) {
			dev_dbg(dev->dev, "Failed to search ALU\n");
			ret = -ETIMEDOUT;
			goto exit;
		}

		/* read ALU table */
		ksz9477_read_table(dev, alu_table);

		ksz9477_convert_alu(&alu, alu_table);

		if (alu.port_forward & BIT(port)) {
			ret = cb(alu.mac, alu.fid, alu.is_static, data);
			if (ret)
				goto exit;
		}
	} while (ksz_data & ALU_START);

exit:

	/* stop ALU search */
	ksz_write32(dev, REG_SW_ALU_CTRL__4, 0);

	mutex_unlock(&dev->alu_mutex);

	return ret;
}

static void ksz9477_port_mdb_add(struct dsa_switch *ds, int port,
				 const struct switchdev_obj_port_mdb *mdb)
{
	struct ksz_device *dev = ds->priv;
	u32 static_table[4];
	u32 data;
	int index;
	u32 mac_hi, mac_lo;

	mac_hi = ((mdb->addr[0] << 8) | mdb->addr[1]);
	mac_lo = ((mdb->addr[2] << 24) | (mdb->addr[3] << 16));
	mac_lo |= ((mdb->addr[4] << 8) | mdb->addr[5]);

	mutex_lock(&dev->alu_mutex);

	for (index = 0; index < dev->num_statics; index++) {
		/* find empty slot first */
		data = (index << ALU_STAT_INDEX_S) |
			ALU_STAT_READ | ALU_STAT_START;
		ksz_write32(dev, REG_SW_ALU_STAT_CTRL__4, data);

		/* wait to be finished */
		if (ksz9477_wait_alu_sta_ready(dev)) {
			dev_dbg(dev->dev, "Failed to read ALU STATIC\n");
			goto exit;
		}

		/* read ALU static table */
		ksz9477_read_table(dev, static_table);

		if (static_table[0] & ALU_V_STATIC_VALID) {
			/* check this has same vid & mac address */
			if (((static_table[2] >> ALU_V_FID_S) == mdb->vid) &&
			    ((static_table[2] & ALU_V_MAC_ADDR_HI) == mac_hi) &&
			    static_table[3] == mac_lo) {
				/* found matching one */
				break;
			}
		} else {
			/* found empty one */
			break;
		}
	}

	/* no available entry */
	if (index == dev->num_statics)
		goto exit;

	/* add entry */
	static_table[0] = ALU_V_STATIC_VALID;
	static_table[1] |= BIT(port);
	if (mdb->vid)
		static_table[1] |= ALU_V_USE_FID;
	static_table[2] = (mdb->vid << ALU_V_FID_S);
	static_table[2] |= mac_hi;
	static_table[3] = mac_lo;

	ksz9477_write_table(dev, static_table);

	data = (index << ALU_STAT_INDEX_S) | ALU_STAT_START;
	ksz_write32(dev, REG_SW_ALU_STAT_CTRL__4, data);

	/* wait to be finished */
	if (ksz9477_wait_alu_sta_ready(dev))
		dev_dbg(dev->dev, "Failed to read ALU STATIC\n");

exit:
	mutex_unlock(&dev->alu_mutex);
}

static int ksz9477_port_mdb_del(struct dsa_switch *ds, int port,
				const struct switchdev_obj_port_mdb *mdb)
{
	struct ksz_device *dev = ds->priv;
	u32 static_table[4];
	u32 data;
	int index;
	int ret = 0;
	u32 mac_hi, mac_lo;

	mac_hi = ((mdb->addr[0] << 8) | mdb->addr[1]);
	mac_lo = ((mdb->addr[2] << 24) | (mdb->addr[3] << 16));
	mac_lo |= ((mdb->addr[4] << 8) | mdb->addr[5]);

	mutex_lock(&dev->alu_mutex);

	for (index = 0; index < dev->num_statics; index++) {
		/* find empty slot first */
		data = (index << ALU_STAT_INDEX_S) |
			ALU_STAT_READ | ALU_STAT_START;
		ksz_write32(dev, REG_SW_ALU_STAT_CTRL__4, data);

		/* wait to be finished */
		ret = ksz9477_wait_alu_sta_ready(dev);
		if (ret) {
			dev_dbg(dev->dev, "Failed to read ALU STATIC\n");
			goto exit;
		}

		/* read ALU static table */
		ksz9477_read_table(dev, static_table);

		if (static_table[0] & ALU_V_STATIC_VALID) {
			/* check this has same vid & mac address */

			if (((static_table[2] >> ALU_V_FID_S) == mdb->vid) &&
			    ((static_table[2] & ALU_V_MAC_ADDR_HI) == mac_hi) &&
			    static_table[3] == mac_lo) {
				/* found matching one */
				break;
			}
		}
	}

	/* no available entry */
	if (index == dev->num_statics)
		goto exit;

	/* clear port */
	static_table[1] &= ~BIT(port);

	if ((static_table[1] & ALU_V_PORT_MAP) == 0) {
		/* delete entry */
		static_table[0] = 0;
		static_table[1] = 0;
		static_table[2] = 0;
		static_table[3] = 0;
	}

	ksz9477_write_table(dev, static_table);

	data = (index << ALU_STAT_INDEX_S) | ALU_STAT_START;
	ksz_write32(dev, REG_SW_ALU_STAT_CTRL__4, data);

	/* wait to be finished */
	ret = ksz9477_wait_alu_sta_ready(dev);
	if (ret)
		dev_dbg(dev->dev, "Failed to read ALU STATIC\n");

exit:
	mutex_unlock(&dev->alu_mutex);

	return ret;
}

static int ksz9477_port_mirror_add(struct dsa_switch *ds, int port,
				   struct dsa_mall_mirror_tc_entry *mirror,
				   bool ingress)
{
	struct ksz_device *dev = ds->priv;

	if (ingress)
		ksz_port_cfg(dev, port, P_MIRROR_CTRL, PORT_MIRROR_RX, true);
	else
		ksz_port_cfg(dev, port, P_MIRROR_CTRL, PORT_MIRROR_TX, true);

	ksz_port_cfg(dev, port, P_MIRROR_CTRL, PORT_MIRROR_SNIFFER, false);

	/* configure mirror port */
	ksz_port_cfg(dev, mirror->to_local_port, P_MIRROR_CTRL,
		     PORT_MIRROR_SNIFFER, true);

	ksz_cfg(dev, S_MIRROR_CTRL, SW_MIRROR_RX_TX, false);

	return 0;
}

static void ksz9477_port_mirror_del(struct dsa_switch *ds, int port,
				    struct dsa_mall_mirror_tc_entry *mirror)
{
	struct ksz_device *dev = ds->priv;
	u8 data;

	if (mirror->ingress)
		ksz_port_cfg(dev, port, P_MIRROR_CTRL, PORT_MIRROR_RX, false);
	else
		ksz_port_cfg(dev, port, P_MIRROR_CTRL, PORT_MIRROR_TX, false);

	ksz_pread8(dev, port, P_MIRROR_CTRL, &data);

	if (!(data & (PORT_MIRROR_RX | PORT_MIRROR_TX)))
		ksz_port_cfg(dev, mirror->to_local_port, P_MIRROR_CTRL,
			     PORT_MIRROR_SNIFFER, false);
}

static bool ksz9477_get_gbit(struct ksz_device *dev, u8 data)
{
	bool gbit;

	if (dev->features & NEW_XMII)
		gbit = !(data & PORT_MII_NOT_1GBIT);
	else
		gbit = !!(data & PORT_MII_1000MBIT_S1);
	return gbit;
}

static void ksz9477_set_gbit(struct ksz_device *dev, bool gbit, u8 *data)
{
	if (dev->features & NEW_XMII) {
		if (gbit)
			*data &= ~PORT_MII_NOT_1GBIT;
		else
			*data |= PORT_MII_NOT_1GBIT;
	} else {
		if (gbit)
			*data |= PORT_MII_1000MBIT_S1;
		else
			*data &= ~PORT_MII_1000MBIT_S1;
	}
}

static int ksz9477_get_xmii(struct ksz_device *dev, u8 data)
{
	int mode;

	if (dev->features & NEW_XMII) {
		switch (data & PORT_MII_SEL_M) {
		case PORT_MII_SEL:
			mode = 0;
			break;
		case PORT_RMII_SEL:
			mode = 1;
			break;
		case PORT_GMII_SEL:
			mode = 2;
			break;
		default:
			mode = 3;
		}
	} else {
		switch (data & PORT_MII_SEL_M) {
		case PORT_MII_SEL_S1:
			mode = 0;
			break;
		case PORT_RMII_SEL_S1:
			mode = 1;
			break;
		case PORT_GMII_SEL_S1:
			mode = 2;
			break;
		default:
			mode = 3;
		}
	}
	return mode;
}

static void ksz9477_set_xmii(struct ksz_device *dev, int mode, u8 *data)
{
	u8 xmii;

	if (dev->features & NEW_XMII) {
		switch (mode) {
		case 0:
			xmii = PORT_MII_SEL;
			break;
		case 1:
			xmii = PORT_RMII_SEL;
			break;
		case 2:
			xmii = PORT_GMII_SEL;
			break;
		default:
			xmii = PORT_RGMII_SEL;
			break;
		}
	} else {
		switch (mode) {
		case 0:
			xmii = PORT_MII_SEL_S1;
			break;
		case 1:
			xmii = PORT_RMII_SEL_S1;
			break;
		case 2:
			xmii = PORT_GMII_SEL_S1;
			break;
		default:
			xmii = PORT_RGMII_SEL_S1;
			break;
		}
	}
	*data &= ~PORT_MII_SEL_M;
	*data |= xmii;
}

static phy_interface_t ksz9477_get_interface(struct ksz_device *dev, int port)
{
	phy_interface_t interface;
	bool gbit;
	int mode;
	u8 data8;

	if (port < dev->phy_port_cnt)
		return PHY_INTERFACE_MODE_NA;
	ksz_pread8(dev, port, REG_PORT_XMII_CTRL_1, &data8);
	gbit = ksz9477_get_gbit(dev, data8);
	mode = ksz9477_get_xmii(dev, data8);
	switch (mode) {
	case 2:
		interface = PHY_INTERFACE_MODE_GMII;
		if (gbit)
			break;
		fallthrough;
	case 0:
		interface = PHY_INTERFACE_MODE_MII;
		break;
	case 1:
		interface = PHY_INTERFACE_MODE_RMII;
		break;
	default:
		interface = PHY_INTERFACE_MODE_RGMII;
		if (data8 & PORT_RGMII_ID_EG_ENABLE)
			interface = PHY_INTERFACE_MODE_RGMII_TXID;
		if (data8 & PORT_RGMII_ID_IG_ENABLE) {
			interface = PHY_INTERFACE_MODE_RGMII_RXID;
			if (data8 & PORT_RGMII_ID_EG_ENABLE)
				interface = PHY_INTERFACE_MODE_RGMII_ID;
		}
		break;
	}
	return interface;
}

static void ksz9477_port_mmd_write(struct ksz_device *dev, int port,
				   u8 dev_addr, u16 reg_addr, u16 val)
{
	ksz_pwrite16(dev, port, REG_PORT_PHY_MMD_SETUP,
		     MMD_SETUP(PORT_MMD_OP_INDEX, dev_addr));
	ksz_pwrite16(dev, port, REG_PORT_PHY_MMD_INDEX_DATA, reg_addr);
	ksz_pwrite16(dev, port, REG_PORT_PHY_MMD_SETUP,
		     MMD_SETUP(PORT_MMD_OP_DATA_NO_INCR, dev_addr));
	ksz_pwrite16(dev, port, REG_PORT_PHY_MMD_INDEX_DATA, val);
}

static void ksz9477_phy_errata_setup(struct ksz_device *dev, int port)
{
	/* Apply PHY settings to address errata listed in
	 * KSZ9477, KSZ9897, KSZ9896, KSZ9567, KSZ8565
	 * Silicon Errata and Data Sheet Clarification documents:
	 *
	 * Register settings are needed to improve PHY receive performance
	 */
	ksz9477_port_mmd_write(dev, port, 0x01, 0x6f, 0xdd0b);
	ksz9477_port_mmd_write(dev, port, 0x01, 0x8f, 0x6032);
	ksz9477_port_mmd_write(dev, port, 0x01, 0x9d, 0x248c);
	ksz9477_port_mmd_write(dev, port, 0x01, 0x75, 0x0060);
	ksz9477_port_mmd_write(dev, port, 0x01, 0xd3, 0x7777);
	ksz9477_port_mmd_write(dev, port, 0x1c, 0x06, 0x3008);
	ksz9477_port_mmd_write(dev, port, 0x1c, 0x08, 0x2001);

	/* Transmit waveform amplitude can be improved
	 * (1000BASE-T, 100BASE-TX, 10BASE-Te)
	 */
	ksz9477_port_mmd_write(dev, port, 0x1c, 0x04, 0x00d0);

	/* Energy Efficient Ethernet (EEE) feature select must
	 * be manually disabled (except on KSZ8565 which is 100Mbit)
	 */
	if (dev->features & GBIT_SUPPORT)
		ksz9477_port_mmd_write(dev, port, 0x07, 0x3c, 0x0000);

	/* Register settings are required to meet data sheet
	 * supply current specifications
	 */
	ksz9477_port_mmd_write(dev, port, 0x1c, 0x13, 0x6eff);
	ksz9477_port_mmd_write(dev, port, 0x1c, 0x14, 0xe6ff);
	ksz9477_port_mmd_write(dev, port, 0x1c, 0x15, 0x6eff);
	ksz9477_port_mmd_write(dev, port, 0x1c, 0x16, 0xe6ff);
	ksz9477_port_mmd_write(dev, port, 0x1c, 0x17, 0x00ff);
	ksz9477_port_mmd_write(dev, port, 0x1c, 0x18, 0x43ff);
	ksz9477_port_mmd_write(dev, port, 0x1c, 0x19, 0xc3ff);
	ksz9477_port_mmd_write(dev, port, 0x1c, 0x1a, 0x6fff);
	ksz9477_port_mmd_write(dev, port, 0x1c, 0x1b, 0x07ff);
	ksz9477_port_mmd_write(dev, port, 0x1c, 0x1c, 0x0fff);
	ksz9477_port_mmd_write(dev, port, 0x1c, 0x1d, 0xe7ff);
	ksz9477_port_mmd_write(dev, port, 0x1c, 0x1e, 0xefff);
	ksz9477_port_mmd_write(dev, port, 0x1c, 0x20, 0xeeee);
}

static void ksz9477_port_setup(struct ksz_device *dev, int port, bool cpu_port)
{
	u8 data8;
	u8 member;
	u16 data16;
	struct ksz_port *p = &dev->ports[port];

	/* enable tag tail for host port */
	if (cpu_port)
		ksz_port_cfg(dev, port, REG_PORT_CTRL_0, PORT_TAIL_TAG_ENABLE,
			     true);

	ksz_port_cfg(dev, port, REG_PORT_CTRL_0, PORT_MAC_LOOPBACK, false);

	/* set back pressure */
	ksz_port_cfg(dev, port, REG_PORT_MAC_CTRL_1, PORT_BACK_PRESSURE, true);

	/* enable broadcast storm limit */
	ksz_port_cfg(dev, port, P_BCAST_STORM_CTRL, PORT_BROADCAST_STORM, true);

	/* disable DiffServ priority */
	ksz_port_cfg(dev, port, P_PRIO_CTRL, PORT_DIFFSERV_PRIO_ENABLE, false);

	/* replace priority */
	ksz_port_cfg(dev, port, REG_PORT_MRI_MAC_CTRL, PORT_USER_PRIO_CEILING,
		     false);
	ksz9477_port_cfg32(dev, port, REG_PORT_MTI_QUEUE_CTRL_0__4,
			   MTI_PVID_REPLACE, false);

	/* enable 802.1p priority */
	ksz_port_cfg(dev, port, P_PRIO_CTRL, PORT_802_1P_PRIO_ENABLE, true);

	if (port < dev->phy_port_cnt) {
		/* do not force flow control */
		ksz_port_cfg(dev, port, REG_PORT_CTRL_0,
			     PORT_FORCE_TX_FLOW_CTRL | PORT_FORCE_RX_FLOW_CTRL,
			     false);

		if (dev->phy_errata_9477)
			ksz9477_phy_errata_setup(dev, port);
	} else {
		/* force flow control */
		ksz_port_cfg(dev, port, REG_PORT_CTRL_0,
			     PORT_FORCE_TX_FLOW_CTRL | PORT_FORCE_RX_FLOW_CTRL,
			     true);

		/* configure MAC to 1G & RGMII mode */
		ksz_pread8(dev, port, REG_PORT_XMII_CTRL_1, &data8);
		switch (p->interface) {
		case PHY_INTERFACE_MODE_MII:
			ksz9477_set_xmii(dev, 0, &data8);
			ksz9477_set_gbit(dev, false, &data8);
			p->phydev.speed = SPEED_100;
			break;
		case PHY_INTERFACE_MODE_RMII:
			ksz9477_set_xmii(dev, 1, &data8);
			ksz9477_set_gbit(dev, false, &data8);
			p->phydev.speed = SPEED_100;
			break;
		case PHY_INTERFACE_MODE_GMII:
			ksz9477_set_xmii(dev, 2, &data8);
			ksz9477_set_gbit(dev, true, &data8);
			p->phydev.speed = SPEED_1000;
			break;
		default:
			ksz9477_set_xmii(dev, 3, &data8);
			ksz9477_set_gbit(dev, true, &data8);
			data8 &= ~PORT_RGMII_ID_IG_ENABLE;
			data8 &= ~PORT_RGMII_ID_EG_ENABLE;
			if (p->interface == PHY_INTERFACE_MODE_RGMII_ID ||
			    p->interface == PHY_INTERFACE_MODE_RGMII_RXID)
				data8 |= PORT_RGMII_ID_IG_ENABLE;
			if (p->interface == PHY_INTERFACE_MODE_RGMII_ID ||
			    p->interface == PHY_INTERFACE_MODE_RGMII_TXID)
				data8 |= PORT_RGMII_ID_EG_ENABLE;
			/* On KSZ9893, disable RGMII in-band status support */
			if (dev->features & IS_9893)
				data8 &= ~PORT_MII_MAC_MODE;
			p->phydev.speed = SPEED_1000;
			break;
		}
		ksz_pwrite8(dev, port, REG_PORT_XMII_CTRL_1, data8);
		p->phydev.duplex = 1;
	}
	mutex_lock(&dev->dev_mutex);
	if (cpu_port)
		member = dev->port_mask;
	else
		member = dev->host_mask | p->vid_member;
	mutex_unlock(&dev->dev_mutex);
	ksz9477_cfg_port_member(dev, port, member);

	/* clear pending interrupts */
	if (port < dev->phy_port_cnt)
		ksz_pread16(dev, port, REG_PORT_PHY_INT_ENABLE, &data16);
}

static void ksz9477_config_cpu_port(struct dsa_switch *ds)
{
	struct ksz_device *dev = ds->priv;
	struct ksz_port *p;
	int i;

	ds->num_ports = dev->port_cnt;

	for (i = 0; i < dev->port_cnt; i++) {
		if (dsa_is_cpu_port(ds, i) && (dev->cpu_ports & (1 << i))) {
			phy_interface_t interface;
			const char *prev_msg;
			const char *prev_mode;

			dev->cpu_port = i;
			dev->host_mask = (1 << dev->cpu_port);
			dev->port_mask |= dev->host_mask;
			p = &dev->ports[i];

			/* Read from XMII register to determine host port
			 * interface.  If set specifically in device tree
			 * note the difference to help debugging.
			 */
			interface = ksz9477_get_interface(dev, i);
<<<<<<< HEAD
			if (!p->interface) {
				if (dev->compat_interface) {
					dev_warn(dev->dev,
						 "Using legacy switch \"phy-mode\" property, because it is missing on port %d node. "
						 "Please update your device tree.\n",
						 i);
					p->interface = dev->compat_interface;
				} else {
					p->interface = interface;
				}
			}
			if (interface && interface != p->interface)
				dev_info(dev->dev,
					 "use %s instead of %s\n",
					  phy_modes(p->interface),
					  phy_modes(interface));
=======
			if (!dev->interface)
				dev->interface = interface;
			if (interface && interface != dev->interface) {
				prev_msg = " instead of ";
				prev_mode = phy_modes(interface);
			} else {
				prev_msg = "";
				prev_mode = "";
			}
			dev_info(dev->dev,
				 "Port%d: using phy mode %s%s%s\n",
				 i,
				 phy_modes(dev->interface),
				 prev_msg,
				 prev_mode);
>>>>>>> e059c6f3

			/* enable cpu port */
			ksz9477_port_setup(dev, i, true);
			p->vid_member = dev->port_mask;
			p->on = 1;
		}
	}

	dev->member = dev->host_mask;

	for (i = 0; i < dev->mib_port_cnt; i++) {
		if (i == dev->cpu_port)
			continue;
		p = &dev->ports[i];

		/* Initialize to non-zero so that ksz_cfg_port_member() will
		 * be called.
		 */
		p->vid_member = (1 << i);
		p->member = dev->port_mask;
		ksz9477_port_stp_state_set(ds, i, BR_STATE_DISABLED);
		p->on = 1;
		if (i < dev->phy_port_cnt)
			p->phy = 1;
		if (dev->chip_id == 0x00947700 && i == 6) {
			p->sgmii = 1;

			/* SGMII PHY detection code is not implemented yet. */
			p->phy = 0;
		}
	}
}

static int ksz9477_setup(struct dsa_switch *ds)
{
	struct ksz_device *dev = ds->priv;
	int ret = 0;

	dev->vlan_cache = devm_kcalloc(dev->dev, sizeof(struct vlan_table),
				       dev->num_vlans, GFP_KERNEL);
	if (!dev->vlan_cache)
		return -ENOMEM;

	ret = ksz9477_reset_switch(dev);
	if (ret) {
		dev_err(ds->dev, "failed to reset switch\n");
		return ret;
	}

	/* Required for port partitioning. */
	ksz9477_cfg32(dev, REG_SW_QM_CTRL__4, UNICAST_VLAN_BOUNDARY,
		      true);

	/* Do not work correctly with tail tagging. */
	ksz_cfg(dev, REG_SW_MAC_CTRL_0, SW_CHECK_LENGTH, false);

	/* accept packet up to 2000bytes */
	ksz_cfg(dev, REG_SW_MAC_CTRL_1, SW_LEGAL_PACKET_DISABLE, true);

	ksz9477_config_cpu_port(ds);

	ksz_cfg(dev, REG_SW_MAC_CTRL_1, MULTICAST_STORM_DISABLE, true);

	/* queue based egress rate limit */
	ksz_cfg(dev, REG_SW_MAC_CTRL_5, SW_OUT_RATE_LIMIT_QUEUE_BASED, true);

	/* enable global MIB counter freeze function */
	ksz_cfg(dev, REG_SW_MAC_CTRL_6, SW_MIB_COUNTER_FREEZE, true);

	/* start switch */
	ksz_cfg(dev, REG_SW_OPERATION, SW_START, true);

	ksz_init_mib_timer(dev);

	return 0;
}

static const struct dsa_switch_ops ksz9477_switch_ops = {
	.get_tag_protocol	= ksz9477_get_tag_protocol,
	.setup			= ksz9477_setup,
	.phy_read		= ksz9477_phy_read16,
	.phy_write		= ksz9477_phy_write16,
	.phylink_mac_link_down	= ksz_mac_link_down,
	.port_enable		= ksz_enable_port,
	.get_strings		= ksz9477_get_strings,
	.get_ethtool_stats	= ksz_get_ethtool_stats,
	.get_sset_count		= ksz_sset_count,
	.port_bridge_join	= ksz_port_bridge_join,
	.port_bridge_leave	= ksz_port_bridge_leave,
	.port_stp_state_set	= ksz9477_port_stp_state_set,
	.port_fast_age		= ksz_port_fast_age,
	.port_vlan_filtering	= ksz9477_port_vlan_filtering,
	.port_vlan_prepare	= ksz_port_vlan_prepare,
	.port_vlan_add		= ksz9477_port_vlan_add,
	.port_vlan_del		= ksz9477_port_vlan_del,
	.port_fdb_dump		= ksz9477_port_fdb_dump,
	.port_fdb_add		= ksz9477_port_fdb_add,
	.port_fdb_del		= ksz9477_port_fdb_del,
	.port_mdb_prepare       = ksz_port_mdb_prepare,
	.port_mdb_add           = ksz9477_port_mdb_add,
	.port_mdb_del           = ksz9477_port_mdb_del,
	.port_mirror_add	= ksz9477_port_mirror_add,
	.port_mirror_del	= ksz9477_port_mirror_del,
};

static u32 ksz9477_get_port_addr(int port, int offset)
{
	return PORT_CTRL_ADDR(port, offset);
}

static int ksz9477_switch_detect(struct ksz_device *dev)
{
	u8 data8;
	u8 id_hi;
	u8 id_lo;
	u32 id32;
	int ret;

	/* turn off SPI DO Edge select */
	ret = ksz_read8(dev, REG_SW_GLOBAL_SERIAL_CTRL_0, &data8);
	if (ret)
		return ret;

	data8 &= ~SPI_AUTO_EDGE_DETECTION;
	ret = ksz_write8(dev, REG_SW_GLOBAL_SERIAL_CTRL_0, data8);
	if (ret)
		return ret;

	/* read chip id */
	ret = ksz_read32(dev, REG_CHIP_ID0__1, &id32);
	if (ret)
		return ret;
	ret = ksz_read8(dev, REG_GLOBAL_OPTIONS, &data8);
	if (ret)
		return ret;

	/* Number of ports can be reduced depending on chip. */
	dev->mib_port_cnt = TOTAL_PORT_NUM;
	dev->phy_port_cnt = 5;

	/* Default capability is gigabit capable. */
	dev->features = GBIT_SUPPORT;

	dev_dbg(dev->dev, "Switch detect: ID=%08x%02x\n", id32, data8);
	id_hi = (u8)(id32 >> 16);
	id_lo = (u8)(id32 >> 8);
	if ((id_lo & 0xf) == 3) {
		/* Chip is from KSZ9893 design. */
		dev_info(dev->dev, "Found KSZ9893\n");
		dev->features |= IS_9893;

		/* Chip does not support gigabit. */
		if (data8 & SW_QW_ABLE)
			dev->features &= ~GBIT_SUPPORT;
		dev->mib_port_cnt = 3;
		dev->phy_port_cnt = 2;
	} else {
		dev_info(dev->dev, "Found KSZ9477 or compatible\n");
		/* Chip uses new XMII register definitions. */
		dev->features |= NEW_XMII;

		/* Chip does not support gigabit. */
		if (!(data8 & SW_GIGABIT_ABLE))
			dev->features &= ~GBIT_SUPPORT;
	}

	/* Change chip id to known ones so it can be matched against them. */
	id32 = (id_hi << 16) | (id_lo << 8);

	dev->chip_id = id32;

	return 0;
}

struct ksz_chip_data {
	u32 chip_id;
	const char *dev_name;
	int num_vlans;
	int num_alus;
	int num_statics;
	int cpu_ports;
	int port_cnt;
	bool phy_errata_9477;
};

static const struct ksz_chip_data ksz9477_switch_chips[] = {
	{
		.chip_id = 0x00947700,
		.dev_name = "KSZ9477",
		.num_vlans = 4096,
		.num_alus = 4096,
		.num_statics = 16,
		.cpu_ports = 0x7F,	/* can be configured as cpu port */
		.port_cnt = 7,		/* total physical port count */
		.phy_errata_9477 = true,
	},
	{
		.chip_id = 0x00989700,
		.dev_name = "KSZ9897",
		.num_vlans = 4096,
		.num_alus = 4096,
		.num_statics = 16,
		.cpu_ports = 0x7F,	/* can be configured as cpu port */
		.port_cnt = 7,		/* total physical port count */
		.phy_errata_9477 = true,
	},
	{
		.chip_id = 0x00989300,
		.dev_name = "KSZ9893",
		.num_vlans = 4096,
		.num_alus = 4096,
		.num_statics = 16,
		.cpu_ports = 0x07,	/* can be configured as cpu port */
		.port_cnt = 3,		/* total port count */
	},
	{
		.chip_id = 0x00956700,
		.dev_name = "KSZ9567",
		.num_vlans = 4096,
		.num_alus = 4096,
		.num_statics = 16,
		.cpu_ports = 0x7F,	/* can be configured as cpu port */
		.port_cnt = 7,		/* total physical port count */
	},
};

static int ksz9477_switch_init(struct ksz_device *dev)
{
	int i;

	dev->ds->ops = &ksz9477_switch_ops;

	for (i = 0; i < ARRAY_SIZE(ksz9477_switch_chips); i++) {
		const struct ksz_chip_data *chip = &ksz9477_switch_chips[i];

		if (dev->chip_id == chip->chip_id) {
			dev->name = chip->dev_name;
			dev->num_vlans = chip->num_vlans;
			dev->num_alus = chip->num_alus;
			dev->num_statics = chip->num_statics;
			dev->port_cnt = chip->port_cnt;
			dev->cpu_ports = chip->cpu_ports;
			dev->phy_errata_9477 = chip->phy_errata_9477;

			break;
		}
	}

	/* no switch found */
	if (!dev->port_cnt)
		return -ENODEV;

	dev->port_mask = (1 << dev->port_cnt) - 1;

	dev->reg_mib_cnt = SWITCH_COUNTER_NUM;
	dev->mib_cnt = TOTAL_SWITCH_COUNTER_NUM;

	i = dev->mib_port_cnt;
	dev->ports = devm_kzalloc(dev->dev, sizeof(struct ksz_port) * i,
				  GFP_KERNEL);
	if (!dev->ports)
		return -ENOMEM;
	for (i = 0; i < dev->mib_port_cnt; i++) {
		mutex_init(&dev->ports[i].mib.cnt_mutex);
		dev->ports[i].mib.counters =
			devm_kzalloc(dev->dev,
				     sizeof(u64) *
				     (TOTAL_SWITCH_COUNTER_NUM + 1),
				     GFP_KERNEL);
		if (!dev->ports[i].mib.counters)
			return -ENOMEM;
	}

	/* set the real number of ports */
	dev->ds->num_ports = dev->port_cnt;

	return 0;
}

static void ksz9477_switch_exit(struct ksz_device *dev)
{
	ksz9477_reset_switch(dev);
}

static const struct ksz_dev_ops ksz9477_dev_ops = {
	.get_port_addr = ksz9477_get_port_addr,
	.cfg_port_member = ksz9477_cfg_port_member,
	.flush_dyn_mac_table = ksz9477_flush_dyn_mac_table,
	.port_setup = ksz9477_port_setup,
	.r_mib_cnt = ksz9477_r_mib_cnt,
	.r_mib_pkt = ksz9477_r_mib_pkt,
	.freeze_mib = ksz9477_freeze_mib,
	.port_init_cnt = ksz9477_port_init_cnt,
	.shutdown = ksz9477_reset_switch,
	.detect = ksz9477_switch_detect,
	.init = ksz9477_switch_init,
	.exit = ksz9477_switch_exit,
};

int ksz9477_switch_register(struct ksz_device *dev)
{
	int ret, i;
	struct phy_device *phydev;

	ret = ksz_switch_register(dev, &ksz9477_dev_ops);
	if (ret)
		return ret;

	for (i = 0; i < dev->phy_port_cnt; ++i) {
		if (!dsa_is_user_port(dev->ds, i))
			continue;

		phydev = dsa_to_port(dev->ds, i)->slave->phydev;

		/* The MAC actually cannot run in 1000 half-duplex mode. */
		phy_remove_link_mode(phydev,
				     ETHTOOL_LINK_MODE_1000baseT_Half_BIT);

		/* PHY does not support gigabit. */
		if (!(dev->features & GBIT_SUPPORT))
			phy_remove_link_mode(phydev,
					     ETHTOOL_LINK_MODE_1000baseT_Full_BIT);
	}
	return ret;
}
EXPORT_SYMBOL(ksz9477_switch_register);

MODULE_AUTHOR("Woojung Huh <Woojung.Huh@microchip.com>");
MODULE_DESCRIPTION("Microchip KSZ9477 Series Switch DSA Driver");
MODULE_LICENSE("GPL");<|MERGE_RESOLUTION|>--- conflicted
+++ resolved
@@ -1281,7 +1281,6 @@
 			 * note the difference to help debugging.
 			 */
 			interface = ksz9477_get_interface(dev, i);
-<<<<<<< HEAD
 			if (!p->interface) {
 				if (dev->compat_interface) {
 					dev_warn(dev->dev,
@@ -1293,15 +1292,7 @@
 					p->interface = interface;
 				}
 			}
-			if (interface && interface != p->interface)
-				dev_info(dev->dev,
-					 "use %s instead of %s\n",
-					  phy_modes(p->interface),
-					  phy_modes(interface));
-=======
-			if (!dev->interface)
-				dev->interface = interface;
-			if (interface && interface != dev->interface) {
+			if (interface && interface != p->interface) {
 				prev_msg = " instead of ";
 				prev_mode = phy_modes(interface);
 			} else {
@@ -1311,10 +1302,9 @@
 			dev_info(dev->dev,
 				 "Port%d: using phy mode %s%s%s\n",
 				 i,
-				 phy_modes(dev->interface),
+				 phy_modes(p->interface),
 				 prev_msg,
 				 prev_mode);
->>>>>>> e059c6f3
 
 			/* enable cpu port */
 			ksz9477_port_setup(dev, i, true);
