--- conflicted
+++ resolved
@@ -1593,13 +1593,10 @@
 
 	mutex_lock(&fwnet_device_mutex);
 
-<<<<<<< HEAD
-=======
 	net = dev->netdev;
 	if (net && peer->ip)
 		arp_invalidate(net, peer->ip);
 
->>>>>>> e92427b2
 	fwnet_remove_peer(peer, dev);
 
 	if (list_empty(&dev->peer_list)) {
