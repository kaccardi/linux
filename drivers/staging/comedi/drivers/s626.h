/*
<<<<<<< HEAD
  comedi/drivers/s626.h
  Sensoray s626 Comedi driver, header file

  COMEDI - Linux Control and Measurement Device Interface
  Copyright (C) 2000 David A. Schleef <ds@schleef.org>

  Based on Sensoray Model 626 Linux driver Version 0.2
  Copyright (C) 2002-2004 Sensoray Co., Inc.

  This program is free software; you can redistribute it and/or modify
  it under the terms of the GNU General Public License as published by
  the Free Software Foundation; either version 2 of the License, or
  (at your option) any later version.

  This program is distributed in the hope that it will be useful,
  but WITHOUT ANY WARRANTY; without even the implied warranty of
  MERCHANTABILITY or FITNESS FOR A PARTICULAR PURPOSE.  See the
  GNU General Public License for more details.
*/

/*
  Driver: s626.o (s626.ko)
  Description: Sensoray 626 driver
  Devices: Sensoray s626
  Authors: Gianluca Palli <gpalli@deis.unibo.it>,
  Updated: Thu, 12 Jul 2005
  Status: experimental

  Configuration Options:
  analog input:
   none

  analog output:
   none

  digital channel:
   s626 has 3 dio subdevices (2,3 and 4) each with 16 i/o channels
   supported configuration options:
   INSN_CONFIG_DIO_QUERY
   COMEDI_INPUT
   COMEDI_OUTPUT

  encoder:
   Every channel must be configured before reading.

   Example code

   insn.insn=INSN_CONFIG;   // configuration instruction
   insn.n=1;                // number of operation (must be 1)
   insn.data=&initialvalue; // initial value loaded into encoder
                            // during configuration
   insn.subdev=5;           // encoder subdevice
   insn.chanspec=CR_PACK(encoder_channel,0,AREF_OTHER); // encoder_channel
                                                        // to configure

   comedi_do_insn(cf,&insn); // executing configuration
*/

#if !defined(TRUE)
#define TRUE    (1)
#endif

#if !defined(FALSE)
#define FALSE   (0)
#endif

#define S626_SIZE 0x0200
#define DMABUF_SIZE			4096	/*  4k pages */
=======
 * comedi/drivers/s626.h
 * Sensoray s626 Comedi driver, header file
 *
 * COMEDI - Linux Control and Measurement Device Interface
 * Copyright (C) 2000 David A. Schleef <ds@schleef.org>
 *
 * Based on Sensoray Model 626 Linux driver Version 0.2
 * Copyright (C) 2002-2004 Sensoray Co., Inc.
 *
 * This program is free software; you can redistribute it and/or modify
 * it under the terms of the GNU General Public License as published by
 * the Free Software Foundation; either version 2 of the License, or
 * (at your option) any later version.
 *
 * This program is distributed in the hope that it will be useful,
 * but WITHOUT ANY WARRANTY; without even the implied warranty of
 * MERCHANTABILITY or FITNESS FOR A PARTICULAR PURPOSE.  See the
 * GNU General Public License for more details.
 */

#ifndef S626_H_INCLUDED
#define S626_H_INCLUDED

#define S626_DMABUF_SIZE	4096	/* 4k pages */
>>>>>>> d8ec26d7

#define S626_ADC_CHANNELS       16
#define S626_DAC_CHANNELS       4
#define S626_ENCODER_CHANNELS   6
#define S626_DIO_CHANNELS       48
#define S626_DIO_BANKS		3	/* Number of DIO groups. */
#define S626_DIO_EXTCHANS	40	/* Number of extended-capability
					 * DIO channels. */

#define S626_NUM_TRIMDACS	12	/* Number of valid TrimDAC channels. */

/* PCI bus interface types. */
#define S626_INTEL		1	/* Intel bus type. */
#define S626_MOTOROLA		2	/* Motorola bus type. */

#define S626_PLATFORM		S626_INTEL /* *** SELECT PLATFORM TYPE *** */

#define S626_RANGE_5V		0x10	/* +/-5V range */
#define S626_RANGE_10V		0x00	/* +/-10V range */

#define S626_EOPL		0x80	/* End of ADC poll list marker. */
#define S626_GSEL_BIPOLAR5V	0x00F0	/* S626_LP_GSEL setting 5V bipolar. */
#define S626_GSEL_BIPOLAR10V	0x00A0	/* S626_LP_GSEL setting 10V bipolar. */

/* Error codes that must be visible to this base class. */
#define S626_ERR_ILLEGAL_PARM	0x00010000	/* Illegal function parameter
						 * value was specified. */
#define S626_ERR_I2C		0x00020000	/* I2C error. */
#define S626_ERR_COUNTERSETUP	0x00200000	/* Illegal setup specified for
						 * counter channel. */
#define S626_ERR_DEBI_TIMEOUT	0x00400000	/* DEBI transfer timed out. */

/*
 * Organization (physical order) and size (in DWORDs) of logical DMA buffers
 * contained by ANA_DMABUF.
 */
#define S626_ADC_DMABUF_DWORDS	40	/* ADC DMA buffer must hold 16 samples,
					 * plus pre/post garbage samples. */
#define S626_DAC_WDMABUF_DWORDS	1	/* DAC output DMA buffer holds a single
					 * sample. */

/* All remaining space in 4KB DMA buffer is available for the RPS1 program. */

/* Address offsets, in DWORDS, from base of DMA buffer. */
#define S626_DAC_WDMABUF_OS	S626_ADC_DMABUF_DWORDS

/*  Interrupt enable bit in ISR and IER. */
#define S626_IRQ_GPIO3		0x00000040	/* IRQ enable for GPIO3. */
#define S626_IRQ_RPS1		0x10000000
#define S626_ISR_AFOU		0x00000800
/* Audio fifo under/overflow  detected. */

#define S626_IRQ_COINT1A	0x0400	/* counter 1A overflow interrupt mask */
#define S626_IRQ_COINT1B	0x0800	/* counter 1B overflow interrupt mask */
#define S626_IRQ_COINT2A	0x1000	/* counter 2A overflow interrupt mask */
#define S626_IRQ_COINT2B	0x2000	/* counter 2B overflow interrupt mask */
#define S626_IRQ_COINT3A	0x4000	/* counter 3A overflow interrupt mask */
#define S626_IRQ_COINT3B	0x8000	/* counter 3B overflow interrupt mask */

/* RPS command codes. */
#define S626_RPS_CLRSIGNAL	0x00000000	/* CLEAR SIGNAL */
#define S626_RPS_SETSIGNAL	0x10000000	/* SET SIGNAL */
#define S626_RPS_NOP		0x00000000	/* NOP */
#define S626_RPS_PAUSE		0x20000000	/* PAUSE */
#define S626_RPS_UPLOAD		0x40000000	/* UPLOAD */
#define S626_RPS_JUMP		0x80000000	/* JUMP */
#define S626_RPS_LDREG		0x90000100	/* LDREG (1 uint32_t only) */
#define S626_RPS_STREG		0xA0000100	/* STREG (1 uint32_t only) */
#define S626_RPS_STOP		0x50000000	/* STOP */
#define S626_RPS_IRQ		0x60000000	/* IRQ */

#define S626_RPS_LOGICAL_OR	0x08000000	/* Logical OR conditionals. */
#define S626_RPS_INVERT		0x04000000	/* Test for negated
						 * semaphores. */
#define S626_RPS_DEBI		0x00000002	/* DEBI done */

#define S626_RPS_SIG0		0x00200000	/* RPS semaphore 0
						 * (used by ADC). */
#define S626_RPS_SIG1		0x00400000	/* RPS semaphore 1
						 * (used by DAC). */
#define S626_RPS_SIG2		0x00800000	/* RPS semaphore 2
						 * (not used). */
#define S626_RPS_GPIO2		0x00080000	/* RPS GPIO2 */
#define S626_RPS_GPIO3		0x00100000	/* RPS GPIO3 */

#define S626_RPS_SIGADC		S626_RPS_SIG0	/* Trigger/status for
						 * ADC's RPS program. */
#define S626_RPS_SIGDAC		S626_RPS_SIG1	/* Trigger/status for
						 * DAC's RPS program. */

/* RPS clock parameters. */
#define S626_RPSCLK_SCALAR	8	/* This is apparent ratio of
					 * PCI/RPS clks (undocumented!!). */
#define S626_RPSCLK_PER_US	(33 / S626_RPSCLK_SCALAR)
					/* Number of RPS clocks in one
					 * microsecond. */

/* Event counter source addresses. */
#define S626_SBA_RPS_A0		0x27	/* Time of RPS0 busy, in PCI clocks. */

/* GPIO constants. */
#define S626_GPIO_BASE		0x10004000	/* GPIO 0,2,3 = inputs,
						 * GPIO3 = IRQ; GPIO1 = out. */
#define S626_GPIO1_LO		0x00000000	/* GPIO1 set to LOW. */
#define S626_GPIO1_HI		0x00001000	/* GPIO1 set to HIGH. */

/* Primary Status Register (PSR) constants. */
#define S626_PSR_DEBI_E		0x00040000	/* DEBI event flag. */
#define S626_PSR_DEBI_S		0x00080000	/* DEBI status flag. */
#define S626_PSR_A2_IN		0x00008000	/* Audio output DMA2 protection
						 * address reached. */
#define S626_PSR_AFOU		0x00000800	/* Audio FIFO under/overflow
						 * detected. */
#define S626_PSR_GPIO2		0x00000020	/* GPIO2 input pin: 0=AdcBusy,
						 * 1=AdcIdle. */
#define S626_PSR_EC0S		0x00000001	/* Event counter 0 threshold
						 * reached. */

/* Secondary Status Register (SSR) constants. */
#define S626_SSR_AF2_OUT	0x00000200	/* Audio 2 output FIFO
						 * under/overflow detected. */

/* Master Control Register 1 (MC1) constants. */
#define S626_MC1_SOFT_RESET	0x80000000	/* Invoke 7146 soft reset. */
#define S626_MC1_SHUTDOWN	0x3FFF0000	/* Shut down all MC1-controlled
						 * enables. */

#define S626_MC1_ERPS1		0x2000	/* Enab/disable RPS task 1. */
#define S626_MC1_ERPS0		0x1000	/* Enab/disable RPS task 0. */
#define S626_MC1_DEBI		0x0800	/* Enab/disable DEBI pins. */
#define S626_MC1_AUDIO		0x0200	/* Enab/disable audio port pins. */
#define S626_MC1_I2C		0x0100	/* Enab/disable I2C interface. */
#define S626_MC1_A2OUT		0x0008	/* Enab/disable transfer on A2 out. */
#define S626_MC1_A2IN		0x0004	/* Enab/disable transfer on A2 in. */
#define S626_MC1_A1IN		0x0001	/* Enab/disable transfer on A1 in. */

/* Master Control Register 2 (MC2) constants. */
#define S626_MC2_UPLD_DEBI	0x0002	/* Upload DEBI. */
#define S626_MC2_UPLD_IIC	0x0001	/* Upload I2C. */
#define S626_MC2_RPSSIG2	0x2000	/* RPS signal 2 (not used). */
#define S626_MC2_RPSSIG1	0x1000	/* RPS signal 1 (DAC RPS busy). */
#define S626_MC2_RPSSIG0	0x0800	/* RPS signal 0 (ADC RPS busy). */

#define S626_MC2_ADC_RPS	S626_MC2_RPSSIG0	/* ADC RPS busy. */
#define S626_MC2_DAC_RPS	S626_MC2_RPSSIG1	/* DAC RPS busy. */

/* PCI BUS (SAA7146) REGISTER ADDRESS OFFSETS */
#define S626_P_PCI_BT_A		0x004C	/* Audio DMA burst/threshold control. */
#define S626_P_DEBICFG		0x007C	/* DEBI configuration. */
#define S626_P_DEBICMD		0x0080	/* DEBI command. */
#define S626_P_DEBIPAGE		0x0084	/* DEBI page. */
#define S626_P_DEBIAD		0x0088	/* DEBI target address. */
#define S626_P_I2CCTRL		0x008C	/* I2C control. */
#define S626_P_I2CSTAT		0x0090	/* I2C status. */
#define S626_P_BASEA2_IN	0x00AC	/* Audio input 2 base physical DMAbuf
					 * address. */
#define S626_P_PROTA2_IN	0x00B0	/* Audio input 2 physical DMAbuf
					 * protection address. */
#define S626_P_PAGEA2_IN	0x00B4	/* Audio input 2 paging attributes. */
#define S626_P_BASEA2_OUT	0x00B8	/* Audio output 2 base physical DMAbuf
					 * address. */
#define S626_P_PROTA2_OUT	0x00BC	/* Audio output 2 physical DMAbuf
					 * protection address. */
#define S626_P_PAGEA2_OUT	0x00C0	/* Audio output 2 paging attributes. */
#define S626_P_RPSPAGE0		0x00C4	/* RPS0 page. */
#define S626_P_RPSPAGE1		0x00C8	/* RPS1 page. */
#define S626_P_RPS0_TOUT	0x00D4	/* RPS0 time-out. */
#define S626_P_RPS1_TOUT	0x00D8	/* RPS1 time-out. */
#define S626_P_IER		0x00DC	/* Interrupt enable. */
#define S626_P_GPIO		0x00E0	/* General-purpose I/O. */
#define S626_P_EC1SSR		0x00E4	/* Event counter set 1 source select. */
#define S626_P_ECT1R		0x00EC	/* Event counter threshold set 1. */
#define S626_P_ACON1		0x00F4	/* Audio control 1. */
#define S626_P_ACON2		0x00F8	/* Audio control 2. */
#define S626_P_MC1		0x00FC	/* Master control 1. */
#define S626_P_MC2		0x0100	/* Master control 2. */
#define S626_P_RPSADDR0		0x0104	/* RPS0 instruction pointer. */
#define S626_P_RPSADDR1		0x0108	/* RPS1 instruction pointer. */
#define S626_P_ISR		0x010C	/* Interrupt status. */
#define S626_P_PSR		0x0110	/* Primary status. */
#define S626_P_SSR		0x0114	/* Secondary status. */
#define S626_P_EC1R		0x0118	/* Event counter set 1. */
#define S626_P_ADP4		0x0138	/* Logical audio DMA pointer of audio
					 * input FIFO A2_IN. */
#define S626_P_FB_BUFFER1	0x0144	/* Audio feedback buffer 1. */
#define S626_P_FB_BUFFER2	0x0148	/* Audio feedback buffer 2. */
#define S626_P_TSL1		0x0180	/* Audio time slot list 1. */
#define S626_P_TSL2		0x01C0	/* Audio time slot list 2. */

/* LOCAL BUS (GATE ARRAY) REGISTER ADDRESS OFFSETS */
/* Analog I/O registers: */
#define S626_LP_DACPOL		0x0082	/* Write DAC polarity. */
#define S626_LP_GSEL		0x0084	/* Write ADC gain. */
#define S626_LP_ISEL		0x0086	/* Write ADC channel select. */

/* Digital I/O registers */
#define S626_LP_RDDIN(x)	(0x0040 + (x) * 0x10)	/* R: digital input */
#define S626_LP_WRINTSEL(x)	(0x0042 + (x) * 0x10)	/* W: int enable */
#define S626_LP_WREDGSEL(x)	(0x0044 + (x) * 0x10)	/* W: edge selection */
#define S626_LP_WRCAPSEL(x)	(0x0046 + (x) * 0x10)	/* W: capture enable */
#define S626_LP_RDCAPFLG(x)	(0x0048 + (x) * 0x10)	/* R: edges captured */
#define S626_LP_WRDOUT(x)	(0x0048 + (x) * 0x10)	/* W: digital output */
#define S626_LP_RDINTSEL(x)	(0x004a + (x) * 0x10)	/* R: int enable */
#define S626_LP_RDEDGSEL(x)	(0x004c + (x) * 0x10)	/* R: edge selection */
#define S626_LP_RDCAPSEL(x)	(0x004e + (x) * 0x10)	/* R: capture enable */

/* Counter Registers (read/write): */
#define S626_LP_CR0A		0x0000	/* 0A setup register. */
#define S626_LP_CR0B		0x0002	/* 0B setup register. */
#define S626_LP_CR1A		0x0004	/* 1A setup register. */
#define S626_LP_CR1B		0x0006	/* 1B setup register. */
#define S626_LP_CR2A		0x0008	/* 2A setup register. */
#define S626_LP_CR2B		0x000A	/* 2B setup register. */

/* Counter PreLoad (write) and Latch (read) Registers: */
#define	S626_LP_CNTR0ALSW	0x000C	/* 0A lsw. */
#define	S626_LP_CNTR0AMSW	0x000E	/* 0A msw. */
#define	S626_LP_CNTR0BLSW	0x0010	/* 0B lsw. */
#define	S626_LP_CNTR0BMSW	0x0012	/* 0B msw. */
#define	S626_LP_CNTR1ALSW	0x0014	/* 1A lsw. */
#define	S626_LP_CNTR1AMSW	0x0016	/* 1A msw. */
#define	S626_LP_CNTR1BLSW	0x0018	/* 1B lsw. */
#define	S626_LP_CNTR1BMSW	0x001A	/* 1B msw. */
#define	S626_LP_CNTR2ALSW	0x001C	/* 2A lsw. */
#define	S626_LP_CNTR2AMSW	0x001E	/* 2A msw. */
#define	S626_LP_CNTR2BLSW	0x0020	/* 2B lsw. */
#define	S626_LP_CNTR2BMSW	0x0022	/* 2B msw. */

/* Miscellaneous Registers (read/write): */
#define S626_LP_MISC1		0x0088	/* Read/write Misc1. */
#define S626_LP_WRMISC2		0x0090	/* Write Misc2. */
#define S626_LP_RDMISC2		0x0082	/* Read Misc2. */

/* Bit masks for MISC1 register that are the same for reads and writes. */
#define S626_MISC1_WENABLE	0x8000	/* enab writes to MISC2 (except Clear
					 * Watchdog bit). */
#define S626_MISC1_WDISABLE	0x0000	/* Disable writes to MISC2. */
#define S626_MISC1_EDCAP	0x1000	/* Enable edge capture on DIO chans
					 * specified by S626_LP_WRCAPSELx. */
#define S626_MISC1_NOEDCAP	0x0000	/* Disable edge capture on specified
					 * DIO chans. */

/* Bit masks for MISC1 register reads. */
#define S626_RDMISC1_WDTIMEOUT	0x4000	/* Watchdog timer timed out. */

/* Bit masks for MISC2 register writes. */
#define S626_WRMISC2_WDCLEAR	0x8000	/* Reset watchdog timer to zero. */
#define S626_WRMISC2_CHARGE_ENABLE 0x4000 /* Enable battery trickle charging. */

/* Bit masks for MISC2 register that are the same for reads and writes. */
#define S626_MISC2_BATT_ENABLE	0x0008	/* Backup battery enable. */
#define S626_MISC2_WDENABLE	0x0004	/* Watchdog timer enable. */
#define S626_MISC2_WDPERIOD_MASK 0x0003	/* Watchdog interval select mask. */

/* Bit masks for ACON1 register. */
#define S626_A2_RUN		0x40000000	/* Run A2 based on TSL2. */
#define S626_A1_RUN		0x20000000	/* Run A1 based on TSL1. */
#define S626_A1_SWAP		0x00200000	/* Use big-endian for A1. */
#define S626_A2_SWAP		0x00100000	/* Use big-endian for A2. */
#define S626_WS_MODES		0x00019999	/* WS0 = TSL1 trigger input,
						 * WS1-WS4 = CS* outputs. */

#if S626_PLATFORM == S626_INTEL		/* Base ACON1 config: always run
					 * A1 based on TSL1. */
#define S626_ACON1_BASE		(S626_WS_MODES | S626_A1_RUN)
#elif S626_PLATFORM == S626_MOTOROLA
#define S626_ACON1_BASE		\
	(S626_WS_MODES | S626_A1_RUN | S626_A1_SWAP | S626_A2_SWAP)
#endif

#define S626_ACON1_ADCSTART	S626_ACON1_BASE	/* Start ADC: run A1
						 * based on TSL1. */
#define S626_ACON1_DACSTART	(S626_ACON1_BASE | S626_A2_RUN)
/* Start transmit to DAC: run A2 based on TSL2. */
#define S626_ACON1_DACSTOP	S626_ACON1_BASE	/* Halt A2. */

/* Bit masks for ACON2 register. */
#define S626_A1_CLKSRC_BCLK1	0x00000000	/* A1 bit rate = BCLK1 (ADC). */
#define S626_A2_CLKSRC_X1	0x00800000	/* A2 bit rate = ACLK/1
						 * (DACs). */
#define S626_A2_CLKSRC_X2	0x00C00000	/* A2 bit rate = ACLK/2
						 * (DACs). */
#define S626_A2_CLKSRC_X4	0x01400000	/* A2 bit rate = ACLK/4
						 * (DACs). */
#define S626_INVERT_BCLK2	0x00100000	/* Invert BCLK2 (DACs). */
#define S626_BCLK2_OE		0x00040000	/* Enable BCLK2 (DACs). */
#define S626_ACON2_XORMASK	0x000C0000	/* XOR mask for ACON2
						 * active-low bits. */

#define S626_ACON2_INIT		(S626_ACON2_XORMASK ^ \
				 (S626_A1_CLKSRC_BCLK1 | S626_A2_CLKSRC_X2 | \
				  S626_INVERT_BCLK2 | S626_BCLK2_OE))

/* Bit masks for timeslot records. */
#define S626_WS1		0x40000000	/* WS output to assert. */
#define S626_WS2		0x20000000
#define S626_WS3		0x10000000
#define S626_WS4		0x08000000
#define S626_RSD1		0x01000000	/* Shift A1 data in on SD1. */
#define S626_SDW_A1		0x00800000	/* Store rcv'd char at next char
						 * slot of DWORD1 buffer. */
#define S626_SIB_A1		0x00400000	/* Store rcv'd char at next
						 * char slot of FB1 buffer. */
#define S626_SF_A1		0x00200000	/* Write unsigned long
						 * buffer to input FIFO. */

/* Select parallel-to-serial converter's data source: */
#define S626_XFIFO_0		0x00000000	/* Data fifo byte 0. */
#define S626_XFIFO_1		0x00000010	/* Data fifo byte 1. */
#define S626_XFIFO_2		0x00000020	/* Data fifo byte 2. */
#define S626_XFIFO_3		0x00000030	/* Data fifo byte 3. */
#define S626_XFB0		0x00000040	/* FB_BUFFER byte 0. */
#define S626_XFB1		0x00000050	/* FB_BUFFER byte 1. */
#define S626_XFB2		0x00000060	/* FB_BUFFER byte 2. */
#define S626_XFB3		0x00000070	/* FB_BUFFER byte 3. */
#define S626_SIB_A2		0x00000200	/* Store next dword from A2's
						 * input shifter to FB2
						 * buffer. */
#define S626_SF_A2		0x00000100	/* Store next dword from A2's
						 * input shifter to its input
						 * fifo. */
#define S626_LF_A2		0x00000080	/* Load next dword from A2's
						 * output fifo into its
						 * output dword buffer. */
#define S626_XSD2		0x00000008	/* Shift data out on SD2. */
#define S626_RSD3		0x00001800	/* Shift data in on SD3. */
#define S626_RSD2		0x00001000	/* Shift data in on SD2. */
#define S626_LOW_A2		0x00000002	/* Drive last SD low for 7 clks,
						 * then tri-state. */
#define S626_EOS		0x00000001	/* End of superframe. */

/* I2C configuration constants. */
#define S626_I2C_CLKSEL		0x0400		/* I2C bit rate =
						 * PCIclk/480 = 68.75 KHz. */
#define S626_I2C_BITRATE	68.75		/* I2C bus data bit rate
						 * (determined by
						 * S626_I2C_CLKSEL) in KHz. */
#define S626_I2C_WRTIME		15.0		/* Worst case time, in msec,
						 * for EEPROM internal write
						 * op. */

/* I2C manifest constants. */

/* Max retries to wait for EEPROM write. */
#define S626_I2C_RETRIES	(S626_I2C_WRTIME * S626_I2C_BITRATE / 9.0)
#define S626_I2C_ERR		0x0002	/* I2C control/status flag ERROR. */
#define S626_I2C_BUSY		0x0001	/* I2C control/status flag BUSY. */
#define S626_I2C_ABORT		0x0080	/* I2C status flag ABORT. */
#define S626_I2C_ATTRSTART	0x3	/* I2C attribute START. */
#define S626_I2C_ATTRCONT	0x2	/* I2C attribute CONT. */
#define S626_I2C_ATTRSTOP	0x1	/* I2C attribute STOP. */
#define S626_I2C_ATTRNOP	0x0	/* I2C attribute NOP. */

/* Code macros used for constructing I2C command bytes. */
#define S626_I2C_B2(ATTR, VAL)	(((ATTR) << 6) | ((VAL) << 24))
#define S626_I2C_B1(ATTR, VAL)	(((ATTR) << 4) | ((VAL) << 16))
#define S626_I2C_B0(ATTR, VAL)	(((ATTR) << 2) | ((VAL) <<  8))

/* DEBI command constants. */
#define S626_DEBI_CMD_SIZE16	(2 << 17)	/* Transfer size is always
						 * 2 bytes. */
#define S626_DEBI_CMD_READ	0x00010000	/* Read operation. */
#define S626_DEBI_CMD_WRITE	0x00000000	/* Write operation. */

/* Read immediate 2 bytes. */
#define S626_DEBI_CMD_RDWORD	(S626_DEBI_CMD_READ | S626_DEBI_CMD_SIZE16)

/* Write immediate 2 bytes. */
#define S626_DEBI_CMD_WRWORD	(S626_DEBI_CMD_WRITE | S626_DEBI_CMD_SIZE16)

/* DEBI configuration constants. */
#define S626_DEBI_CFG_XIRQ_EN	0x80000000	/* Enable external interrupt
						 * on GPIO3. */
#define S626_DEBI_CFG_XRESUME	0x40000000	/* Resume block */
						/* Transfer when XIRQ
						 * deasserted. */
#define S626_DEBI_CFG_TOQ	0x03C00000	/* Timeout (15 PCI cycles). */
#define S626_DEBI_CFG_FAST	0x10000000	/* Fast mode enable. */

/* 4-bit field that specifies DEBI timeout value in PCI clock cycles: */
#define S626_DEBI_CFG_TOUT_BIT	22	/* Finish DEBI cycle after this many
					 * clocks. */

/* 2-bit field that specifies Endian byte lane steering: */
#define S626_DEBI_CFG_SWAP_NONE	0x00000000	/* Straight - don't swap any
						 * bytes (Intel). */
#define S626_DEBI_CFG_SWAP_2	0x00100000	/* 2-byte swap (Motorola). */
#define S626_DEBI_CFG_SWAP_4	0x00200000	/* 4-byte swap. */
#define S626_DEBI_CFG_SLAVE16	0x00080000	/* Slave is able to serve
						 * 16-bit cycles. */
#define S626_DEBI_CFG_INC	0x00040000	/* Enable address increment
						 * for block transfers. */
#define S626_DEBI_CFG_INTEL	0x00020000	/* Intel style local bus. */
#define S626_DEBI_CFG_TIMEROFF	0x00010000	/* Disable timer. */

#if S626_PLATFORM == S626_INTEL

#define S626_DEBI_TOUT		7	/* Wait 7 PCI clocks (212 ns) before
					 * polling RDY. */

/* Intel byte lane steering (pass through all byte lanes). */
#define S626_DEBI_SWAP		S626_DEBI_CFG_SWAP_NONE

#elif S626_PLATFORM == S626_MOTOROLA

#define S626_DEBI_TOUT		15	/* Wait 15 PCI clocks (454 ns) maximum
					 * before timing out. */

/* Motorola byte lane steering. */
#define S626_DEBI_SWAP		S626_DEBI_CFG_SWAP_2

#endif

/* DEBI page table constants. */
#define S626_DEBI_PAGE_DISABLE	0x00000000	/* Paging disable. */

/* ******* EXTRA FROM OTHER SENSORAY  * .h  ******* */

/* LoadSrc values: */
#define S626_LOADSRC_INDX	0	/* Preload core in response to Index. */
#define S626_LOADSRC_OVER	1	/* Preload core in response to
					 * Overflow. */
#define S626_LOADSRCB_OVERA	2	/* Preload B core in response to
					 * A Overflow. */
#define S626_LOADSRC_NONE	3	/* Never preload core. */

/* IntSrc values: */
#define S626_INTSRC_NONE	0	/* Interrupts disabled. */
#define S626_INTSRC_OVER	1	/* Interrupt on Overflow. */
#define S626_INTSRC_INDX	2	/* Interrupt on Index. */
#define S626_INTSRC_BOTH	3	/* Interrupt on Index or Overflow. */

/* LatchSrc values: */
#define S626_LATCHSRC_AB_READ	0	/* Latch on read. */
#define S626_LATCHSRC_A_INDXA	1	/* Latch A on A Index. */
#define S626_LATCHSRC_B_INDXB	2	/* Latch B on B Index. */
#define S626_LATCHSRC_B_OVERA	3	/* Latch B on A Overflow. */

/* IndxSrc values: */
#define S626_INDXSRC_ENCODER	0	/* Encoder. */
#define S626_INDXSRC_DIGIN	1	/* Digital inputs. */
#define S626_INDXSRC_SOFT	2	/* S/w controlled by IndxPol bit. */
#define S626_INDXSRC_DISABLED	3	/* Index disabled. */

/* IndxPol values: */
#define S626_INDXPOL_POS	0	/* Index input is active high. */
#define S626_INDXPOL_NEG	1	/* Index input is active low. */

/* Logical encoder mode values: */
#define S626_ENCMODE_COUNTER	0	/* Counter mode. */
#define S626_ENCMODE_TIMER	2	/* Timer mode. */
#define S626_ENCMODE_EXTENDER	3	/* Extender mode. */

/* Physical CntSrc values (for Counter A source and Counter B source): */
#define S626_CNTSRC_ENCODER	0	/* Encoder */
#define S626_CNTSRC_DIGIN	1	/* Digital inputs */
#define S626_CNTSRC_SYSCLK	2	/* System clock up */
#define S626_CNTSRC_SYSCLK_DOWN	3	/* System clock down */

/* ClkPol values: */
#define S626_CLKPOL_POS		0	/* Counter/Extender clock is
					 * active high. */
#define S626_CLKPOL_NEG		1	/* Counter/Extender clock is
					 * active low. */
#define S626_CNTDIR_UP		0	/* Timer counts up. */
#define S626_CNTDIR_DOWN	1	/* Timer counts down. */

/* ClkEnab values: */
#define S626_CLKENAB_ALWAYS	0	/* Clock always enabled. */
#define S626_CLKENAB_INDEX	1	/* Clock is enabled by index. */

/* ClkMult values: */
#define S626_CLKMULT_4X		0	/* 4x clock multiplier. */
#define S626_CLKMULT_2X		1	/* 2x clock multiplier. */
#define S626_CLKMULT_1X		2	/* 1x clock multiplier. */
#define S626_CLKMULT_SPECIAL	3	/* Special clock multiplier value. */

/* Sanity-check limits for parameters. */

#define S626_NUM_COUNTERS	6	/* Maximum valid counter
					 * logical channel number. */
#define S626_NUM_INTSOURCES	4
#define S626_NUM_LATCHSOURCES	4
#define S626_NUM_CLKMULTS	4
#define S626_NUM_CLKSOURCES	4
#define S626_NUM_CLKPOLS	2
#define S626_NUM_INDEXPOLS	2
#define S626_NUM_INDEXSOURCES	2
#define S626_NUM_LOADTRIGS	4

/* General macros for manipulating bitfields: */
#define S626_MAKE(x, w, p)	(((x) & ((1 << (w)) - 1)) << (p))
#define S626_UNMAKE(v, w, p)	(((v) >> (p)) & ((1 << (w)) - 1))

/* Bit field positions in CRA: */
#define S626_CRABIT_INDXSRC_B	14	/* B index source. */
#define S626_CRABIT_CNTSRC_B	12	/* B counter source. */
#define S626_CRABIT_INDXPOL_A	11	/* A index polarity. */
#define S626_CRABIT_LOADSRC_A	 9	/* A preload trigger. */
#define S626_CRABIT_CLKMULT_A	 7	/* A clock multiplier. */
#define S626_CRABIT_INTSRC_A	 5	/* A interrupt source. */
#define S626_CRABIT_CLKPOL_A	 4	/* A clock polarity. */
#define S626_CRABIT_INDXSRC_A	 2	/* A index source. */
#define S626_CRABIT_CNTSRC_A	 0	/* A counter source. */

/* Bit field widths in CRA: */
#define S626_CRAWID_INDXSRC_B	2
#define S626_CRAWID_CNTSRC_B	2
#define S626_CRAWID_INDXPOL_A	1
#define S626_CRAWID_LOADSRC_A	2
#define S626_CRAWID_CLKMULT_A	2
#define S626_CRAWID_INTSRC_A	2
#define S626_CRAWID_CLKPOL_A	1
#define S626_CRAWID_INDXSRC_A	2
#define S626_CRAWID_CNTSRC_A	2

/* Bit field masks for CRA: */
#define S626_CRAMSK_INDXSRC_B	S626_SET_CRA_INDXSRC_B(~0)
#define S626_CRAMSK_CNTSRC_B	S626_SET_CRA_CNTSRC_B(~0)
#define S626_CRAMSK_INDXPOL_A	S626_SET_CRA_INDXPOL_A(~0)
#define S626_CRAMSK_LOADSRC_A	S626_SET_CRA_LOADSRC_A(~0)
#define S626_CRAMSK_CLKMULT_A	S626_SET_CRA_CLKMULT_A(~0)
#define S626_CRAMSK_INTSRC_A	S626_SET_CRA_INTSRC_A(~0)
#define S626_CRAMSK_CLKPOL_A	S626_SET_CRA_CLKPOL_A(~0)
#define S626_CRAMSK_INDXSRC_A	S626_SET_CRA_INDXSRC_A(~0)
#define S626_CRAMSK_CNTSRC_A	S626_SET_CRA_CNTSRC_A(~0)

/* Construct parts of the CRA value: */
#define S626_SET_CRA_INDXSRC_B(x)	\
	S626_MAKE((x), S626_CRAWID_INDXSRC_B, S626_CRABIT_INDXSRC_B)
#define S626_SET_CRA_CNTSRC_B(x)	\
	S626_MAKE((x), S626_CRAWID_CNTSRC_B, S626_CRABIT_CNTSRC_B)
#define S626_SET_CRA_INDXPOL_A(x)	\
	S626_MAKE((x), S626_CRAWID_INDXPOL_A, S626_CRABIT_INDXPOL_A)
#define S626_SET_CRA_LOADSRC_A(x)	\
	S626_MAKE((x), S626_CRAWID_LOADSRC_A, S626_CRABIT_LOADSRC_A)
#define S626_SET_CRA_CLKMULT_A(x)	\
	S626_MAKE((x), S626_CRAWID_CLKMULT_A, S626_CRABIT_CLKMULT_A)
#define S626_SET_CRA_INTSRC_A(x)	\
	S626_MAKE((x), S626_CRAWID_INTSRC_A, S626_CRABIT_INTSRC_A)
#define S626_SET_CRA_CLKPOL_A(x)	\
	S626_MAKE((x), S626_CRAWID_CLKPOL_A, S626_CRABIT_CLKPOL_A)
#define S626_SET_CRA_INDXSRC_A(x)	\
	S626_MAKE((x), S626_CRAWID_INDXSRC_A, S626_CRABIT_INDXSRC_A)
#define S626_SET_CRA_CNTSRC_A(x)	\
	S626_MAKE((x), S626_CRAWID_CNTSRC_A, S626_CRABIT_CNTSRC_A)

/* Extract parts of the CRA value: */
#define S626_GET_CRA_INDXSRC_B(v)	\
	S626_UNMAKE((v), S626_CRAWID_INDXSRC_B, S626_CRABIT_INDXSRC_B)
#define S626_GET_CRA_CNTSRC_B(v)	\
	S626_UNMAKE((v), S626_CRAWID_CNTSRC_B, S626_CRABIT_CNTSRC_B)
#define S626_GET_CRA_INDXPOL_A(v)	\
	S626_UNMAKE((v), S626_CRAWID_INDXPOL_A, S626_CRABIT_INDXPOL_A)
#define S626_GET_CRA_LOADSRC_A(v)	\
	S626_UNMAKE((v), S626_CRAWID_LOADSRC_A, S626_CRABIT_LOADSRC_A)
#define S626_GET_CRA_CLKMULT_A(v)	\
	S626_UNMAKE((v), S626_CRAWID_CLKMULT_A, S626_CRABIT_CLKMULT_A)
#define S626_GET_CRA_INTSRC_A(v)	\
	S626_UNMAKE((v), S626_CRAWID_INTSRC_A, S626_CRABIT_INTSRC_A)
#define S626_GET_CRA_CLKPOL_A(v)	\
	S626_UNMAKE((v), S626_CRAWID_CLKPOL_A, S626_CRABIT_CLKPOL_A)
#define S626_GET_CRA_INDXSRC_A(v)	\
	S626_UNMAKE((v), S626_CRAWID_INDXSRC_A, S626_CRABIT_INDXSRC_A)
#define S626_GET_CRA_CNTSRC_A(v)	\
	S626_UNMAKE((v), S626_CRAWID_CNTSRC_A, S626_CRABIT_CNTSRC_A)

/* Bit field positions in CRB: */
#define S626_CRBBIT_INTRESETCMD	15	/* (w) Interrupt reset command. */
#define S626_CRBBIT_CNTDIR_B	15	/* (r) B counter direction. */
#define S626_CRBBIT_INTRESET_B	14	/* (w) B interrupt reset enable. */
#define S626_CRBBIT_OVERDO_A	14	/* (r) A overflow routed to dig. out. */
#define S626_CRBBIT_INTRESET_A	13	/* (w) A interrupt reset enable. */
#define S626_CRBBIT_OVERDO_B	13	/* (r) B overflow routed to dig. out. */
#define S626_CRBBIT_CLKENAB_A	12	/* A clock enable. */
#define S626_CRBBIT_INTSRC_B	10	/* B interrupt source. */
#define S626_CRBBIT_LATCHSRC	 8	/* A/B latch source. */
#define S626_CRBBIT_LOADSRC_B	 6	/* B preload trigger. */
#define S626_CRBBIT_CLEAR_B	 7	/* B cleared when A overflows. */
#define S626_CRBBIT_CLKMULT_B	 3	/* B clock multiplier. */
#define S626_CRBBIT_CLKENAB_B	 2	/* B clock enable. */
#define S626_CRBBIT_INDXPOL_B	 1	/* B index polarity. */
#define S626_CRBBIT_CLKPOL_B	 0	/* B clock polarity. */

/* Bit field widths in CRB: */
#define S626_CRBWID_INTRESETCMD	1
#define S626_CRBWID_CNTDIR_B	1
#define S626_CRBWID_INTRESET_B	1
#define S626_CRBWID_OVERDO_A	1
#define S626_CRBWID_INTRESET_A	1
#define S626_CRBWID_OVERDO_B	1
#define S626_CRBWID_CLKENAB_A	1
#define S626_CRBWID_INTSRC_B	2
#define S626_CRBWID_LATCHSRC	2
#define S626_CRBWID_LOADSRC_B	2
#define S626_CRBWID_CLEAR_B	1
#define S626_CRBWID_CLKMULT_B	2
#define S626_CRBWID_CLKENAB_B	1
#define S626_CRBWID_INDXPOL_B	1
#define S626_CRBWID_CLKPOL_B	1

/* Bit field masks for CRB: */
#define S626_CRBMSK_INTRESETCMD	S626_SET_CRB_INTRESETCMD(~0)	/* (w) */
#define S626_CRBMSK_CNTDIR_B	S626_CRBMSK_INTRESETCMD		/* (r) */
#define S626_CRBMSK_INTRESET_B	S626_SET_CRB_INTRESET_B(~0)	/* (w) */
#define S626_CRBMSK_OVERDO_A	S626_CRBMSK_INTRESET_B		/* (r) */
#define S626_CRBMSK_INTRESET_A	S626_SET_CRB_INTRESET_A(~0)	/* (w) */
#define S626_CRBMSK_OVERDO_B	S626_CRBMSK_INTRESET_A		/* (r) */
#define S626_CRBMSK_CLKENAB_A	S626_SET_CRB_CLKENAB_A(~0)
#define S626_CRBMSK_INTSRC_B	S626_SET_CRB_INTSRC_B(~0)
#define S626_CRBMSK_LATCHSRC	S626_SET_CRB_LATCHSRC(~0)
#define S626_CRBMSK_LOADSRC_B	S626_SET_CRB_LOADSRC_B(~0)
#define S626_CRBMSK_CLEAR_B	S626_SET_CRB_CLEAR_B(~0)
#define S626_CRBMSK_CLKMULT_B	S626_SET_CRB_CLKMULT_B(~0)
#define S626_CRBMSK_CLKENAB_B	S626_SET_CRB_CLKENAB_B(~0)
#define S626_CRBMSK_INDXPOL_B	S626_SET_CRB_INDXPOL_B(~0)
#define S626_CRBMSK_CLKPOL_B	S626_SET_CRB_CLKPOL_B(~0)

/* Interrupt reset control bits. */
#define S626_CRBMSK_INTCTRL	(S626_CRBMSK_INTRESETCMD | \
				 S626_CRBMSK_INTRESET_A | \
				 S626_CRBMSK_INTRESET_B)

/* Construct parts of the CRB value: */
#define S626_SET_CRB_INTRESETCMD(x)	\
	S626_MAKE((x), S626_CRBWID_INTRESETCMD, S626_CRBBIT_INTRESETCMD)
#define S626_SET_CRB_INTRESET_B(x)	\
	S626_MAKE((x), S626_CRBWID_INTRESET_B, S626_CRBBIT_INTRESET_B)
#define S626_SET_CRB_INTRESET_A(x)	\
	S626_MAKE((x), S626_CRBWID_INTRESET_A, S626_CRBBIT_INTRESET_A)
#define S626_SET_CRB_CLKENAB_A(x)	\
	S626_MAKE((x), S626_CRBWID_CLKENAB_A, S626_CRBBIT_CLKENAB_A)
#define S626_SET_CRB_INTSRC_B(x)	\
	S626_MAKE((x), S626_CRBWID_INTSRC_B, S626_CRBBIT_INTSRC_B)
#define S626_SET_CRB_LATCHSRC(x)	\
	S626_MAKE((x), S626_CRBWID_LATCHSRC, S626_CRBBIT_LATCHSRC)
#define S626_SET_CRB_LOADSRC_B(x)	\
	S626_MAKE((x), S626_CRBWID_LOADSRC_B, S626_CRBBIT_LOADSRC_B)
#define S626_SET_CRB_CLEAR_B(x)	\
	S626_MAKE((x), S626_CRBWID_CLEAR_B, S626_CRBBIT_CLEAR_B)
#define S626_SET_CRB_CLKMULT_B(x)	\
	S626_MAKE((x), S626_CRBWID_CLKMULT_B, S626_CRBBIT_CLKMULT_B)
#define S626_SET_CRB_CLKENAB_B(x)	\
	S626_MAKE((x), S626_CRBWID_CLKENAB_B, S626_CRBBIT_CLKENAB_B)
#define S626_SET_CRB_INDXPOL_B(x)	\
	S626_MAKE((x), S626_CRBWID_INDXPOL_B, S626_CRBBIT_INDXPOL_B)
#define S626_SET_CRB_CLKPOL_B(x)	\
	S626_MAKE((x), S626_CRBWID_CLKPOL_B, S626_CRBBIT_CLKPOL_B)

/* Extract parts of the CRB value: */
#define S626_GET_CRB_CNTDIR_B(v)	\
	S626_UNMAKE((v), S626_CRBWID_CNTDIR_B, S626_CRBBIT_CNTDIR_B)
#define S626_GET_CRB_OVERDO_A(v)	\
	S626_UNMAKE((v), S626_CRBWID_OVERDO_A, S626_CRBBIT_OVERDO_A)
#define S626_GET_CRB_OVERDO_B(v)	\
	S626_UNMAKE((v), S626_CRBWID_OVERDO_B, S626_CRBBIT_OVERDO_B)
#define S626_GET_CRB_CLKENAB_A(v)	\
	S626_UNMAKE((v), S626_CRBWID_CLKENAB_A, S626_CRBBIT_CLKENAB_A)
#define S626_GET_CRB_INTSRC_B(v)	\
	S626_UNMAKE((v), S626_CRBWID_INTSRC_B, S626_CRBBIT_INTSRC_B)
#define S626_GET_CRB_LATCHSRC(v)	\
	S626_UNMAKE((v), S626_CRBWID_LATCHSRC, S626_CRBBIT_LATCHSRC)
#define S626_GET_CRB_LOADSRC_B(v)	\
	S626_UNMAKE((v), S626_CRBWID_LOADSRC_B, S626_CRBBIT_LOADSRC_B)
#define S626_GET_CRB_CLEAR_B(v)	\
	S626_UNMAKE((v), S626_CRBWID_CLEAR_B, S626_CRBBIT_CLEAR_B)
#define S626_GET_CRB_CLKMULT_B(v)	\
	S626_UNMAKE((v), S626_CRBWID_CLKMULT_B, S626_CRBBIT_CLKMULT_B)
#define S626_GET_CRB_CLKENAB_B(v)	\
	S626_UNMAKE((v), S626_CRBWID_CLKENAB_B, S626_CRBBIT_CLKENAB_B)
#define S626_GET_CRB_INDXPOL_B(v)	\
	S626_UNMAKE((v), S626_CRBWID_INDXPOL_B, S626_CRBBIT_INDXPOL_B)
#define S626_GET_CRB_CLKPOL_B(v)	\
	S626_UNMAKE((v), S626_CRBWID_CLKPOL_B, S626_CRBBIT_CLKPOL_B)

/* Bit field positions for standardized SETUP structure: */
#define S626_STDBIT_INTSRC	13
#define S626_STDBIT_LATCHSRC	11
#define S626_STDBIT_LOADSRC	 9
#define S626_STDBIT_INDXSRC	 7
#define S626_STDBIT_INDXPOL	 6
#define S626_STDBIT_ENCMODE	 4
#define S626_STDBIT_CLKPOL	 3
#define S626_STDBIT_CLKMULT	 1
#define S626_STDBIT_CLKENAB	 0

/* Bit field widths for standardized SETUP structure: */
#define S626_STDWID_INTSRC	2
#define S626_STDWID_LATCHSRC	2
#define S626_STDWID_LOADSRC	2
#define S626_STDWID_INDXSRC	2
#define S626_STDWID_INDXPOL	1
#define S626_STDWID_ENCMODE	2
#define S626_STDWID_CLKPOL	1
#define S626_STDWID_CLKMULT	2
#define S626_STDWID_CLKENAB	1

/* Bit field masks for standardized SETUP structure: */
#define S626_STDMSK_INTSRC	S626_SET_STD_INTSRC(~0)
#define S626_STDMSK_LATCHSRC	S626_SET_STD_LATCHSRC(~0)
#define S626_STDMSK_LOADSRC	S626_SET_STD_LOADSRC(~0)
#define S626_STDMSK_INDXSRC	S626_SET_STD_INDXSRC(~0)
#define S626_STDMSK_INDXPOL	S626_SET_STD_INDXPOL(~0)
#define S626_STDMSK_ENCMODE	S626_SET_STD_ENCMODE(~0)
#define S626_STDMSK_CLKPOL	S626_SET_STD_CLKPOL(~0)
#define S626_STDMSK_CLKMULT	S626_SET_STD_CLKMULT(~0)
#define S626_STDMSK_CLKENAB	S626_SET_STD_CLKENAB(~0)

/* Construct parts of standardized SETUP structure: */
#define S626_SET_STD_INTSRC(x)	\
	S626_MAKE((x), S626_STDWID_INTSRC, S626_STDBIT_INTSRC)
#define S626_SET_STD_LATCHSRC(x)	\
	S626_MAKE((x), S626_STDWID_LATCHSRC, S626_STDBIT_LATCHSRC)
#define S626_SET_STD_LOADSRC(x)	\
	S626_MAKE((x), S626_STDWID_LOADSRC, S626_STDBIT_LOADSRC)
#define S626_SET_STD_INDXSRC(x)	\
	S626_MAKE((x), S626_STDWID_INDXSRC, S626_STDBIT_INDXSRC)
#define S626_SET_STD_INDXPOL(x)	\
	S626_MAKE((x), S626_STDWID_INDXPOL, S626_STDBIT_INDXPOL)
#define S626_SET_STD_ENCMODE(x)	\
	S626_MAKE((x), S626_STDWID_ENCMODE, S626_STDBIT_ENCMODE)
#define S626_SET_STD_CLKPOL(x)	\
	S626_MAKE((x), S626_STDWID_CLKPOL, S626_STDBIT_CLKPOL)
#define S626_SET_STD_CLKMULT(x)	\
	S626_MAKE((x), S626_STDWID_CLKMULT, S626_STDBIT_CLKMULT)
#define S626_SET_STD_CLKENAB(x)	\
	S626_MAKE((x), S626_STDWID_CLKENAB, S626_STDBIT_CLKENAB)

/* Extract parts of standardized SETUP structure: */
#define S626_GET_STD_INTSRC(v)	\
	S626_UNMAKE((v), S626_STDWID_INTSRC, S626_STDBIT_INTSRC)
#define S626_GET_STD_LATCHSRC(v)	\
	S626_UNMAKE((v), S626_STDWID_LATCHSRC, S626_STDBIT_LATCHSRC)
#define S626_GET_STD_LOADSRC(v)	\
	S626_UNMAKE((v), S626_STDWID_LOADSRC, S626_STDBIT_LOADSRC)
#define S626_GET_STD_INDXSRC(v)	\
	S626_UNMAKE((v), S626_STDWID_INDXSRC, S626_STDBIT_INDXSRC)
#define S626_GET_STD_INDXPOL(v)	\
	S626_UNMAKE((v), S626_STDWID_INDXPOL, S626_STDBIT_INDXPOL)
#define S626_GET_STD_ENCMODE(v)	\
	S626_UNMAKE((v), S626_STDWID_ENCMODE, S626_STDBIT_ENCMODE)
#define S626_GET_STD_CLKPOL(v)	\
	S626_UNMAKE((v), S626_STDWID_CLKPOL, S626_STDBIT_CLKPOL)
#define S626_GET_STD_CLKMULT(v)	\
	S626_UNMAKE((v), S626_STDWID_CLKMULT, S626_STDBIT_CLKMULT)
#define S626_GET_STD_CLKENAB(v)	\
	S626_UNMAKE((v), S626_STDWID_CLKENAB, S626_STDBIT_CLKENAB)

#endif<|MERGE_RESOLUTION|>--- conflicted
+++ resolved
@@ -1,74 +1,4 @@
 /*
-<<<<<<< HEAD
-  comedi/drivers/s626.h
-  Sensoray s626 Comedi driver, header file
-
-  COMEDI - Linux Control and Measurement Device Interface
-  Copyright (C) 2000 David A. Schleef <ds@schleef.org>
-
-  Based on Sensoray Model 626 Linux driver Version 0.2
-  Copyright (C) 2002-2004 Sensoray Co., Inc.
-
-  This program is free software; you can redistribute it and/or modify
-  it under the terms of the GNU General Public License as published by
-  the Free Software Foundation; either version 2 of the License, or
-  (at your option) any later version.
-
-  This program is distributed in the hope that it will be useful,
-  but WITHOUT ANY WARRANTY; without even the implied warranty of
-  MERCHANTABILITY or FITNESS FOR A PARTICULAR PURPOSE.  See the
-  GNU General Public License for more details.
-*/
-
-/*
-  Driver: s626.o (s626.ko)
-  Description: Sensoray 626 driver
-  Devices: Sensoray s626
-  Authors: Gianluca Palli <gpalli@deis.unibo.it>,
-  Updated: Thu, 12 Jul 2005
-  Status: experimental
-
-  Configuration Options:
-  analog input:
-   none
-
-  analog output:
-   none
-
-  digital channel:
-   s626 has 3 dio subdevices (2,3 and 4) each with 16 i/o channels
-   supported configuration options:
-   INSN_CONFIG_DIO_QUERY
-   COMEDI_INPUT
-   COMEDI_OUTPUT
-
-  encoder:
-   Every channel must be configured before reading.
-
-   Example code
-
-   insn.insn=INSN_CONFIG;   // configuration instruction
-   insn.n=1;                // number of operation (must be 1)
-   insn.data=&initialvalue; // initial value loaded into encoder
-                            // during configuration
-   insn.subdev=5;           // encoder subdevice
-   insn.chanspec=CR_PACK(encoder_channel,0,AREF_OTHER); // encoder_channel
-                                                        // to configure
-
-   comedi_do_insn(cf,&insn); // executing configuration
-*/
-
-#if !defined(TRUE)
-#define TRUE    (1)
-#endif
-
-#if !defined(FALSE)
-#define FALSE   (0)
-#endif
-
-#define S626_SIZE 0x0200
-#define DMABUF_SIZE			4096	/*  4k pages */
-=======
  * comedi/drivers/s626.h
  * Sensoray s626 Comedi driver, header file
  *
@@ -93,7 +23,6 @@
 #define S626_H_INCLUDED
 
 #define S626_DMABUF_SIZE	4096	/* 4k pages */
->>>>>>> d8ec26d7
 
 #define S626_ADC_CHANNELS       16
 #define S626_DAC_CHANNELS       4
