--- conflicted
+++ resolved
@@ -1245,10 +1245,6 @@
 			goto out_release_mem_region;
 		} else {
 			struct dma_slave_config cfg;
-<<<<<<< HEAD
-			int rc;
-=======
->>>>>>> 985b11fa
 
 			memset(&cfg, 0, sizeof(cfg));
 			cfg.src_addr = info->phys_base;
@@ -1257,17 +1253,10 @@
 			cfg.dst_addr_width = DMA_SLAVE_BUSWIDTH_4_BYTES;
 			cfg.src_maxburst = 16;
 			cfg.dst_maxburst = 16;
-<<<<<<< HEAD
-			rc = dmaengine_slave_config(info->dma, &cfg);
-			if (rc) {
-				dev_err(&pdev->dev, "DMA engine slave config failed: %d\n",
-					rc);
-=======
 			err = dmaengine_slave_config(info->dma, &cfg);
 			if (err) {
 				dev_err(&pdev->dev, "DMA engine slave config failed: %d\n",
 					err);
->>>>>>> 985b11fa
 				goto out_release_mem_region;
 			}
 			info->nand.read_buf   = omap_read_buf_dma_pref;
