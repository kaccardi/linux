/**
 * @file cpu_buffer.c
 *
 * @remark Copyright 2002-2009 OProfile authors
 * @remark Read the file COPYING
 *
 * @author John Levon <levon@movementarian.org>
 * @author Barry Kasindorf <barry.kasindorf@amd.com>
 * @author Robert Richter <robert.richter@amd.com>
 *
 * Each CPU has a local buffer that stores PC value/event
 * pairs. We also log context switches when we notice them.
 * Eventually each CPU's buffer is processed into the global
 * event buffer by sync_buffer().
 *
 * We use a local buffer for two reasons: an NMI or similar
 * interrupt cannot synchronise, and high sampling rates
 * would lead to catastrophic global synchronisation if
 * a global buffer was used.
 */

#include <linux/sched.h>
#include <linux/oprofile.h>
#include <linux/vmalloc.h>
#include <linux/errno.h>

#include "event_buffer.h"
#include "cpu_buffer.h"
#include "buffer_sync.h"
#include "oprof.h"

#define OP_BUFFER_FLAGS	0

/*
 * Read and write access is using spin locking. Thus, writing to the
 * buffer by NMI handler (x86) could occur also during critical
 * sections when reading the buffer. To avoid this, there are 2
 * buffers for independent read and write access. Read access is in
 * process context only, write access only in the NMI handler. If the
 * read buffer runs empty, both buffers are swapped atomically. There
 * is potentially a small window during swapping where the buffers are
 * disabled and samples could be lost.
 *
 * Using 2 buffers is a little bit overhead, but the solution is clear
 * and does not require changes in the ring buffer implementation. It
 * can be changed to a single buffer solution when the ring buffer
 * access is implemented as non-locking atomic code.
 */
<<<<<<< HEAD
struct ring_buffer *op_ring_buffer_read;
struct ring_buffer *op_ring_buffer_write;
=======
static struct ring_buffer *op_ring_buffer_read;
static struct ring_buffer *op_ring_buffer_write;
>>>>>>> a076aa4f
DEFINE_PER_CPU(struct oprofile_cpu_buffer, cpu_buffer);

static void wq_sync_buffer(struct work_struct *work);

#define DEFAULT_TIMER_EXPIRE (HZ / 10)
static int work_enabled;

<<<<<<< HEAD
void free_cpu_buffers(void)
{
	if (op_ring_buffer_read)
		ring_buffer_free(op_ring_buffer_read);
	op_ring_buffer_read = NULL;
	if (op_ring_buffer_write)
		ring_buffer_free(op_ring_buffer_write);
	op_ring_buffer_write = NULL;
}

=======
>>>>>>> a076aa4f
unsigned long oprofile_get_cpu_buffer_size(void)
{
	return oprofile_cpu_buffer_size;
}

void oprofile_cpu_buffer_inc_smpl_lost(void)
{
	struct oprofile_cpu_buffer *cpu_buf
		= &__get_cpu_var(cpu_buffer);

	cpu_buf->sample_lost_overflow++;
}

void free_cpu_buffers(void)
{
	if (op_ring_buffer_read)
		ring_buffer_free(op_ring_buffer_read);
	op_ring_buffer_read = NULL;
	if (op_ring_buffer_write)
		ring_buffer_free(op_ring_buffer_write);
	op_ring_buffer_write = NULL;
}

int alloc_cpu_buffers(void)
{
	int i;

	unsigned long buffer_size = oprofile_cpu_buffer_size;

	op_ring_buffer_read = ring_buffer_alloc(buffer_size, OP_BUFFER_FLAGS);
	if (!op_ring_buffer_read)
		goto fail;
	op_ring_buffer_write = ring_buffer_alloc(buffer_size, OP_BUFFER_FLAGS);
	if (!op_ring_buffer_write)
		goto fail;

	op_ring_buffer_read = ring_buffer_alloc(buffer_size, OP_BUFFER_FLAGS);
	if (!op_ring_buffer_read)
		goto fail;
	op_ring_buffer_write = ring_buffer_alloc(buffer_size, OP_BUFFER_FLAGS);
	if (!op_ring_buffer_write)
		goto fail;

	for_each_possible_cpu(i) {
		struct oprofile_cpu_buffer *b = &per_cpu(cpu_buffer, i);

		b->last_task = NULL;
		b->last_is_kernel = -1;
		b->tracing = 0;
		b->buffer_size = buffer_size;
		b->sample_received = 0;
		b->sample_lost_overflow = 0;
		b->backtrace_aborted = 0;
		b->sample_invalid_eip = 0;
		b->cpu = i;
		INIT_DELAYED_WORK(&b->work, wq_sync_buffer);
	}
	return 0;

fail:
	free_cpu_buffers();
	return -ENOMEM;
}

void start_cpu_work(void)
{
	int i;

	work_enabled = 1;

	for_each_online_cpu(i) {
		struct oprofile_cpu_buffer *b = &per_cpu(cpu_buffer, i);

		/*
		 * Spread the work by 1 jiffy per cpu so they dont all
		 * fire at once.
		 */
		schedule_delayed_work_on(i, &b->work, DEFAULT_TIMER_EXPIRE + i);
	}
}

void end_cpu_work(void)
{
	int i;

	work_enabled = 0;

	for_each_online_cpu(i) {
		struct oprofile_cpu_buffer *b = &per_cpu(cpu_buffer, i);

		cancel_delayed_work(&b->work);
	}

	flush_scheduled_work();
}

<<<<<<< HEAD
static inline int
add_sample(struct oprofile_cpu_buffer *cpu_buf,
	   unsigned long pc, unsigned long event)
{
	struct op_entry entry;
	int ret;

	ret = cpu_buffer_write_entry(&entry);
	if (ret)
		return ret;

	entry.sample->eip = pc;
	entry.sample->event = event;

	ret = cpu_buffer_write_commit(&entry);
	if (ret)
		return ret;

=======
/*
 * This function prepares the cpu buffer to write a sample.
 *
 * Struct op_entry is used during operations on the ring buffer while
 * struct op_sample contains the data that is stored in the ring
 * buffer. Struct entry can be uninitialized. The function reserves a
 * data array that is specified by size. Use
 * op_cpu_buffer_write_commit() after preparing the sample. In case of
 * errors a null pointer is returned, otherwise the pointer to the
 * sample.
 *
 */
struct op_sample
*op_cpu_buffer_write_reserve(struct op_entry *entry, unsigned long size)
{
	entry->event = ring_buffer_lock_reserve
		(op_ring_buffer_write, sizeof(struct op_sample) +
		 size * sizeof(entry->sample->data[0]), &entry->irq_flags);
	if (entry->event)
		entry->sample = ring_buffer_event_data(entry->event);
	else
		entry->sample = NULL;

	if (!entry->sample)
		return NULL;

	entry->size = size;
	entry->data = entry->sample->data;

	return entry->sample;
}

int op_cpu_buffer_write_commit(struct op_entry *entry)
{
	return ring_buffer_unlock_commit(op_ring_buffer_write, entry->event,
					 entry->irq_flags);
}

struct op_sample *op_cpu_buffer_read_entry(struct op_entry *entry, int cpu)
{
	struct ring_buffer_event *e;
	e = ring_buffer_consume(op_ring_buffer_read, cpu, NULL);
	if (e)
		goto event;
	if (ring_buffer_swap_cpu(op_ring_buffer_read,
				 op_ring_buffer_write,
				 cpu))
		return NULL;
	e = ring_buffer_consume(op_ring_buffer_read, cpu, NULL);
	if (e)
		goto event;
	return NULL;

event:
	entry->event = e;
	entry->sample = ring_buffer_event_data(e);
	entry->size = (ring_buffer_event_length(e) - sizeof(struct op_sample))
		/ sizeof(entry->sample->data[0]);
	entry->data = entry->sample->data;
	return entry->sample;
}

unsigned long op_cpu_buffer_entries(int cpu)
{
	return ring_buffer_entries_cpu(op_ring_buffer_read, cpu)
		+ ring_buffer_entries_cpu(op_ring_buffer_write, cpu);
}

static int
op_add_code(struct oprofile_cpu_buffer *cpu_buf, unsigned long backtrace,
	    int is_kernel, struct task_struct *task)
{
	struct op_entry entry;
	struct op_sample *sample;
	unsigned long flags;
	int size;

	flags = 0;

	if (backtrace)
		flags |= TRACE_BEGIN;

	/* notice a switch from user->kernel or vice versa */
	is_kernel = !!is_kernel;
	if (cpu_buf->last_is_kernel != is_kernel) {
		cpu_buf->last_is_kernel = is_kernel;
		flags |= KERNEL_CTX_SWITCH;
		if (is_kernel)
			flags |= IS_KERNEL;
	}

	/* notice a task switch */
	if (cpu_buf->last_task != task) {
		cpu_buf->last_task = task;
		flags |= USER_CTX_SWITCH;
	}

	if (!flags)
		/* nothing to do */
		return 0;

	if (flags & USER_CTX_SWITCH)
		size = 1;
	else
		size = 0;

	sample = op_cpu_buffer_write_reserve(&entry, size);
	if (!sample)
		return -ENOMEM;

	sample->eip = ESCAPE_CODE;
	sample->event = flags;

	if (size)
		op_cpu_buffer_add_data(&entry, (unsigned long)task);

	op_cpu_buffer_write_commit(&entry);

>>>>>>> a076aa4f
	return 0;
}

static inline int
<<<<<<< HEAD
add_code(struct oprofile_cpu_buffer *buffer, unsigned long value)
{
	return add_sample(buffer, ESCAPE_CODE, value);
=======
op_add_sample(struct oprofile_cpu_buffer *cpu_buf,
	      unsigned long pc, unsigned long event)
{
	struct op_entry entry;
	struct op_sample *sample;

	sample = op_cpu_buffer_write_reserve(&entry, 0);
	if (!sample)
		return -ENOMEM;

	sample->eip = pc;
	sample->event = event;

	return op_cpu_buffer_write_commit(&entry);
>>>>>>> a076aa4f
}

/*
 * This must be safe from any context.
 *
 * is_kernel is needed because on some architectures you cannot
 * tell if you are in kernel or user space simply by looking at
 * pc. We tag this in the buffer by generating kernel enter/exit
 * events whenever is_kernel changes
 */
static int
log_sample(struct oprofile_cpu_buffer *cpu_buf, unsigned long pc,
	   unsigned long backtrace, int is_kernel, unsigned long event)
{
	cpu_buf->sample_received++;

	if (pc == ESCAPE_CODE) {
		cpu_buf->sample_invalid_eip++;
		return 0;
	}

<<<<<<< HEAD
	is_kernel = !!is_kernel;
=======
	if (op_add_code(cpu_buf, backtrace, is_kernel, current))
		goto fail;
>>>>>>> a076aa4f

	if (op_add_sample(cpu_buf, pc, event))
		goto fail;

<<<<<<< HEAD
	/* notice a switch from user->kernel or vice versa */
	if (cpu_buf->last_is_kernel != is_kernel) {
		cpu_buf->last_is_kernel = is_kernel;
		if (add_code(cpu_buf, is_kernel))
			goto fail;
	}

	/* notice a task switch */
	if (cpu_buf->last_task != task) {
		cpu_buf->last_task = task;
		if (add_code(cpu_buf, (unsigned long)task))
			goto fail;
	}

	if (add_sample(cpu_buf, pc, event))
		goto fail;

=======
>>>>>>> a076aa4f
	return 1;

fail:
	cpu_buf->sample_lost_overflow++;
	return 0;
}

static inline void oprofile_begin_trace(struct oprofile_cpu_buffer *cpu_buf)
{
<<<<<<< HEAD
	add_code(cpu_buf, CPU_TRACE_BEGIN);
=======
>>>>>>> a076aa4f
	cpu_buf->tracing = 1;
}

static inline void oprofile_end_trace(struct oprofile_cpu_buffer *cpu_buf)
{
	cpu_buf->tracing = 0;
}

static inline void
__oprofile_add_ext_sample(unsigned long pc, struct pt_regs * const regs,
			  unsigned long event, int is_kernel)
{
	struct oprofile_cpu_buffer *cpu_buf = &__get_cpu_var(cpu_buffer);
	unsigned long backtrace = oprofile_backtrace_depth;

	/*
	 * if log_sample() fail we can't backtrace since we lost the
	 * source of this event
	 */
	if (!log_sample(cpu_buf, pc, backtrace, is_kernel, event))
		/* failed */
		return;

	if (!backtrace)
		return;

<<<<<<< HEAD
	/*
	 * if log_sample() fail we can't backtrace since we lost the
	 * source of this event
	 */
	if (log_sample(cpu_buf, pc, is_kernel, event))
		oprofile_ops.backtrace(regs, backtrace_depth);
=======
	oprofile_begin_trace(cpu_buf);
	oprofile_ops.backtrace(regs, backtrace);
>>>>>>> a076aa4f
	oprofile_end_trace(cpu_buf);
}

void oprofile_add_ext_sample(unsigned long pc, struct pt_regs * const regs,
			     unsigned long event, int is_kernel)
{
	__oprofile_add_ext_sample(pc, regs, event, is_kernel);
}

void oprofile_add_sample(struct pt_regs * const regs, unsigned long event)
{
	int is_kernel = !user_mode(regs);
	unsigned long pc = profile_pc(regs);

	__oprofile_add_ext_sample(pc, regs, event, is_kernel);
}

<<<<<<< HEAD
#ifdef CONFIG_OPROFILE_IBS

#define MAX_IBS_SAMPLE_SIZE 14

void oprofile_add_ibs_sample(struct pt_regs * const regs,
			     unsigned int * const ibs_sample, int ibs_code)
=======
/*
 * Add samples with data to the ring buffer.
 *
 * Use oprofile_add_data(&entry, val) to add data and
 * oprofile_write_commit(&entry) to commit the sample.
 */
void
oprofile_write_reserve(struct op_entry *entry, struct pt_regs * const regs,
		       unsigned long pc, int code, int size)
>>>>>>> a076aa4f
{
	struct op_sample *sample;
	int is_kernel = !user_mode(regs);
	struct oprofile_cpu_buffer *cpu_buf = &__get_cpu_var(cpu_buffer);
<<<<<<< HEAD
	struct task_struct *task;
	int fail = 0;

	cpu_buf->sample_received++;

	/* notice a switch from user->kernel or vice versa */
	if (cpu_buf->last_is_kernel != is_kernel) {
		if (add_code(cpu_buf, is_kernel))
			goto fail;
		cpu_buf->last_is_kernel = is_kernel;
	}

	/* notice a task switch */
	if (!is_kernel) {
		task = current;
		if (cpu_buf->last_task != task) {
			if (add_code(cpu_buf, (unsigned long)task))
				goto fail;
			cpu_buf->last_task = task;
		}
	}

	fail = fail || add_code(cpu_buf, ibs_code);
	fail = fail || add_sample(cpu_buf, ibs_sample[0], ibs_sample[1]);
	fail = fail || add_sample(cpu_buf, ibs_sample[2], ibs_sample[3]);
	fail = fail || add_sample(cpu_buf, ibs_sample[4], ibs_sample[5]);

	if (ibs_code == IBS_OP_BEGIN) {
		fail = fail || add_sample(cpu_buf, ibs_sample[6], ibs_sample[7]);
		fail = fail || add_sample(cpu_buf, ibs_sample[8], ibs_sample[9]);
		fail = fail || add_sample(cpu_buf, ibs_sample[10], ibs_sample[11]);
	}

	if (fail)
		goto fail;

	if (backtrace_depth)
		oprofile_ops.backtrace(regs, backtrace_depth);

	return;

fail:
	cpu_buf->sample_lost_overflow++;
	return;
=======

	cpu_buf->sample_received++;

	/* no backtraces for samples with data */
	if (op_add_code(cpu_buf, 0, is_kernel, current))
		goto fail;

	sample = op_cpu_buffer_write_reserve(entry, size + 2);
	if (!sample)
		goto fail;
	sample->eip = ESCAPE_CODE;
	sample->event = 0;		/* no flags */

	op_cpu_buffer_add_data(entry, code);
	op_cpu_buffer_add_data(entry, pc);

	return;

fail:
	cpu_buf->sample_lost_overflow++;
}

int oprofile_add_data(struct op_entry *entry, unsigned long val)
{
	return op_cpu_buffer_add_data(entry, val);
>>>>>>> a076aa4f
}

int oprofile_write_commit(struct op_entry *entry)
{
	return op_cpu_buffer_write_commit(entry);
}

void oprofile_add_pc(unsigned long pc, int is_kernel, unsigned long event)
{
	struct oprofile_cpu_buffer *cpu_buf = &__get_cpu_var(cpu_buffer);
	log_sample(cpu_buf, pc, 0, is_kernel, event);
}

void oprofile_add_trace(unsigned long pc)
{
	struct oprofile_cpu_buffer *cpu_buf = &__get_cpu_var(cpu_buffer);

	if (!cpu_buf->tracing)
		return;

	/*
	 * broken frame can give an eip with the same value as an
	 * escape code, abort the trace if we get it
	 */
	if (pc == ESCAPE_CODE)
		goto fail;

<<<<<<< HEAD
	if (add_sample(cpu_buf, pc, 0))
=======
	if (op_add_sample(cpu_buf, pc, 0))
>>>>>>> a076aa4f
		goto fail;

	return;
fail:
	cpu_buf->tracing = 0;
	cpu_buf->backtrace_aborted++;
	return;
}

/*
 * This serves to avoid cpu buffer overflow, and makes sure
 * the task mortuary progresses
 *
 * By using schedule_delayed_work_on and then schedule_delayed_work
 * we guarantee this will stay on the correct cpu
 */
static void wq_sync_buffer(struct work_struct *work)
{
	struct oprofile_cpu_buffer *b =
		container_of(work, struct oprofile_cpu_buffer, work.work);
	if (b->cpu != smp_processor_id()) {
		printk(KERN_DEBUG "WQ on CPU%d, prefer CPU%d\n",
		       smp_processor_id(), b->cpu);

		if (!cpu_online(b->cpu)) {
			cancel_delayed_work(&b->work);
			return;
		}
	}
	sync_buffer(b->cpu);

	/* don't re-add the work if we're shutting down */
	if (work_enabled)
		schedule_delayed_work(&b->work, DEFAULT_TIMER_EXPIRE);
}<|MERGE_RESOLUTION|>--- conflicted
+++ resolved
@@ -46,13 +46,8 @@
  * can be changed to a single buffer solution when the ring buffer
  * access is implemented as non-locking atomic code.
  */
-<<<<<<< HEAD
-struct ring_buffer *op_ring_buffer_read;
-struct ring_buffer *op_ring_buffer_write;
-=======
 static struct ring_buffer *op_ring_buffer_read;
 static struct ring_buffer *op_ring_buffer_write;
->>>>>>> a076aa4f
 DEFINE_PER_CPU(struct oprofile_cpu_buffer, cpu_buffer);
 
 static void wq_sync_buffer(struct work_struct *work);
@@ -60,7 +55,19 @@
 #define DEFAULT_TIMER_EXPIRE (HZ / 10)
 static int work_enabled;
 
-<<<<<<< HEAD
+unsigned long oprofile_get_cpu_buffer_size(void)
+{
+	return oprofile_cpu_buffer_size;
+}
+
+void oprofile_cpu_buffer_inc_smpl_lost(void)
+{
+	struct oprofile_cpu_buffer *cpu_buf
+		= &__get_cpu_var(cpu_buffer);
+
+	cpu_buf->sample_lost_overflow++;
+}
+
 void free_cpu_buffers(void)
 {
 	if (op_ring_buffer_read)
@@ -71,43 +78,11 @@
 	op_ring_buffer_write = NULL;
 }
 
-=======
->>>>>>> a076aa4f
-unsigned long oprofile_get_cpu_buffer_size(void)
-{
-	return oprofile_cpu_buffer_size;
-}
-
-void oprofile_cpu_buffer_inc_smpl_lost(void)
-{
-	struct oprofile_cpu_buffer *cpu_buf
-		= &__get_cpu_var(cpu_buffer);
-
-	cpu_buf->sample_lost_overflow++;
-}
-
-void free_cpu_buffers(void)
-{
-	if (op_ring_buffer_read)
-		ring_buffer_free(op_ring_buffer_read);
-	op_ring_buffer_read = NULL;
-	if (op_ring_buffer_write)
-		ring_buffer_free(op_ring_buffer_write);
-	op_ring_buffer_write = NULL;
-}
-
 int alloc_cpu_buffers(void)
 {
 	int i;
 
 	unsigned long buffer_size = oprofile_cpu_buffer_size;
-
-	op_ring_buffer_read = ring_buffer_alloc(buffer_size, OP_BUFFER_FLAGS);
-	if (!op_ring_buffer_read)
-		goto fail;
-	op_ring_buffer_write = ring_buffer_alloc(buffer_size, OP_BUFFER_FLAGS);
-	if (!op_ring_buffer_write)
-		goto fail;
 
 	op_ring_buffer_read = ring_buffer_alloc(buffer_size, OP_BUFFER_FLAGS);
 	if (!op_ring_buffer_read)
@@ -169,26 +144,6 @@
 	flush_scheduled_work();
 }
 
-<<<<<<< HEAD
-static inline int
-add_sample(struct oprofile_cpu_buffer *cpu_buf,
-	   unsigned long pc, unsigned long event)
-{
-	struct op_entry entry;
-	int ret;
-
-	ret = cpu_buffer_write_entry(&entry);
-	if (ret)
-		return ret;
-
-	entry.sample->eip = pc;
-	entry.sample->event = event;
-
-	ret = cpu_buffer_write_commit(&entry);
-	if (ret)
-		return ret;
-
-=======
 /*
  * This function prepares the cpu buffer to write a sample.
  *
@@ -307,16 +262,10 @@
 
 	op_cpu_buffer_write_commit(&entry);
 
->>>>>>> a076aa4f
 	return 0;
 }
 
 static inline int
-<<<<<<< HEAD
-add_code(struct oprofile_cpu_buffer *buffer, unsigned long value)
-{
-	return add_sample(buffer, ESCAPE_CODE, value);
-=======
 op_add_sample(struct oprofile_cpu_buffer *cpu_buf,
 	      unsigned long pc, unsigned long event)
 {
@@ -331,7 +280,6 @@
 	sample->event = event;
 
 	return op_cpu_buffer_write_commit(&entry);
->>>>>>> a076aa4f
 }
 
 /*
@@ -353,36 +301,12 @@
 		return 0;
 	}
 
-<<<<<<< HEAD
-	is_kernel = !!is_kernel;
-=======
 	if (op_add_code(cpu_buf, backtrace, is_kernel, current))
 		goto fail;
->>>>>>> a076aa4f
 
 	if (op_add_sample(cpu_buf, pc, event))
 		goto fail;
 
-<<<<<<< HEAD
-	/* notice a switch from user->kernel or vice versa */
-	if (cpu_buf->last_is_kernel != is_kernel) {
-		cpu_buf->last_is_kernel = is_kernel;
-		if (add_code(cpu_buf, is_kernel))
-			goto fail;
-	}
-
-	/* notice a task switch */
-	if (cpu_buf->last_task != task) {
-		cpu_buf->last_task = task;
-		if (add_code(cpu_buf, (unsigned long)task))
-			goto fail;
-	}
-
-	if (add_sample(cpu_buf, pc, event))
-		goto fail;
-
-=======
->>>>>>> a076aa4f
 	return 1;
 
 fail:
@@ -392,10 +316,6 @@
 
 static inline void oprofile_begin_trace(struct oprofile_cpu_buffer *cpu_buf)
 {
-<<<<<<< HEAD
-	add_code(cpu_buf, CPU_TRACE_BEGIN);
-=======
->>>>>>> a076aa4f
 	cpu_buf->tracing = 1;
 }
 
@@ -422,17 +342,8 @@
 	if (!backtrace)
 		return;
 
-<<<<<<< HEAD
-	/*
-	 * if log_sample() fail we can't backtrace since we lost the
-	 * source of this event
-	 */
-	if (log_sample(cpu_buf, pc, is_kernel, event))
-		oprofile_ops.backtrace(regs, backtrace_depth);
-=======
 	oprofile_begin_trace(cpu_buf);
 	oprofile_ops.backtrace(regs, backtrace);
->>>>>>> a076aa4f
 	oprofile_end_trace(cpu_buf);
 }
 
@@ -450,14 +361,6 @@
 	__oprofile_add_ext_sample(pc, regs, event, is_kernel);
 }
 
-<<<<<<< HEAD
-#ifdef CONFIG_OPROFILE_IBS
-
-#define MAX_IBS_SAMPLE_SIZE 14
-
-void oprofile_add_ibs_sample(struct pt_regs * const regs,
-			     unsigned int * const ibs_sample, int ibs_code)
-=======
 /*
  * Add samples with data to the ring buffer.
  *
@@ -467,83 +370,35 @@
 void
 oprofile_write_reserve(struct op_entry *entry, struct pt_regs * const regs,
 		       unsigned long pc, int code, int size)
->>>>>>> a076aa4f
 {
 	struct op_sample *sample;
 	int is_kernel = !user_mode(regs);
 	struct oprofile_cpu_buffer *cpu_buf = &__get_cpu_var(cpu_buffer);
-<<<<<<< HEAD
-	struct task_struct *task;
-	int fail = 0;
 
 	cpu_buf->sample_received++;
 
-	/* notice a switch from user->kernel or vice versa */
-	if (cpu_buf->last_is_kernel != is_kernel) {
-		if (add_code(cpu_buf, is_kernel))
-			goto fail;
-		cpu_buf->last_is_kernel = is_kernel;
-	}
-
-	/* notice a task switch */
-	if (!is_kernel) {
-		task = current;
-		if (cpu_buf->last_task != task) {
-			if (add_code(cpu_buf, (unsigned long)task))
-				goto fail;
-			cpu_buf->last_task = task;
-		}
-	}
-
-	fail = fail || add_code(cpu_buf, ibs_code);
-	fail = fail || add_sample(cpu_buf, ibs_sample[0], ibs_sample[1]);
-	fail = fail || add_sample(cpu_buf, ibs_sample[2], ibs_sample[3]);
-	fail = fail || add_sample(cpu_buf, ibs_sample[4], ibs_sample[5]);
-
-	if (ibs_code == IBS_OP_BEGIN) {
-		fail = fail || add_sample(cpu_buf, ibs_sample[6], ibs_sample[7]);
-		fail = fail || add_sample(cpu_buf, ibs_sample[8], ibs_sample[9]);
-		fail = fail || add_sample(cpu_buf, ibs_sample[10], ibs_sample[11]);
-	}
-
-	if (fail)
-		goto fail;
-
-	if (backtrace_depth)
-		oprofile_ops.backtrace(regs, backtrace_depth);
+	/* no backtraces for samples with data */
+	if (op_add_code(cpu_buf, 0, is_kernel, current))
+		goto fail;
+
+	sample = op_cpu_buffer_write_reserve(entry, size + 2);
+	if (!sample)
+		goto fail;
+	sample->eip = ESCAPE_CODE;
+	sample->event = 0;		/* no flags */
+
+	op_cpu_buffer_add_data(entry, code);
+	op_cpu_buffer_add_data(entry, pc);
 
 	return;
 
 fail:
 	cpu_buf->sample_lost_overflow++;
-	return;
-=======
-
-	cpu_buf->sample_received++;
-
-	/* no backtraces for samples with data */
-	if (op_add_code(cpu_buf, 0, is_kernel, current))
-		goto fail;
-
-	sample = op_cpu_buffer_write_reserve(entry, size + 2);
-	if (!sample)
-		goto fail;
-	sample->eip = ESCAPE_CODE;
-	sample->event = 0;		/* no flags */
-
-	op_cpu_buffer_add_data(entry, code);
-	op_cpu_buffer_add_data(entry, pc);
-
-	return;
-
-fail:
-	cpu_buf->sample_lost_overflow++;
 }
 
 int oprofile_add_data(struct op_entry *entry, unsigned long val)
 {
 	return op_cpu_buffer_add_data(entry, val);
->>>>>>> a076aa4f
 }
 
 int oprofile_write_commit(struct op_entry *entry)
@@ -571,11 +426,7 @@
 	if (pc == ESCAPE_CODE)
 		goto fail;
 
-<<<<<<< HEAD
-	if (add_sample(cpu_buf, pc, 0))
-=======
 	if (op_add_sample(cpu_buf, pc, 0))
->>>>>>> a076aa4f
 		goto fail;
 
 	return;
