// SPDX-License-Identifier: GPL-2.0

/*
 * Clocksource driver for the synthetic counter and timers
 * provided by the Hyper-V hypervisor to guest VMs, as described
 * in the Hyper-V Top Level Functional Spec (TLFS). This driver
 * is instruction set architecture independent.
 *
 * Copyright (C) 2019, Microsoft, Inc.
 *
 * Author:  Michael Kelley <mikelley@microsoft.com>
 */

#include <linux/percpu.h>
#include <linux/cpumask.h>
#include <linux/clockchips.h>
#include <linux/clocksource.h>
#include <linux/sched_clock.h>
#include <linux/mm.h>
#include <linux/cpuhotplug.h>
#include <clocksource/hyperv_timer.h>
#include <asm/hyperv-tlfs.h>
#include <asm/mshyperv.h>

static struct clock_event_device __percpu *hv_clock_event;
static u64 hv_sched_clock_offset __ro_after_init;

/*
 * If false, we're using the old mechanism for stimer0 interrupts
 * where it sends a VMbus message when it expires. The old
 * mechanism is used when running on older versions of Hyper-V
 * that don't support Direct Mode. While Hyper-V provides
 * four stimer's per CPU, Linux uses only stimer0.
 *
 * Because Direct Mode does not require processing a VMbus
 * message, stimer interrupts can be enabled earlier in the
 * process of booting a CPU, and consistent with when timer
 * interrupts are enabled for other clocksource drivers.
 * However, for legacy versions of Hyper-V when Direct Mode
 * is not enabled, setting up stimer interrupts must be
 * delayed until VMbus is initialized and can process the
 * interrupt message.
 */
static bool direct_mode_enabled;

static int stimer0_irq;
static int stimer0_vector;
static int stimer0_message_sint;

/*
 * ISR for when stimer0 is operating in Direct Mode.  Direct Mode
 * does not use VMbus or any VMbus messages, so process here and not
 * in the VMbus driver code.
 */
void hv_stimer0_isr(void)
{
	struct clock_event_device *ce;

	ce = this_cpu_ptr(hv_clock_event);
	ce->event_handler(ce);
}
EXPORT_SYMBOL_GPL(hv_stimer0_isr);

static int hv_ce_set_next_event(unsigned long delta,
				struct clock_event_device *evt)
{
	u64 current_tick;

	current_tick = hv_read_reference_counter();
	current_tick += delta;
	hv_init_timer(0, current_tick);
	return 0;
}

static int hv_ce_shutdown(struct clock_event_device *evt)
{
	hv_init_timer(0, 0);
	hv_init_timer_config(0, 0);
	if (direct_mode_enabled)
		hv_disable_stimer0_percpu_irq(stimer0_irq);

	return 0;
}

static int hv_ce_set_oneshot(struct clock_event_device *evt)
{
	union hv_stimer_config timer_cfg;

	timer_cfg.as_uint64 = 0;
	timer_cfg.enable = 1;
	timer_cfg.auto_enable = 1;
	if (direct_mode_enabled) {
		/*
		 * When it expires, the timer will directly interrupt
		 * on the specified hardware vector/IRQ.
		 */
		timer_cfg.direct_mode = 1;
		timer_cfg.apic_vector = stimer0_vector;
		hv_enable_stimer0_percpu_irq(stimer0_irq);
	} else {
		/*
		 * When it expires, the timer will generate a VMbus message,
		 * to be handled by the normal VMbus interrupt handler.
		 */
		timer_cfg.direct_mode = 0;
		timer_cfg.sintx = stimer0_message_sint;
	}
	hv_init_timer_config(0, timer_cfg.as_uint64);
	return 0;
}

/*
 * hv_stimer_init - Per-cpu initialization of the clockevent
 */
static int hv_stimer_init(unsigned int cpu)
{
	struct clock_event_device *ce;

	if (!hv_clock_event)
		return 0;

	ce = per_cpu_ptr(hv_clock_event, cpu);
	ce->name = "Hyper-V clockevent";
	ce->features = CLOCK_EVT_FEAT_ONESHOT;
	ce->cpumask = cpumask_of(cpu);
	ce->rating = 1000;
	ce->set_state_shutdown = hv_ce_shutdown;
	ce->set_state_oneshot = hv_ce_set_oneshot;
	ce->set_next_event = hv_ce_set_next_event;

	clockevents_config_and_register(ce,
					HV_CLOCK_HZ,
					HV_MIN_DELTA_TICKS,
					HV_MAX_MAX_DELTA_TICKS);
	return 0;
}

/*
 * hv_stimer_cleanup - Per-cpu cleanup of the clockevent
 */
int hv_stimer_cleanup(unsigned int cpu)
{
	struct clock_event_device *ce;

	if (!hv_clock_event)
		return 0;

	/*
	 * In the legacy case where Direct Mode is not enabled
	 * (which can only be on x86/64), stimer cleanup happens
	 * relatively early in the CPU offlining process. We
	 * must unbind the stimer-based clockevent device so
	 * that the LAPIC timer can take over until clockevents
	 * are no longer needed in the offlining process. Note
	 * that clockevents_unbind_device() eventually calls
	 * hv_ce_shutdown().
	 *
	 * The unbind should not be done when Direct Mode is
	 * enabled because we may be on an architecture where
	 * there are no other clockevent devices to fallback to.
	 */
	ce = per_cpu_ptr(hv_clock_event, cpu);
	if (direct_mode_enabled)
		hv_ce_shutdown(ce);
	else
		clockevents_unbind_device(ce, cpu);

	return 0;
}
EXPORT_SYMBOL_GPL(hv_stimer_cleanup);

/* hv_stimer_alloc - Global initialization of the clockevent and stimer0 */
int hv_stimer_alloc(void)
{
	int ret = 0;

	/*
	 * Synthetic timers are always available except on old versions of
	 * Hyper-V on x86.  In that case, return as error as Linux will use a
	 * clockevent based on emulated LAPIC timer hardware.
	 */
	if (!(ms_hyperv.features & HV_MSR_SYNTIMER_AVAILABLE))
		return -EINVAL;

	hv_clock_event = alloc_percpu(struct clock_event_device);
	if (!hv_clock_event)
		return -ENOMEM;

	direct_mode_enabled = ms_hyperv.misc_features &
			HV_STIMER_DIRECT_MODE_AVAILABLE;
	if (direct_mode_enabled) {
		ret = hv_setup_stimer0_irq(&stimer0_irq, &stimer0_vector,
				hv_stimer0_isr);
		if (ret)
			goto free_percpu;

		/*
		 * Since we are in Direct Mode, stimer initialization
		 * can be done now with a CPUHP value in the same range
		 * as other clockevent devices.
		 */
		ret = cpuhp_setup_state(CPUHP_AP_HYPERV_TIMER_STARTING,
				"clockevents/hyperv/stimer:starting",
				hv_stimer_init, hv_stimer_cleanup);
		if (ret < 0)
			goto free_stimer0_irq;
	}
	return ret;

free_stimer0_irq:
	hv_remove_stimer0_irq(stimer0_irq);
	stimer0_irq = 0;
free_percpu:
	free_percpu(hv_clock_event);
	hv_clock_event = NULL;
	return ret;
}
EXPORT_SYMBOL_GPL(hv_stimer_alloc);

/*
 * hv_stimer_legacy_init -- Called from the VMbus driver to handle
 * the case when Direct Mode is not enabled, and the stimer
 * must be initialized late in the CPU onlining process.
 *
 */
void hv_stimer_legacy_init(unsigned int cpu, int sint)
{
	if (direct_mode_enabled)
		return;

	/*
	 * This function gets called by each vCPU, so setting the
	 * global stimer_message_sint value each time is conceptually
	 * not ideal, but the value passed in is always the same and
	 * it avoids introducing yet another interface into this
	 * clocksource driver just to set the sint in the legacy case.
	 */
	stimer0_message_sint = sint;
	(void)hv_stimer_init(cpu);
}
EXPORT_SYMBOL_GPL(hv_stimer_legacy_init);

/*
 * hv_stimer_legacy_cleanup -- Called from the VMbus driver to
 * handle the case when Direct Mode is not enabled, and the
 * stimer must be cleaned up early in the CPU offlining
 * process.
 */
void hv_stimer_legacy_cleanup(unsigned int cpu)
{
	if (direct_mode_enabled)
		return;
	(void)hv_stimer_cleanup(cpu);
}
EXPORT_SYMBOL_GPL(hv_stimer_legacy_cleanup);


/* hv_stimer_free - Free global resources allocated by hv_stimer_alloc() */
void hv_stimer_free(void)
{
	if (!hv_clock_event)
		return;

	if (direct_mode_enabled) {
		cpuhp_remove_state(CPUHP_AP_HYPERV_TIMER_STARTING);
		hv_remove_stimer0_irq(stimer0_irq);
		stimer0_irq = 0;
	}
	free_percpu(hv_clock_event);
	hv_clock_event = NULL;
}
EXPORT_SYMBOL_GPL(hv_stimer_free);

/*
 * Do a global cleanup of clockevents for the cases of kexec and
 * vmbus exit
 */
void hv_stimer_global_cleanup(void)
{
	int	cpu;

	/*
	 * hv_stime_legacy_cleanup() will stop the stimer if Direct
	 * Mode is not enabled, and fallback to the LAPIC timer.
	 */
	for_each_present_cpu(cpu) {
		hv_stimer_legacy_cleanup(cpu);
	}

	/*
	 * If Direct Mode is enabled, the cpuhp teardown callback
	 * (hv_stimer_cleanup) will be run on all CPUs to stop the
	 * stimers.
	 */
	hv_stimer_free();
}
EXPORT_SYMBOL_GPL(hv_stimer_global_cleanup);

/*
 * Code and definitions for the Hyper-V clocksources.  Two
 * clocksources are defined: one that reads the Hyper-V defined MSR, and
 * the other that uses the TSC reference page feature as defined in the
 * TLFS.  The MSR version is for compatibility with old versions of
 * Hyper-V and 32-bit x86.  The TSC reference page version is preferred.
 *
 * The Hyper-V clocksource ratings of 250 are chosen to be below the
 * TSC clocksource rating of 300.  In configurations where Hyper-V offers
 * an InvariantTSC, the TSC is not marked "unstable", so the TSC clocksource
 * is available and preferred.  With the higher rating, it will be the
 * default.  On older hardware and Hyper-V versions, the TSC is marked
 * "unstable", so no TSC clocksource is created and the selected Hyper-V
 * clocksource will be the default.
 */

u64 (*hv_read_reference_counter)(void);
EXPORT_SYMBOL_GPL(hv_read_reference_counter);

static union {
	struct ms_hyperv_tsc_page page;
	u8 reserved[PAGE_SIZE];
} tsc_pg __aligned(PAGE_SIZE);

struct ms_hyperv_tsc_page *hv_get_tsc_page(void)
{
	return &tsc_pg.page;
}
EXPORT_SYMBOL_GPL(hv_get_tsc_page);

static u64 notrace read_hv_clock_tsc(void)
{
	u64 current_tick = hv_read_tsc_page(hv_get_tsc_page());

	if (current_tick == U64_MAX)
		hv_get_time_ref_count(current_tick);

	return current_tick;
}

static u64 notrace read_hv_clock_tsc_cs(struct clocksource *arg)
{
	return read_hv_clock_tsc();
}

static u64 read_hv_sched_clock_tsc(void)
{
<<<<<<< HEAD
	return read_hv_clock_tsc() - hv_sched_clock_offset;
=======
	return (read_hv_clock_tsc() - hv_sched_clock_offset) *
		(NSEC_PER_SEC / HV_CLOCK_HZ);
>>>>>>> 778fbf41
}

static void suspend_hv_clock_tsc(struct clocksource *arg)
{
	u64 tsc_msr;

	/* Disable the TSC page */
	hv_get_reference_tsc(tsc_msr);
	tsc_msr &= ~BIT_ULL(0);
	hv_set_reference_tsc(tsc_msr);
}


static void resume_hv_clock_tsc(struct clocksource *arg)
{
	phys_addr_t phys_addr = virt_to_phys(&tsc_pg);
	u64 tsc_msr;

	/* Re-enable the TSC page */
	hv_get_reference_tsc(tsc_msr);
	tsc_msr &= GENMASK_ULL(11, 0);
	tsc_msr |= BIT_ULL(0) | (u64)phys_addr;
	hv_set_reference_tsc(tsc_msr);
<<<<<<< HEAD
=======
}

static int hv_cs_enable(struct clocksource *cs)
{
	hv_enable_vdso_clocksource();
	return 0;
>>>>>>> 778fbf41
}

static struct clocksource hyperv_cs_tsc = {
	.name	= "hyperv_clocksource_tsc_page",
	.rating	= 250,
	.read	= read_hv_clock_tsc_cs,
	.mask	= CLOCKSOURCE_MASK(64),
	.flags	= CLOCK_SOURCE_IS_CONTINUOUS,
	.suspend= suspend_hv_clock_tsc,
	.resume	= resume_hv_clock_tsc,
<<<<<<< HEAD
=======
	.enable = hv_cs_enable,
>>>>>>> 778fbf41
};

static u64 notrace read_hv_clock_msr(void)
{
	u64 current_tick;
	/*
	 * Read the partition counter to get the current tick count. This count
	 * is set to 0 when the partition is created and is incremented in
	 * 100 nanosecond units.
	 */
	hv_get_time_ref_count(current_tick);
	return current_tick;
}

static u64 notrace read_hv_clock_msr_cs(struct clocksource *arg)
{
	return read_hv_clock_msr();
}

static u64 read_hv_sched_clock_msr(void)
{
<<<<<<< HEAD
	return read_hv_clock_msr() - hv_sched_clock_offset;
=======
	return (read_hv_clock_msr() - hv_sched_clock_offset) *
		(NSEC_PER_SEC / HV_CLOCK_HZ);
>>>>>>> 778fbf41
}

static struct clocksource hyperv_cs_msr = {
	.name	= "hyperv_clocksource_msr",
	.rating	= 250,
	.read	= read_hv_clock_msr_cs,
	.mask	= CLOCKSOURCE_MASK(64),
	.flags	= CLOCK_SOURCE_IS_CONTINUOUS,
};

static bool __init hv_init_tsc_clocksource(void)
{
	u64		tsc_msr;
	phys_addr_t	phys_addr;

	if (!(ms_hyperv.features & HV_MSR_REFERENCE_TSC_AVAILABLE))
		return false;

	hv_read_reference_counter = read_hv_clock_tsc;
	phys_addr = virt_to_phys(hv_get_tsc_page());

	/*
	 * The Hyper-V TLFS specifies to preserve the value of reserved
	 * bits in registers. So read the existing value, preserve the
	 * low order 12 bits, and add in the guest physical address
	 * (which already has at least the low 12 bits set to zero since
	 * it is page aligned). Also set the "enable" bit, which is bit 0.
	 */
	hv_get_reference_tsc(tsc_msr);
	tsc_msr &= GENMASK_ULL(11, 0);
	tsc_msr = tsc_msr | 0x1 | (u64)phys_addr;
	hv_set_reference_tsc(tsc_msr);

	hv_set_clocksource_vdso(hyperv_cs_tsc);
	clocksource_register_hz(&hyperv_cs_tsc, NSEC_PER_SEC/100);

	hv_sched_clock_offset = hv_read_reference_counter();
	hv_setup_sched_clock(read_hv_sched_clock_tsc);

	return true;
}

void __init hv_init_clocksource(void)
{
	/*
	 * Try to set up the TSC page clocksource. If it succeeds, we're
	 * done. Otherwise, set up the MSR clocksoruce.  At least one of
	 * these will always be available except on very old versions of
	 * Hyper-V on x86.  In that case we won't have a Hyper-V
	 * clocksource, but Linux will still run with a clocksource based
	 * on the emulated PIT or LAPIC timer.
	 */
	if (hv_init_tsc_clocksource())
		return;

	if (!(ms_hyperv.features & HV_MSR_TIME_REF_COUNT_AVAILABLE))
		return;

	hv_read_reference_counter = read_hv_clock_msr;
	clocksource_register_hz(&hyperv_cs_msr, NSEC_PER_SEC/100);

	hv_sched_clock_offset = hv_read_reference_counter();
	hv_setup_sched_clock(read_hv_sched_clock_msr);
}
EXPORT_SYMBOL_GPL(hv_init_clocksource);<|MERGE_RESOLUTION|>--- conflicted
+++ resolved
@@ -343,12 +343,8 @@
 
 static u64 read_hv_sched_clock_tsc(void)
 {
-<<<<<<< HEAD
-	return read_hv_clock_tsc() - hv_sched_clock_offset;
-=======
 	return (read_hv_clock_tsc() - hv_sched_clock_offset) *
 		(NSEC_PER_SEC / HV_CLOCK_HZ);
->>>>>>> 778fbf41
 }
 
 static void suspend_hv_clock_tsc(struct clocksource *arg)
@@ -372,15 +368,12 @@
 	tsc_msr &= GENMASK_ULL(11, 0);
 	tsc_msr |= BIT_ULL(0) | (u64)phys_addr;
 	hv_set_reference_tsc(tsc_msr);
-<<<<<<< HEAD
-=======
 }
 
 static int hv_cs_enable(struct clocksource *cs)
 {
 	hv_enable_vdso_clocksource();
 	return 0;
->>>>>>> 778fbf41
 }
 
 static struct clocksource hyperv_cs_tsc = {
@@ -391,10 +384,7 @@
 	.flags	= CLOCK_SOURCE_IS_CONTINUOUS,
 	.suspend= suspend_hv_clock_tsc,
 	.resume	= resume_hv_clock_tsc,
-<<<<<<< HEAD
-=======
 	.enable = hv_cs_enable,
->>>>>>> 778fbf41
 };
 
 static u64 notrace read_hv_clock_msr(void)
@@ -416,12 +406,8 @@
 
 static u64 read_hv_sched_clock_msr(void)
 {
-<<<<<<< HEAD
-	return read_hv_clock_msr() - hv_sched_clock_offset;
-=======
 	return (read_hv_clock_msr() - hv_sched_clock_offset) *
 		(NSEC_PER_SEC / HV_CLOCK_HZ);
->>>>>>> 778fbf41
 }
 
 static struct clocksource hyperv_cs_msr = {
