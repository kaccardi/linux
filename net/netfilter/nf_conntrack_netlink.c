/* Connection tracking via netlink socket. Allows for user space
 * protocol helpers and general trouble making from userspace.
 *
 * (C) 2001 by Jay Schulist <jschlst@samba.org>
 * (C) 2002-2006 by Harald Welte <laforge@gnumonks.org>
 * (C) 2003 by Patrick Mchardy <kaber@trash.net>
 * (C) 2005-2012 by Pablo Neira Ayuso <pablo@netfilter.org>
 *
 * Initial connection tracking via netlink development funded and
 * generally made possible by Network Robots, Inc. (www.networkrobots.com)
 *
 * Further development of this code funded by Astaro AG (http://www.astaro.com)
 *
 * This software may be used and distributed according to the terms
 * of the GNU General Public License, incorporated herein by reference.
 */

#include <linux/init.h>
#include <linux/module.h>
#include <linux/kernel.h>
#include <linux/rculist.h>
#include <linux/rculist_nulls.h>
#include <linux/types.h>
#include <linux/timer.h>
#include <linux/security.h>
#include <linux/skbuff.h>
#include <linux/errno.h>
#include <linux/netlink.h>
#include <linux/spinlock.h>
#include <linux/interrupt.h>
#include <linux/slab.h>
#include <linux/siphash.h>

#include <linux/netfilter.h>
#include <net/netlink.h>
#include <net/sock.h>
#include <net/netfilter/nf_conntrack.h>
#include <net/netfilter/nf_conntrack_core.h>
#include <net/netfilter/nf_conntrack_expect.h>
#include <net/netfilter/nf_conntrack_helper.h>
#include <net/netfilter/nf_conntrack_seqadj.h>
#include <net/netfilter/nf_conntrack_l4proto.h>
#include <net/netfilter/nf_conntrack_tuple.h>
#include <net/netfilter/nf_conntrack_acct.h>
#include <net/netfilter/nf_conntrack_zones.h>
#include <net/netfilter/nf_conntrack_timestamp.h>
#include <net/netfilter/nf_conntrack_labels.h>
#include <net/netfilter/nf_conntrack_synproxy.h>
#if IS_ENABLED(CONFIG_NF_NAT)
#include <net/netfilter/nf_nat.h>
#include <net/netfilter/nf_nat_helper.h>
#endif

#include <linux/netfilter/nfnetlink.h>
#include <linux/netfilter/nfnetlink_conntrack.h>

MODULE_LICENSE("GPL");

static int ctnetlink_dump_tuples_proto(struct sk_buff *skb,
				const struct nf_conntrack_tuple *tuple,
				const struct nf_conntrack_l4proto *l4proto)
{
	int ret = 0;
	struct nlattr *nest_parms;

	nest_parms = nla_nest_start(skb, CTA_TUPLE_PROTO);
	if (!nest_parms)
		goto nla_put_failure;
	if (nla_put_u8(skb, CTA_PROTO_NUM, tuple->dst.protonum))
		goto nla_put_failure;

	if (likely(l4proto->tuple_to_nlattr))
		ret = l4proto->tuple_to_nlattr(skb, tuple);

	nla_nest_end(skb, nest_parms);

	return ret;

nla_put_failure:
	return -1;
}

static int ipv4_tuple_to_nlattr(struct sk_buff *skb,
				const struct nf_conntrack_tuple *tuple)
{
	if (nla_put_in_addr(skb, CTA_IP_V4_SRC, tuple->src.u3.ip) ||
	    nla_put_in_addr(skb, CTA_IP_V4_DST, tuple->dst.u3.ip))
		return -EMSGSIZE;
	return 0;
}

static int ipv6_tuple_to_nlattr(struct sk_buff *skb,
				const struct nf_conntrack_tuple *tuple)
{
	if (nla_put_in6_addr(skb, CTA_IP_V6_SRC, &tuple->src.u3.in6) ||
	    nla_put_in6_addr(skb, CTA_IP_V6_DST, &tuple->dst.u3.in6))
		return -EMSGSIZE;
	return 0;
}

static int ctnetlink_dump_tuples_ip(struct sk_buff *skb,
				    const struct nf_conntrack_tuple *tuple)
{
	int ret = 0;
	struct nlattr *nest_parms;

	nest_parms = nla_nest_start(skb, CTA_TUPLE_IP);
	if (!nest_parms)
		goto nla_put_failure;

	switch (tuple->src.l3num) {
	case NFPROTO_IPV4:
		ret = ipv4_tuple_to_nlattr(skb, tuple);
		break;
	case NFPROTO_IPV6:
		ret = ipv6_tuple_to_nlattr(skb, tuple);
		break;
	}

	nla_nest_end(skb, nest_parms);

	return ret;

nla_put_failure:
	return -1;
}

static int ctnetlink_dump_tuples(struct sk_buff *skb,
				 const struct nf_conntrack_tuple *tuple)
{
	const struct nf_conntrack_l4proto *l4proto;
	int ret;

	rcu_read_lock();
	ret = ctnetlink_dump_tuples_ip(skb, tuple);

	if (ret >= 0) {
		l4proto = nf_ct_l4proto_find(tuple->dst.protonum);
		ret = ctnetlink_dump_tuples_proto(skb, tuple, l4proto);
	}
	rcu_read_unlock();
	return ret;
}

static int ctnetlink_dump_zone_id(struct sk_buff *skb, int attrtype,
				  const struct nf_conntrack_zone *zone, int dir)
{
	if (zone->id == NF_CT_DEFAULT_ZONE_ID || zone->dir != dir)
		return 0;
	if (nla_put_be16(skb, attrtype, htons(zone->id)))
		goto nla_put_failure;
	return 0;

nla_put_failure:
	return -1;
}

static int ctnetlink_dump_status(struct sk_buff *skb, const struct nf_conn *ct)
{
	if (nla_put_be32(skb, CTA_STATUS, htonl(ct->status)))
		goto nla_put_failure;
	return 0;

nla_put_failure:
	return -1;
}

static int ctnetlink_dump_timeout(struct sk_buff *skb, const struct nf_conn *ct)
{
	long timeout = nf_ct_expires(ct) / HZ;

	if (nla_put_be32(skb, CTA_TIMEOUT, htonl(timeout)))
		goto nla_put_failure;
	return 0;

nla_put_failure:
	return -1;
}

static int ctnetlink_dump_protoinfo(struct sk_buff *skb, struct nf_conn *ct)
{
	const struct nf_conntrack_l4proto *l4proto;
	struct nlattr *nest_proto;
	int ret;

	l4proto = nf_ct_l4proto_find(nf_ct_protonum(ct));
	if (!l4proto->to_nlattr)
		return 0;

	nest_proto = nla_nest_start(skb, CTA_PROTOINFO);
	if (!nest_proto)
		goto nla_put_failure;

	ret = l4proto->to_nlattr(skb, nest_proto, ct);

	nla_nest_end(skb, nest_proto);

	return ret;

nla_put_failure:
	return -1;
}

static int ctnetlink_dump_helpinfo(struct sk_buff *skb,
				   const struct nf_conn *ct)
{
	struct nlattr *nest_helper;
	const struct nf_conn_help *help = nfct_help(ct);
	struct nf_conntrack_helper *helper;

	if (!help)
		return 0;

	helper = rcu_dereference(help->helper);
	if (!helper)
		goto out;

	nest_helper = nla_nest_start(skb, CTA_HELP);
	if (!nest_helper)
		goto nla_put_failure;
	if (nla_put_string(skb, CTA_HELP_NAME, helper->name))
		goto nla_put_failure;

	if (helper->to_nlattr)
		helper->to_nlattr(skb, ct);

	nla_nest_end(skb, nest_helper);
out:
	return 0;

nla_put_failure:
	return -1;
}

static int
dump_counters(struct sk_buff *skb, struct nf_conn_acct *acct,
	      enum ip_conntrack_dir dir, int type)
{
	enum ctattr_type attr = dir ? CTA_COUNTERS_REPLY: CTA_COUNTERS_ORIG;
	struct nf_conn_counter *counter = acct->counter;
	struct nlattr *nest_count;
	u64 pkts, bytes;

	if (type == IPCTNL_MSG_CT_GET_CTRZERO) {
		pkts = atomic64_xchg(&counter[dir].packets, 0);
		bytes = atomic64_xchg(&counter[dir].bytes, 0);
	} else {
		pkts = atomic64_read(&counter[dir].packets);
		bytes = atomic64_read(&counter[dir].bytes);
	}

	nest_count = nla_nest_start(skb, attr);
	if (!nest_count)
		goto nla_put_failure;

	if (nla_put_be64(skb, CTA_COUNTERS_PACKETS, cpu_to_be64(pkts),
			 CTA_COUNTERS_PAD) ||
	    nla_put_be64(skb, CTA_COUNTERS_BYTES, cpu_to_be64(bytes),
			 CTA_COUNTERS_PAD))
		goto nla_put_failure;

	nla_nest_end(skb, nest_count);

	return 0;

nla_put_failure:
	return -1;
}

static int
ctnetlink_dump_acct(struct sk_buff *skb, const struct nf_conn *ct, int type)
{
	struct nf_conn_acct *acct = nf_conn_acct_find(ct);

	if (!acct)
		return 0;

	if (dump_counters(skb, acct, IP_CT_DIR_ORIGINAL, type) < 0)
		return -1;
	if (dump_counters(skb, acct, IP_CT_DIR_REPLY, type) < 0)
		return -1;

	return 0;
}

static int
ctnetlink_dump_timestamp(struct sk_buff *skb, const struct nf_conn *ct)
{
	struct nlattr *nest_count;
	const struct nf_conn_tstamp *tstamp;

	tstamp = nf_conn_tstamp_find(ct);
	if (!tstamp)
		return 0;

	nest_count = nla_nest_start(skb, CTA_TIMESTAMP);
	if (!nest_count)
		goto nla_put_failure;

	if (nla_put_be64(skb, CTA_TIMESTAMP_START, cpu_to_be64(tstamp->start),
			 CTA_TIMESTAMP_PAD) ||
	    (tstamp->stop != 0 && nla_put_be64(skb, CTA_TIMESTAMP_STOP,
					       cpu_to_be64(tstamp->stop),
					       CTA_TIMESTAMP_PAD)))
		goto nla_put_failure;
	nla_nest_end(skb, nest_count);

	return 0;

nla_put_failure:
	return -1;
}

#ifdef CONFIG_NF_CONNTRACK_MARK
static int ctnetlink_dump_mark(struct sk_buff *skb, const struct nf_conn *ct)
{
	if (nla_put_be32(skb, CTA_MARK, htonl(ct->mark)))
		goto nla_put_failure;
	return 0;

nla_put_failure:
	return -1;
}
#else
#define ctnetlink_dump_mark(a, b) (0)
#endif

#ifdef CONFIG_NF_CONNTRACK_SECMARK
static int ctnetlink_dump_secctx(struct sk_buff *skb, const struct nf_conn *ct)
{
	struct nlattr *nest_secctx;
	int len, ret;
	char *secctx;

	ret = security_secid_to_secctx(ct->secmark, &secctx, &len);
	if (ret)
		return 0;

	ret = -1;
	nest_secctx = nla_nest_start(skb, CTA_SECCTX);
	if (!nest_secctx)
		goto nla_put_failure;

	if (nla_put_string(skb, CTA_SECCTX_NAME, secctx))
		goto nla_put_failure;
	nla_nest_end(skb, nest_secctx);

	ret = 0;
nla_put_failure:
	security_release_secctx(secctx, len);
	return ret;
}
#else
#define ctnetlink_dump_secctx(a, b) (0)
#endif

#ifdef CONFIG_NF_CONNTRACK_LABELS
static inline int ctnetlink_label_size(const struct nf_conn *ct)
{
	struct nf_conn_labels *labels = nf_ct_labels_find(ct);

	if (!labels)
		return 0;
	return nla_total_size(sizeof(labels->bits));
}

static int
ctnetlink_dump_labels(struct sk_buff *skb, const struct nf_conn *ct)
{
	struct nf_conn_labels *labels = nf_ct_labels_find(ct);
	unsigned int i;

	if (!labels)
		return 0;

	i = 0;
	do {
		if (labels->bits[i] != 0)
			return nla_put(skb, CTA_LABELS, sizeof(labels->bits),
				       labels->bits);
		i++;
	} while (i < ARRAY_SIZE(labels->bits));

	return 0;
}
#else
#define ctnetlink_dump_labels(a, b) (0)
#define ctnetlink_label_size(a)	(0)
#endif

#define master_tuple(ct) &(ct->master->tuplehash[IP_CT_DIR_ORIGINAL].tuple)

static int ctnetlink_dump_master(struct sk_buff *skb, const struct nf_conn *ct)
{
	struct nlattr *nest_parms;

	if (!(ct->status & IPS_EXPECTED))
		return 0;

	nest_parms = nla_nest_start(skb, CTA_TUPLE_MASTER);
	if (!nest_parms)
		goto nla_put_failure;
	if (ctnetlink_dump_tuples(skb, master_tuple(ct)) < 0)
		goto nla_put_failure;
	nla_nest_end(skb, nest_parms);

	return 0;

nla_put_failure:
	return -1;
}

static int
dump_ct_seq_adj(struct sk_buff *skb, const struct nf_ct_seqadj *seq, int type)
{
	struct nlattr *nest_parms;

	nest_parms = nla_nest_start(skb, type);
	if (!nest_parms)
		goto nla_put_failure;

	if (nla_put_be32(skb, CTA_SEQADJ_CORRECTION_POS,
			 htonl(seq->correction_pos)) ||
	    nla_put_be32(skb, CTA_SEQADJ_OFFSET_BEFORE,
			 htonl(seq->offset_before)) ||
	    nla_put_be32(skb, CTA_SEQADJ_OFFSET_AFTER,
			 htonl(seq->offset_after)))
		goto nla_put_failure;

	nla_nest_end(skb, nest_parms);

	return 0;

nla_put_failure:
	return -1;
}

static int ctnetlink_dump_ct_seq_adj(struct sk_buff *skb, struct nf_conn *ct)
{
	struct nf_conn_seqadj *seqadj = nfct_seqadj(ct);
	struct nf_ct_seqadj *seq;

	if (!(ct->status & IPS_SEQ_ADJUST) || !seqadj)
		return 0;

	spin_lock_bh(&ct->lock);
	seq = &seqadj->seq[IP_CT_DIR_ORIGINAL];
	if (dump_ct_seq_adj(skb, seq, CTA_SEQ_ADJ_ORIG) == -1)
		goto err;

	seq = &seqadj->seq[IP_CT_DIR_REPLY];
	if (dump_ct_seq_adj(skb, seq, CTA_SEQ_ADJ_REPLY) == -1)
		goto err;

	spin_unlock_bh(&ct->lock);
	return 0;
err:
	spin_unlock_bh(&ct->lock);
	return -1;
}

static int ctnetlink_dump_ct_synproxy(struct sk_buff *skb, struct nf_conn *ct)
{
	struct nf_conn_synproxy *synproxy = nfct_synproxy(ct);
	struct nlattr *nest_parms;

	if (!synproxy)
		return 0;

	nest_parms = nla_nest_start(skb, CTA_SYNPROXY);
	if (!nest_parms)
		goto nla_put_failure;

	if (nla_put_be32(skb, CTA_SYNPROXY_ISN, htonl(synproxy->isn)) ||
	    nla_put_be32(skb, CTA_SYNPROXY_ITS, htonl(synproxy->its)) ||
	    nla_put_be32(skb, CTA_SYNPROXY_TSOFF, htonl(synproxy->tsoff)))
		goto nla_put_failure;

	nla_nest_end(skb, nest_parms);

	return 0;

nla_put_failure:
	return -1;
}

static int ctnetlink_dump_id(struct sk_buff *skb, const struct nf_conn *ct)
{
	__be32 id = (__force __be32)nf_ct_get_id(ct);

	if (nla_put_be32(skb, CTA_ID, id))
		goto nla_put_failure;
	return 0;

nla_put_failure:
	return -1;
}

static int ctnetlink_dump_use(struct sk_buff *skb, const struct nf_conn *ct)
{
	if (nla_put_be32(skb, CTA_USE, htonl(atomic_read(&ct->ct_general.use))))
		goto nla_put_failure;
	return 0;

nla_put_failure:
	return -1;
}

static int
ctnetlink_fill_info(struct sk_buff *skb, u32 portid, u32 seq, u32 type,
		    struct nf_conn *ct)
{
	const struct nf_conntrack_zone *zone;
	struct nlmsghdr *nlh;
	struct nfgenmsg *nfmsg;
	struct nlattr *nest_parms;
	unsigned int flags = portid ? NLM_F_MULTI : 0, event;

	event = nfnl_msg_type(NFNL_SUBSYS_CTNETLINK, IPCTNL_MSG_CT_NEW);
	nlh = nlmsg_put(skb, portid, seq, event, sizeof(*nfmsg), flags);
	if (nlh == NULL)
		goto nlmsg_failure;

	nfmsg = nlmsg_data(nlh);
	nfmsg->nfgen_family = nf_ct_l3num(ct);
	nfmsg->version      = NFNETLINK_V0;
	nfmsg->res_id	    = 0;

	zone = nf_ct_zone(ct);

	nest_parms = nla_nest_start(skb, CTA_TUPLE_ORIG);
	if (!nest_parms)
		goto nla_put_failure;
	if (ctnetlink_dump_tuples(skb, nf_ct_tuple(ct, IP_CT_DIR_ORIGINAL)) < 0)
		goto nla_put_failure;
	if (ctnetlink_dump_zone_id(skb, CTA_TUPLE_ZONE, zone,
				   NF_CT_ZONE_DIR_ORIG) < 0)
		goto nla_put_failure;
	nla_nest_end(skb, nest_parms);

	nest_parms = nla_nest_start(skb, CTA_TUPLE_REPLY);
	if (!nest_parms)
		goto nla_put_failure;
	if (ctnetlink_dump_tuples(skb, nf_ct_tuple(ct, IP_CT_DIR_REPLY)) < 0)
		goto nla_put_failure;
	if (ctnetlink_dump_zone_id(skb, CTA_TUPLE_ZONE, zone,
				   NF_CT_ZONE_DIR_REPL) < 0)
		goto nla_put_failure;
	nla_nest_end(skb, nest_parms);

	if (ctnetlink_dump_zone_id(skb, CTA_ZONE, zone,
				   NF_CT_DEFAULT_ZONE_DIR) < 0)
		goto nla_put_failure;

	if (ctnetlink_dump_status(skb, ct) < 0 ||
	    ctnetlink_dump_timeout(skb, ct) < 0 ||
	    ctnetlink_dump_acct(skb, ct, type) < 0 ||
	    ctnetlink_dump_timestamp(skb, ct) < 0 ||
	    ctnetlink_dump_protoinfo(skb, ct) < 0 ||
	    ctnetlink_dump_helpinfo(skb, ct) < 0 ||
	    ctnetlink_dump_mark(skb, ct) < 0 ||
	    ctnetlink_dump_secctx(skb, ct) < 0 ||
	    ctnetlink_dump_labels(skb, ct) < 0 ||
	    ctnetlink_dump_id(skb, ct) < 0 ||
	    ctnetlink_dump_use(skb, ct) < 0 ||
	    ctnetlink_dump_master(skb, ct) < 0 ||
	    ctnetlink_dump_ct_seq_adj(skb, ct) < 0 ||
	    ctnetlink_dump_ct_synproxy(skb, ct) < 0)
		goto nla_put_failure;

	nlmsg_end(skb, nlh);
	return skb->len;

nlmsg_failure:
nla_put_failure:
	nlmsg_cancel(skb, nlh);
	return -1;
}

static const struct nla_policy cta_ip_nla_policy[CTA_IP_MAX + 1] = {
	[CTA_IP_V4_SRC]	= { .type = NLA_U32 },
	[CTA_IP_V4_DST]	= { .type = NLA_U32 },
	[CTA_IP_V6_SRC]	= { .len = sizeof(__be32) * 4 },
	[CTA_IP_V6_DST]	= { .len = sizeof(__be32) * 4 },
};

#if defined(CONFIG_NETFILTER_NETLINK_GLUE_CT) || defined(CONFIG_NF_CONNTRACK_EVENTS)
static size_t ctnetlink_proto_size(const struct nf_conn *ct)
{
	const struct nf_conntrack_l4proto *l4proto;
	size_t len, len4 = 0;

	len = nla_policy_len(cta_ip_nla_policy, CTA_IP_MAX + 1);
	len *= 3u; /* ORIG, REPLY, MASTER */

	l4proto = nf_ct_l4proto_find(nf_ct_protonum(ct));
	len += l4proto->nlattr_size;
	if (l4proto->nlattr_tuple_size) {
		len4 = l4proto->nlattr_tuple_size();
		len4 *= 3u; /* ORIG, REPLY, MASTER */
	}

	return len + len4;
}
#endif

static inline size_t ctnetlink_acct_size(const struct nf_conn *ct)
{
	if (!nf_ct_ext_exist(ct, NF_CT_EXT_ACCT))
		return 0;
	return 2 * nla_total_size(0) /* CTA_COUNTERS_ORIG|REPL */
	       + 2 * nla_total_size_64bit(sizeof(uint64_t)) /* CTA_COUNTERS_PACKETS */
	       + 2 * nla_total_size_64bit(sizeof(uint64_t)) /* CTA_COUNTERS_BYTES */
	       ;
}

static inline int ctnetlink_secctx_size(const struct nf_conn *ct)
{
#ifdef CONFIG_NF_CONNTRACK_SECMARK
	int len, ret;

	ret = security_secid_to_secctx(ct->secmark, NULL, &len);
	if (ret)
		return 0;

	return nla_total_size(0) /* CTA_SECCTX */
	       + nla_total_size(sizeof(char) * len); /* CTA_SECCTX_NAME */
#else
	return 0;
#endif
}

static inline size_t ctnetlink_timestamp_size(const struct nf_conn *ct)
{
#ifdef CONFIG_NF_CONNTRACK_TIMESTAMP
	if (!nf_ct_ext_exist(ct, NF_CT_EXT_TSTAMP))
		return 0;
	return nla_total_size(0) + 2 * nla_total_size_64bit(sizeof(uint64_t));
#else
	return 0;
#endif
}

#ifdef CONFIG_NF_CONNTRACK_EVENTS
static size_t ctnetlink_nlmsg_size(const struct nf_conn *ct)
{
	return NLMSG_ALIGN(sizeof(struct nfgenmsg))
	       + 3 * nla_total_size(0) /* CTA_TUPLE_ORIG|REPL|MASTER */
	       + 3 * nla_total_size(0) /* CTA_TUPLE_IP */
	       + 3 * nla_total_size(0) /* CTA_TUPLE_PROTO */
	       + 3 * nla_total_size(sizeof(u_int8_t)) /* CTA_PROTO_NUM */
	       + nla_total_size(sizeof(u_int32_t)) /* CTA_ID */
	       + nla_total_size(sizeof(u_int32_t)) /* CTA_STATUS */
	       + ctnetlink_acct_size(ct)
	       + ctnetlink_timestamp_size(ct)
	       + nla_total_size(sizeof(u_int32_t)) /* CTA_TIMEOUT */
	       + nla_total_size(0) /* CTA_PROTOINFO */
	       + nla_total_size(0) /* CTA_HELP */
	       + nla_total_size(NF_CT_HELPER_NAME_LEN) /* CTA_HELP_NAME */
	       + ctnetlink_secctx_size(ct)
#if IS_ENABLED(CONFIG_NF_NAT)
	       + 2 * nla_total_size(0) /* CTA_NAT_SEQ_ADJ_ORIG|REPL */
	       + 6 * nla_total_size(sizeof(u_int32_t)) /* CTA_NAT_SEQ_OFFSET */
#endif
#ifdef CONFIG_NF_CONNTRACK_MARK
	       + nla_total_size(sizeof(u_int32_t)) /* CTA_MARK */
#endif
#ifdef CONFIG_NF_CONNTRACK_ZONES
	       + nla_total_size(sizeof(u_int16_t)) /* CTA_ZONE|CTA_TUPLE_ZONE */
#endif
	       + ctnetlink_proto_size(ct)
	       + ctnetlink_label_size(ct)
	       ;
}

static int
ctnetlink_conntrack_event(unsigned int events, struct nf_ct_event *item)
{
	const struct nf_conntrack_zone *zone;
	struct net *net;
	struct nlmsghdr *nlh;
	struct nfgenmsg *nfmsg;
	struct nlattr *nest_parms;
	struct nf_conn *ct = item->ct;
	struct sk_buff *skb;
	unsigned int type;
	unsigned int flags = 0, group;
	int err;

	if (events & (1 << IPCT_DESTROY)) {
		type = IPCTNL_MSG_CT_DELETE;
		group = NFNLGRP_CONNTRACK_DESTROY;
	} else if (events & ((1 << IPCT_NEW) | (1 << IPCT_RELATED))) {
		type = IPCTNL_MSG_CT_NEW;
		flags = NLM_F_CREATE|NLM_F_EXCL;
		group = NFNLGRP_CONNTRACK_NEW;
	} else if (events) {
		type = IPCTNL_MSG_CT_NEW;
		group = NFNLGRP_CONNTRACK_UPDATE;
	} else
		return 0;

	net = nf_ct_net(ct);
	if (!item->report && !nfnetlink_has_listeners(net, group))
		return 0;

	skb = nlmsg_new(ctnetlink_nlmsg_size(ct), GFP_ATOMIC);
	if (skb == NULL)
		goto errout;

	type = nfnl_msg_type(NFNL_SUBSYS_CTNETLINK, type);
	nlh = nlmsg_put(skb, item->portid, 0, type, sizeof(*nfmsg), flags);
	if (nlh == NULL)
		goto nlmsg_failure;

	nfmsg = nlmsg_data(nlh);
	nfmsg->nfgen_family = nf_ct_l3num(ct);
	nfmsg->version	= NFNETLINK_V0;
	nfmsg->res_id	= 0;

	zone = nf_ct_zone(ct);

	nest_parms = nla_nest_start(skb, CTA_TUPLE_ORIG);
	if (!nest_parms)
		goto nla_put_failure;
	if (ctnetlink_dump_tuples(skb, nf_ct_tuple(ct, IP_CT_DIR_ORIGINAL)) < 0)
		goto nla_put_failure;
	if (ctnetlink_dump_zone_id(skb, CTA_TUPLE_ZONE, zone,
				   NF_CT_ZONE_DIR_ORIG) < 0)
		goto nla_put_failure;
	nla_nest_end(skb, nest_parms);

	nest_parms = nla_nest_start(skb, CTA_TUPLE_REPLY);
	if (!nest_parms)
		goto nla_put_failure;
	if (ctnetlink_dump_tuples(skb, nf_ct_tuple(ct, IP_CT_DIR_REPLY)) < 0)
		goto nla_put_failure;
	if (ctnetlink_dump_zone_id(skb, CTA_TUPLE_ZONE, zone,
				   NF_CT_ZONE_DIR_REPL) < 0)
		goto nla_put_failure;
	nla_nest_end(skb, nest_parms);

	if (ctnetlink_dump_zone_id(skb, CTA_ZONE, zone,
				   NF_CT_DEFAULT_ZONE_DIR) < 0)
		goto nla_put_failure;

	if (ctnetlink_dump_id(skb, ct) < 0)
		goto nla_put_failure;

	if (ctnetlink_dump_status(skb, ct) < 0)
		goto nla_put_failure;

	if (events & (1 << IPCT_DESTROY)) {
		if (ctnetlink_dump_acct(skb, ct, type) < 0 ||
		    ctnetlink_dump_timestamp(skb, ct) < 0)
			goto nla_put_failure;
	} else {
		if (ctnetlink_dump_timeout(skb, ct) < 0)
			goto nla_put_failure;

		if (events & (1 << IPCT_PROTOINFO)
		    && ctnetlink_dump_protoinfo(skb, ct) < 0)
			goto nla_put_failure;

		if ((events & (1 << IPCT_HELPER) || nfct_help(ct))
		    && ctnetlink_dump_helpinfo(skb, ct) < 0)
			goto nla_put_failure;

#ifdef CONFIG_NF_CONNTRACK_SECMARK
		if ((events & (1 << IPCT_SECMARK) || ct->secmark)
		    && ctnetlink_dump_secctx(skb, ct) < 0)
			goto nla_put_failure;
#endif
		if (events & (1 << IPCT_LABEL) &&
		     ctnetlink_dump_labels(skb, ct) < 0)
			goto nla_put_failure;

		if (events & (1 << IPCT_RELATED) &&
		    ctnetlink_dump_master(skb, ct) < 0)
			goto nla_put_failure;

		if (events & (1 << IPCT_SEQADJ) &&
		    ctnetlink_dump_ct_seq_adj(skb, ct) < 0)
			goto nla_put_failure;

		if (events & (1 << IPCT_SYNPROXY) &&
		    ctnetlink_dump_ct_synproxy(skb, ct) < 0)
			goto nla_put_failure;
	}

#ifdef CONFIG_NF_CONNTRACK_MARK
	if ((events & (1 << IPCT_MARK) || ct->mark)
	    && ctnetlink_dump_mark(skb, ct) < 0)
		goto nla_put_failure;
#endif
	nlmsg_end(skb, nlh);
	err = nfnetlink_send(skb, net, item->portid, group, item->report,
			     GFP_ATOMIC);
	if (err == -ENOBUFS || err == -EAGAIN)
		return -ENOBUFS;

	return 0;

nla_put_failure:
	nlmsg_cancel(skb, nlh);
nlmsg_failure:
	kfree_skb(skb);
errout:
	if (nfnetlink_set_err(net, 0, group, -ENOBUFS) > 0)
		return -ENOBUFS;

	return 0;
}
#endif /* CONFIG_NF_CONNTRACK_EVENTS */

static int ctnetlink_done(struct netlink_callback *cb)
{
	if (cb->args[1])
		nf_ct_put((struct nf_conn *)cb->args[1]);
	kfree(cb->data);
	return 0;
}

struct ctnetlink_filter {
	u8 family;
	struct {
		u_int32_t val;
		u_int32_t mask;
	} mark;
};

static struct ctnetlink_filter *
ctnetlink_alloc_filter(const struct nlattr * const cda[], u8 family)
{
	struct ctnetlink_filter *filter;

#ifndef CONFIG_NF_CONNTRACK_MARK
	if (cda[CTA_MARK] && cda[CTA_MARK_MASK])
		return ERR_PTR(-EOPNOTSUPP);
#endif

	filter = kzalloc(sizeof(*filter), GFP_KERNEL);
	if (filter == NULL)
		return ERR_PTR(-ENOMEM);

	filter->family = family;

#ifdef CONFIG_NF_CONNTRACK_MARK
	if (cda[CTA_MARK] && cda[CTA_MARK_MASK]) {
		filter->mark.val = ntohl(nla_get_be32(cda[CTA_MARK]));
		filter->mark.mask = ntohl(nla_get_be32(cda[CTA_MARK_MASK]));
	}
#endif
	return filter;
}

static int ctnetlink_start(struct netlink_callback *cb)
{
	const struct nlattr * const *cda = cb->data;
	struct ctnetlink_filter *filter = NULL;
	struct nfgenmsg *nfmsg = nlmsg_data(cb->nlh);
	u8 family = nfmsg->nfgen_family;

	if (family || (cda[CTA_MARK] && cda[CTA_MARK_MASK])) {
		filter = ctnetlink_alloc_filter(cda, family);
		if (IS_ERR(filter))
			return PTR_ERR(filter);
	}

	cb->data = filter;
	return 0;
}

static int ctnetlink_filter_match(struct nf_conn *ct, void *data)
{
	struct ctnetlink_filter *filter = data;

	if (filter == NULL)
		goto out;

	/* Match entries of a given L3 protocol number.
	 * If it is not specified, ie. l3proto == 0,
	 * then match everything.
	 */
	if (filter->family && nf_ct_l3num(ct) != filter->family)
		goto ignore_entry;

#ifdef CONFIG_NF_CONNTRACK_MARK
	if ((ct->mark & filter->mark.mask) != filter->mark.val)
		goto ignore_entry;
#endif

out:
	return 1;

ignore_entry:
	return 0;
}

static int
ctnetlink_dump_table(struct sk_buff *skb, struct netlink_callback *cb)
{
	struct net *net = sock_net(skb->sk);
	struct nf_conn *ct, *last;
	struct nf_conntrack_tuple_hash *h;
	struct hlist_nulls_node *n;
	struct nf_conn *nf_ct_evict[8];
	int res, i;
	spinlock_t *lockp;

	last = (struct nf_conn *)cb->args[1];
	i = 0;

	local_bh_disable();
	for (; cb->args[0] < nf_conntrack_htable_size; cb->args[0]++) {
restart:
		while (i) {
			i--;
			if (nf_ct_should_gc(nf_ct_evict[i]))
				nf_ct_kill(nf_ct_evict[i]);
			nf_ct_put(nf_ct_evict[i]);
		}

		lockp = &nf_conntrack_locks[cb->args[0] % CONNTRACK_LOCKS];
		nf_conntrack_lock(lockp);
		if (cb->args[0] >= nf_conntrack_htable_size) {
			spin_unlock(lockp);
			goto out;
		}
		hlist_nulls_for_each_entry(h, n, &nf_conntrack_hash[cb->args[0]],
					   hnnode) {
			if (NF_CT_DIRECTION(h) != IP_CT_DIR_ORIGINAL)
				continue;
			ct = nf_ct_tuplehash_to_ctrack(h);
			if (nf_ct_is_expired(ct)) {
				if (i < ARRAY_SIZE(nf_ct_evict) &&
				    atomic_inc_not_zero(&ct->ct_general.use))
					nf_ct_evict[i++] = ct;
				continue;
			}

			if (!net_eq(net, nf_ct_net(ct)))
				continue;

			if (cb->args[1]) {
				if (ct != last)
					continue;
				cb->args[1] = 0;
			}
			if (!ctnetlink_filter_match(ct, cb->data))
				continue;

			rcu_read_lock();
			res =
			ctnetlink_fill_info(skb, NETLINK_CB(cb->skb).portid,
					    cb->nlh->nlmsg_seq,
					    NFNL_MSG_TYPE(cb->nlh->nlmsg_type),
					    ct);
			rcu_read_unlock();
			if (res < 0) {
				nf_conntrack_get(&ct->ct_general);
				cb->args[1] = (unsigned long)ct;
				spin_unlock(lockp);
				goto out;
			}
		}
		spin_unlock(lockp);
		if (cb->args[1]) {
			cb->args[1] = 0;
			goto restart;
		}
	}
out:
	local_bh_enable();
	if (last) {
		/* nf ct hash resize happened, now clear the leftover. */
		if ((struct nf_conn *)cb->args[1] == last)
			cb->args[1] = 0;

		nf_ct_put(last);
	}

	while (i) {
		i--;
		if (nf_ct_should_gc(nf_ct_evict[i]))
			nf_ct_kill(nf_ct_evict[i]);
		nf_ct_put(nf_ct_evict[i]);
	}

	return skb->len;
}

static int ipv4_nlattr_to_tuple(struct nlattr *tb[],
				struct nf_conntrack_tuple *t)
{
	if (!tb[CTA_IP_V4_SRC] || !tb[CTA_IP_V4_DST])
		return -EINVAL;

	t->src.u3.ip = nla_get_in_addr(tb[CTA_IP_V4_SRC]);
	t->dst.u3.ip = nla_get_in_addr(tb[CTA_IP_V4_DST]);

	return 0;
}

static int ipv6_nlattr_to_tuple(struct nlattr *tb[],
				struct nf_conntrack_tuple *t)
{
	if (!tb[CTA_IP_V6_SRC] || !tb[CTA_IP_V6_DST])
		return -EINVAL;

	t->src.u3.in6 = nla_get_in6_addr(tb[CTA_IP_V6_SRC]);
	t->dst.u3.in6 = nla_get_in6_addr(tb[CTA_IP_V6_DST]);

	return 0;
}

static int ctnetlink_parse_tuple_ip(struct nlattr *attr,
				    struct nf_conntrack_tuple *tuple)
{
	struct nlattr *tb[CTA_IP_MAX+1];
	int ret = 0;

	ret = nla_parse_nested_deprecated(tb, CTA_IP_MAX, attr, NULL, NULL);
	if (ret < 0)
		return ret;

	ret = nla_validate_nested_deprecated(attr, CTA_IP_MAX,
					     cta_ip_nla_policy, NULL);
	if (ret)
		return ret;

	switch (tuple->src.l3num) {
	case NFPROTO_IPV4:
		ret = ipv4_nlattr_to_tuple(tb, tuple);
		break;
	case NFPROTO_IPV6:
		ret = ipv6_nlattr_to_tuple(tb, tuple);
		break;
	}

	return ret;
}

static const struct nla_policy proto_nla_policy[CTA_PROTO_MAX+1] = {
	[CTA_PROTO_NUM]	= { .type = NLA_U8 },
};

static int ctnetlink_parse_tuple_proto(struct nlattr *attr,
				       struct nf_conntrack_tuple *tuple)
{
	const struct nf_conntrack_l4proto *l4proto;
	struct nlattr *tb[CTA_PROTO_MAX+1];
	int ret = 0;

	ret = nla_parse_nested_deprecated(tb, CTA_PROTO_MAX, attr,
					  proto_nla_policy, NULL);
	if (ret < 0)
		return ret;

	if (!tb[CTA_PROTO_NUM])
		return -EINVAL;
	tuple->dst.protonum = nla_get_u8(tb[CTA_PROTO_NUM]);

	rcu_read_lock();
	l4proto = nf_ct_l4proto_find(tuple->dst.protonum);

	if (likely(l4proto->nlattr_to_tuple)) {
		ret = nla_validate_nested_deprecated(attr, CTA_PROTO_MAX,
						     l4proto->nla_policy,
						     NULL);
		if (ret == 0)
			ret = l4proto->nlattr_to_tuple(tb, tuple);
	}

	rcu_read_unlock();

	return ret;
}

static int
ctnetlink_parse_zone(const struct nlattr *attr,
		     struct nf_conntrack_zone *zone)
{
	nf_ct_zone_init(zone, NF_CT_DEFAULT_ZONE_ID,
			NF_CT_DEFAULT_ZONE_DIR, 0);
#ifdef CONFIG_NF_CONNTRACK_ZONES
	if (attr)
		zone->id = ntohs(nla_get_be16(attr));
#else
	if (attr)
		return -EOPNOTSUPP;
#endif
	return 0;
}

static int
ctnetlink_parse_tuple_zone(struct nlattr *attr, enum ctattr_type type,
			   struct nf_conntrack_zone *zone)
{
	int ret;

	if (zone->id != NF_CT_DEFAULT_ZONE_ID)
		return -EINVAL;

	ret = ctnetlink_parse_zone(attr, zone);
	if (ret < 0)
		return ret;

	if (type == CTA_TUPLE_REPLY)
		zone->dir = NF_CT_ZONE_DIR_REPL;
	else
		zone->dir = NF_CT_ZONE_DIR_ORIG;

	return 0;
}

static const struct nla_policy tuple_nla_policy[CTA_TUPLE_MAX+1] = {
	[CTA_TUPLE_IP]		= { .type = NLA_NESTED },
	[CTA_TUPLE_PROTO]	= { .type = NLA_NESTED },
	[CTA_TUPLE_ZONE]	= { .type = NLA_U16 },
};

static int
ctnetlink_parse_tuple(const struct nlattr * const cda[],
		      struct nf_conntrack_tuple *tuple, u32 type,
		      u_int8_t l3num, struct nf_conntrack_zone *zone)
{
	struct nlattr *tb[CTA_TUPLE_MAX+1];
	int err;

	memset(tuple, 0, sizeof(*tuple));

	err = nla_parse_nested_deprecated(tb, CTA_TUPLE_MAX, cda[type],
					  tuple_nla_policy, NULL);
	if (err < 0)
		return err;

	if (!tb[CTA_TUPLE_IP])
		return -EINVAL;

	tuple->src.l3num = l3num;

	err = ctnetlink_parse_tuple_ip(tb[CTA_TUPLE_IP], tuple);
	if (err < 0)
		return err;

	if (!tb[CTA_TUPLE_PROTO])
		return -EINVAL;

	err = ctnetlink_parse_tuple_proto(tb[CTA_TUPLE_PROTO], tuple);
	if (err < 0)
		return err;

	if (tb[CTA_TUPLE_ZONE]) {
		if (!zone)
			return -EINVAL;

		err = ctnetlink_parse_tuple_zone(tb[CTA_TUPLE_ZONE],
						 type, zone);
		if (err < 0)
			return err;
	}

	/* orig and expect tuples get DIR_ORIGINAL */
	if (type == CTA_TUPLE_REPLY)
		tuple->dst.dir = IP_CT_DIR_REPLY;
	else
		tuple->dst.dir = IP_CT_DIR_ORIGINAL;

	return 0;
}

static const struct nla_policy help_nla_policy[CTA_HELP_MAX+1] = {
	[CTA_HELP_NAME]		= { .type = NLA_NUL_STRING,
				    .len = NF_CT_HELPER_NAME_LEN - 1 },
};

static int ctnetlink_parse_help(const struct nlattr *attr, char **helper_name,
				struct nlattr **helpinfo)
{
	int err;
	struct nlattr *tb[CTA_HELP_MAX+1];

	err = nla_parse_nested_deprecated(tb, CTA_HELP_MAX, attr,
					  help_nla_policy, NULL);
	if (err < 0)
		return err;

	if (!tb[CTA_HELP_NAME])
		return -EINVAL;

	*helper_name = nla_data(tb[CTA_HELP_NAME]);

	if (tb[CTA_HELP_INFO])
		*helpinfo = tb[CTA_HELP_INFO];

	return 0;
}

static const struct nla_policy ct_nla_policy[CTA_MAX+1] = {
	[CTA_TUPLE_ORIG]	= { .type = NLA_NESTED },
	[CTA_TUPLE_REPLY]	= { .type = NLA_NESTED },
	[CTA_STATUS] 		= { .type = NLA_U32 },
	[CTA_PROTOINFO]		= { .type = NLA_NESTED },
	[CTA_HELP]		= { .type = NLA_NESTED },
	[CTA_NAT_SRC]		= { .type = NLA_NESTED },
	[CTA_TIMEOUT] 		= { .type = NLA_U32 },
	[CTA_MARK]		= { .type = NLA_U32 },
	[CTA_ID]		= { .type = NLA_U32 },
	[CTA_NAT_DST]		= { .type = NLA_NESTED },
	[CTA_TUPLE_MASTER]	= { .type = NLA_NESTED },
	[CTA_NAT_SEQ_ADJ_ORIG]  = { .type = NLA_NESTED },
	[CTA_NAT_SEQ_ADJ_REPLY] = { .type = NLA_NESTED },
	[CTA_ZONE]		= { .type = NLA_U16 },
	[CTA_MARK_MASK]		= { .type = NLA_U32 },
	[CTA_LABELS]		= { .type = NLA_BINARY,
				    .len = NF_CT_LABELS_MAX_SIZE },
	[CTA_LABELS_MASK]	= { .type = NLA_BINARY,
				    .len = NF_CT_LABELS_MAX_SIZE },
};

static int ctnetlink_flush_iterate(struct nf_conn *ct, void *data)
{
	if (test_bit(IPS_OFFLOAD_BIT, &ct->status))
		return 0;

	return ctnetlink_filter_match(ct, data);
}

static int ctnetlink_flush_conntrack(struct net *net,
				     const struct nlattr * const cda[],
				     u32 portid, int report, u8 family)
{
	struct ctnetlink_filter *filter = NULL;

	if (family || (cda[CTA_MARK] && cda[CTA_MARK_MASK])) {
		filter = ctnetlink_alloc_filter(cda, family);
		if (IS_ERR(filter))
			return PTR_ERR(filter);
	}

	nf_ct_iterate_cleanup_net(net, ctnetlink_flush_iterate, filter,
				  portid, report);
	kfree(filter);

	return 0;
}

static int ctnetlink_del_conntrack(struct net *net, struct sock *ctnl,
				   struct sk_buff *skb,
				   const struct nlmsghdr *nlh,
				   const struct nlattr * const cda[],
				   struct netlink_ext_ack *extack)
{
	struct nf_conntrack_tuple_hash *h;
	struct nf_conntrack_tuple tuple;
	struct nf_conn *ct;
	struct nfgenmsg *nfmsg = nlmsg_data(nlh);
<<<<<<< HEAD
	u_int8_t u3 = nfmsg->version ? nfmsg->nfgen_family : AF_UNSPEC;
=======
>>>>>>> 4ff96fb5
	struct nf_conntrack_zone zone;
	int err;

	err = ctnetlink_parse_zone(cda[CTA_ZONE], &zone);
	if (err < 0)
		return err;

	if (cda[CTA_TUPLE_ORIG])
		err = ctnetlink_parse_tuple(cda, &tuple, CTA_TUPLE_ORIG,
					    nfmsg->nfgen_family, &zone);
	else if (cda[CTA_TUPLE_REPLY])
		err = ctnetlink_parse_tuple(cda, &tuple, CTA_TUPLE_REPLY,
					    nfmsg->nfgen_family, &zone);
	else {
		u_int8_t u3 = nfmsg->version ? nfmsg->nfgen_family : AF_UNSPEC;

		return ctnetlink_flush_conntrack(net, cda,
						 NETLINK_CB(skb).portid,
						 nlmsg_report(nlh), u3);
	}

	if (err < 0)
		return err;

	h = nf_conntrack_find_get(net, &zone, &tuple);
	if (!h)
		return -ENOENT;

	ct = nf_ct_tuplehash_to_ctrack(h);

	if (test_bit(IPS_OFFLOAD_BIT, &ct->status)) {
		nf_ct_put(ct);
		return -EBUSY;
	}

	if (cda[CTA_ID]) {
		__be32 id = nla_get_be32(cda[CTA_ID]);

		if (id != (__force __be32)nf_ct_get_id(ct)) {
			nf_ct_put(ct);
			return -ENOENT;
		}
	}

	nf_ct_delete(ct, NETLINK_CB(skb).portid, nlmsg_report(nlh));
	nf_ct_put(ct);

	return 0;
}

static int ctnetlink_get_conntrack(struct net *net, struct sock *ctnl,
				   struct sk_buff *skb,
				   const struct nlmsghdr *nlh,
				   const struct nlattr * const cda[],
				   struct netlink_ext_ack *extack)
{
	struct nf_conntrack_tuple_hash *h;
	struct nf_conntrack_tuple tuple;
	struct nf_conn *ct;
	struct sk_buff *skb2 = NULL;
	struct nfgenmsg *nfmsg = nlmsg_data(nlh);
	u_int8_t u3 = nfmsg->nfgen_family;
	struct nf_conntrack_zone zone;
	int err;

	if (nlh->nlmsg_flags & NLM_F_DUMP) {
		struct netlink_dump_control c = {
			.start = ctnetlink_start,
			.dump = ctnetlink_dump_table,
			.done = ctnetlink_done,
			.data = (void *)cda,
		};

		return netlink_dump_start(ctnl, skb, nlh, &c);
	}

	err = ctnetlink_parse_zone(cda[CTA_ZONE], &zone);
	if (err < 0)
		return err;

	if (cda[CTA_TUPLE_ORIG])
		err = ctnetlink_parse_tuple(cda, &tuple, CTA_TUPLE_ORIG,
					    u3, &zone);
	else if (cda[CTA_TUPLE_REPLY])
		err = ctnetlink_parse_tuple(cda, &tuple, CTA_TUPLE_REPLY,
					    u3, &zone);
	else
		return -EINVAL;

	if (err < 0)
		return err;

	h = nf_conntrack_find_get(net, &zone, &tuple);
	if (!h)
		return -ENOENT;

	ct = nf_ct_tuplehash_to_ctrack(h);

	err = -ENOMEM;
	skb2 = nlmsg_new(NLMSG_DEFAULT_SIZE, GFP_KERNEL);
	if (skb2 == NULL) {
		nf_ct_put(ct);
		return -ENOMEM;
	}

	rcu_read_lock();
	err = ctnetlink_fill_info(skb2, NETLINK_CB(skb).portid, nlh->nlmsg_seq,
				  NFNL_MSG_TYPE(nlh->nlmsg_type), ct);
	rcu_read_unlock();
	nf_ct_put(ct);
	if (err <= 0)
		goto free;

	err = netlink_unicast(ctnl, skb2, NETLINK_CB(skb).portid, MSG_DONTWAIT);
	if (err < 0)
		goto out;

	return 0;

free:
	kfree_skb(skb2);
out:
	/* this avoids a loop in nfnetlink. */
	return err == -EAGAIN ? -ENOBUFS : err;
}

static int ctnetlink_done_list(struct netlink_callback *cb)
{
	if (cb->args[1])
		nf_ct_put((struct nf_conn *)cb->args[1]);
	return 0;
}

static int
ctnetlink_dump_list(struct sk_buff *skb, struct netlink_callback *cb, bool dying)
{
	struct nf_conn *ct, *last;
	struct nf_conntrack_tuple_hash *h;
	struct hlist_nulls_node *n;
	struct nfgenmsg *nfmsg = nlmsg_data(cb->nlh);
	u_int8_t l3proto = nfmsg->nfgen_family;
	int res;
	int cpu;
	struct hlist_nulls_head *list;
	struct net *net = sock_net(skb->sk);

	if (cb->args[2])
		return 0;

	last = (struct nf_conn *)cb->args[1];

	for (cpu = cb->args[0]; cpu < nr_cpu_ids; cpu++) {
		struct ct_pcpu *pcpu;

		if (!cpu_possible(cpu))
			continue;

		pcpu = per_cpu_ptr(net->ct.pcpu_lists, cpu);
		spin_lock_bh(&pcpu->lock);
		list = dying ? &pcpu->dying : &pcpu->unconfirmed;
restart:
		hlist_nulls_for_each_entry(h, n, list, hnnode) {
			ct = nf_ct_tuplehash_to_ctrack(h);
			if (l3proto && nf_ct_l3num(ct) != l3proto)
				continue;
			if (cb->args[1]) {
				if (ct != last)
					continue;
				cb->args[1] = 0;
			}
			rcu_read_lock();
			res = ctnetlink_fill_info(skb, NETLINK_CB(cb->skb).portid,
						  cb->nlh->nlmsg_seq,
						  NFNL_MSG_TYPE(cb->nlh->nlmsg_type),
						  ct);
			rcu_read_unlock();
			if (res < 0) {
				if (!atomic_inc_not_zero(&ct->ct_general.use))
					continue;
				cb->args[0] = cpu;
				cb->args[1] = (unsigned long)ct;
				spin_unlock_bh(&pcpu->lock);
				goto out;
			}
		}
		if (cb->args[1]) {
			cb->args[1] = 0;
			goto restart;
		}
		spin_unlock_bh(&pcpu->lock);
	}
	cb->args[2] = 1;
out:
	if (last)
		nf_ct_put(last);

	return skb->len;
}

static int
ctnetlink_dump_dying(struct sk_buff *skb, struct netlink_callback *cb)
{
	return ctnetlink_dump_list(skb, cb, true);
}

static int ctnetlink_get_ct_dying(struct net *net, struct sock *ctnl,
				  struct sk_buff *skb,
				  const struct nlmsghdr *nlh,
				  const struct nlattr * const cda[],
				  struct netlink_ext_ack *extack)
{
	if (nlh->nlmsg_flags & NLM_F_DUMP) {
		struct netlink_dump_control c = {
			.dump = ctnetlink_dump_dying,
			.done = ctnetlink_done_list,
		};
		return netlink_dump_start(ctnl, skb, nlh, &c);
	}

	return -EOPNOTSUPP;
}

static int
ctnetlink_dump_unconfirmed(struct sk_buff *skb, struct netlink_callback *cb)
{
	return ctnetlink_dump_list(skb, cb, false);
}

static int ctnetlink_get_ct_unconfirmed(struct net *net, struct sock *ctnl,
					struct sk_buff *skb,
					const struct nlmsghdr *nlh,
					const struct nlattr * const cda[],
					struct netlink_ext_ack *extack)
{
	if (nlh->nlmsg_flags & NLM_F_DUMP) {
		struct netlink_dump_control c = {
			.dump = ctnetlink_dump_unconfirmed,
			.done = ctnetlink_done_list,
		};
		return netlink_dump_start(ctnl, skb, nlh, &c);
	}

	return -EOPNOTSUPP;
}

#if IS_ENABLED(CONFIG_NF_NAT)
static int
ctnetlink_parse_nat_setup(struct nf_conn *ct,
			  enum nf_nat_manip_type manip,
			  const struct nlattr *attr)
{
	struct nf_nat_hook *nat_hook;
	int err;

	nat_hook = rcu_dereference(nf_nat_hook);
	if (!nat_hook) {
#ifdef CONFIG_MODULES
		rcu_read_unlock();
		nfnl_unlock(NFNL_SUBSYS_CTNETLINK);
		if (request_module("nf-nat") < 0) {
			nfnl_lock(NFNL_SUBSYS_CTNETLINK);
			rcu_read_lock();
			return -EOPNOTSUPP;
		}
		nfnl_lock(NFNL_SUBSYS_CTNETLINK);
		rcu_read_lock();
		nat_hook = rcu_dereference(nf_nat_hook);
		if (nat_hook)
			return -EAGAIN;
#endif
		return -EOPNOTSUPP;
	}

	err = nat_hook->parse_nat_setup(ct, manip, attr);
	if (err == -EAGAIN) {
#ifdef CONFIG_MODULES
		rcu_read_unlock();
		nfnl_unlock(NFNL_SUBSYS_CTNETLINK);
		if (request_module("nf-nat-%u", nf_ct_l3num(ct)) < 0) {
			nfnl_lock(NFNL_SUBSYS_CTNETLINK);
			rcu_read_lock();
			return -EOPNOTSUPP;
		}
		nfnl_lock(NFNL_SUBSYS_CTNETLINK);
		rcu_read_lock();
#else
		err = -EOPNOTSUPP;
#endif
	}
	return err;
}
#endif

static void
__ctnetlink_change_status(struct nf_conn *ct, unsigned long on,
			  unsigned long off)
{
	unsigned int bit;

	/* Ignore these unchangable bits */
	on &= ~IPS_UNCHANGEABLE_MASK;
	off &= ~IPS_UNCHANGEABLE_MASK;

	for (bit = 0; bit < __IPS_MAX_BIT; bit++) {
		if (on & (1 << bit))
			set_bit(bit, &ct->status);
		else if (off & (1 << bit))
			clear_bit(bit, &ct->status);
	}
}

static int
ctnetlink_change_status(struct nf_conn *ct, const struct nlattr * const cda[])
{
	unsigned long d;
	unsigned int status = ntohl(nla_get_be32(cda[CTA_STATUS]));
	d = ct->status ^ status;

	if (d & (IPS_EXPECTED|IPS_CONFIRMED|IPS_DYING))
		/* unchangeable */
		return -EBUSY;

	if (d & IPS_SEEN_REPLY && !(status & IPS_SEEN_REPLY))
		/* SEEN_REPLY bit can only be set */
		return -EBUSY;

	if (d & IPS_ASSURED && !(status & IPS_ASSURED))
		/* ASSURED bit can only be set */
		return -EBUSY;

	__ctnetlink_change_status(ct, status, 0);
	return 0;
}

static int
ctnetlink_setup_nat(struct nf_conn *ct, const struct nlattr * const cda[])
{
#if IS_ENABLED(CONFIG_NF_NAT)
	int ret;

	if (!cda[CTA_NAT_DST] && !cda[CTA_NAT_SRC])
		return 0;

	ret = ctnetlink_parse_nat_setup(ct, NF_NAT_MANIP_DST,
					cda[CTA_NAT_DST]);
	if (ret < 0)
		return ret;

	return ctnetlink_parse_nat_setup(ct, NF_NAT_MANIP_SRC,
					 cda[CTA_NAT_SRC]);
#else
	if (!cda[CTA_NAT_DST] && !cda[CTA_NAT_SRC])
		return 0;
	return -EOPNOTSUPP;
#endif
}

static int ctnetlink_change_helper(struct nf_conn *ct,
				   const struct nlattr * const cda[])
{
	struct nf_conntrack_helper *helper;
	struct nf_conn_help *help = nfct_help(ct);
	char *helpname = NULL;
	struct nlattr *helpinfo = NULL;
	int err;

	err = ctnetlink_parse_help(cda[CTA_HELP], &helpname, &helpinfo);
	if (err < 0)
		return err;

	/* don't change helper of sibling connections */
	if (ct->master) {
		/* If we try to change the helper to the same thing twice,
		 * treat the second attempt as a no-op instead of returning
		 * an error.
		 */
		err = -EBUSY;
		if (help) {
			rcu_read_lock();
			helper = rcu_dereference(help->helper);
			if (helper && !strcmp(helper->name, helpname))
				err = 0;
			rcu_read_unlock();
		}

		return err;
	}

	if (!strcmp(helpname, "")) {
		if (help && help->helper) {
			/* we had a helper before ... */
			nf_ct_remove_expectations(ct);
			RCU_INIT_POINTER(help->helper, NULL);
		}

		return 0;
	}

	rcu_read_lock();
	helper = __nf_conntrack_helper_find(helpname, nf_ct_l3num(ct),
					    nf_ct_protonum(ct));
	if (helper == NULL) {
		rcu_read_unlock();
		return -EOPNOTSUPP;
	}

	if (help) {
		if (help->helper == helper) {
			/* update private helper data if allowed. */
			if (helper->from_nlattr)
				helper->from_nlattr(helpinfo, ct);
			err = 0;
		} else
			err = -EBUSY;
	} else {
		/* we cannot set a helper for an existing conntrack */
		err = -EOPNOTSUPP;
	}

	rcu_read_unlock();
	return err;
}

static int ctnetlink_change_timeout(struct nf_conn *ct,
				    const struct nlattr * const cda[])
{
	u64 timeout = (u64)ntohl(nla_get_be32(cda[CTA_TIMEOUT])) * HZ;

	if (timeout > INT_MAX)
		timeout = INT_MAX;
	ct->timeout = nfct_time_stamp + (u32)timeout;

	if (test_bit(IPS_DYING_BIT, &ct->status))
		return -ETIME;

	return 0;
}

#if defined(CONFIG_NF_CONNTRACK_MARK)
static void ctnetlink_change_mark(struct nf_conn *ct,
				    const struct nlattr * const cda[])
{
	u32 mark, newmark, mask = 0;

	if (cda[CTA_MARK_MASK])
		mask = ~ntohl(nla_get_be32(cda[CTA_MARK_MASK]));

	mark = ntohl(nla_get_be32(cda[CTA_MARK]));
	newmark = (ct->mark & mask) ^ mark;
	if (newmark != ct->mark)
		ct->mark = newmark;
}
#endif

static const struct nla_policy protoinfo_policy[CTA_PROTOINFO_MAX+1] = {
	[CTA_PROTOINFO_TCP]	= { .type = NLA_NESTED },
	[CTA_PROTOINFO_DCCP]	= { .type = NLA_NESTED },
	[CTA_PROTOINFO_SCTP]	= { .type = NLA_NESTED },
};

static int ctnetlink_change_protoinfo(struct nf_conn *ct,
				      const struct nlattr * const cda[])
{
	const struct nlattr *attr = cda[CTA_PROTOINFO];
	const struct nf_conntrack_l4proto *l4proto;
	struct nlattr *tb[CTA_PROTOINFO_MAX+1];
	int err = 0;

	err = nla_parse_nested_deprecated(tb, CTA_PROTOINFO_MAX, attr,
					  protoinfo_policy, NULL);
	if (err < 0)
		return err;

	l4proto = nf_ct_l4proto_find(nf_ct_protonum(ct));
	if (l4proto->from_nlattr)
		err = l4proto->from_nlattr(tb, ct);

	return err;
}

static const struct nla_policy seqadj_policy[CTA_SEQADJ_MAX+1] = {
	[CTA_SEQADJ_CORRECTION_POS]	= { .type = NLA_U32 },
	[CTA_SEQADJ_OFFSET_BEFORE]	= { .type = NLA_U32 },
	[CTA_SEQADJ_OFFSET_AFTER]	= { .type = NLA_U32 },
};

static int change_seq_adj(struct nf_ct_seqadj *seq,
			  const struct nlattr * const attr)
{
	int err;
	struct nlattr *cda[CTA_SEQADJ_MAX+1];

	err = nla_parse_nested_deprecated(cda, CTA_SEQADJ_MAX, attr,
					  seqadj_policy, NULL);
	if (err < 0)
		return err;

	if (!cda[CTA_SEQADJ_CORRECTION_POS])
		return -EINVAL;

	seq->correction_pos =
		ntohl(nla_get_be32(cda[CTA_SEQADJ_CORRECTION_POS]));

	if (!cda[CTA_SEQADJ_OFFSET_BEFORE])
		return -EINVAL;

	seq->offset_before =
		ntohl(nla_get_be32(cda[CTA_SEQADJ_OFFSET_BEFORE]));

	if (!cda[CTA_SEQADJ_OFFSET_AFTER])
		return -EINVAL;

	seq->offset_after =
		ntohl(nla_get_be32(cda[CTA_SEQADJ_OFFSET_AFTER]));

	return 0;
}

static int
ctnetlink_change_seq_adj(struct nf_conn *ct,
			 const struct nlattr * const cda[])
{
	struct nf_conn_seqadj *seqadj = nfct_seqadj(ct);
	int ret = 0;

	if (!seqadj)
		return 0;

	spin_lock_bh(&ct->lock);
	if (cda[CTA_SEQ_ADJ_ORIG]) {
		ret = change_seq_adj(&seqadj->seq[IP_CT_DIR_ORIGINAL],
				     cda[CTA_SEQ_ADJ_ORIG]);
		if (ret < 0)
			goto err;

		set_bit(IPS_SEQ_ADJUST_BIT, &ct->status);
	}

	if (cda[CTA_SEQ_ADJ_REPLY]) {
		ret = change_seq_adj(&seqadj->seq[IP_CT_DIR_REPLY],
				     cda[CTA_SEQ_ADJ_REPLY]);
		if (ret < 0)
			goto err;

		set_bit(IPS_SEQ_ADJUST_BIT, &ct->status);
	}

	spin_unlock_bh(&ct->lock);
	return 0;
err:
	spin_unlock_bh(&ct->lock);
	return ret;
}

static const struct nla_policy synproxy_policy[CTA_SYNPROXY_MAX + 1] = {
	[CTA_SYNPROXY_ISN]	= { .type = NLA_U32 },
	[CTA_SYNPROXY_ITS]	= { .type = NLA_U32 },
	[CTA_SYNPROXY_TSOFF]	= { .type = NLA_U32 },
};

static int ctnetlink_change_synproxy(struct nf_conn *ct,
				     const struct nlattr * const cda[])
{
	struct nf_conn_synproxy *synproxy = nfct_synproxy(ct);
	struct nlattr *tb[CTA_SYNPROXY_MAX + 1];
	int err;

	if (!synproxy)
		return 0;

	err = nla_parse_nested_deprecated(tb, CTA_SYNPROXY_MAX,
					  cda[CTA_SYNPROXY], synproxy_policy,
					  NULL);
	if (err < 0)
		return err;

	if (!tb[CTA_SYNPROXY_ISN] ||
	    !tb[CTA_SYNPROXY_ITS] ||
	    !tb[CTA_SYNPROXY_TSOFF])
		return -EINVAL;

	synproxy->isn = ntohl(nla_get_be32(tb[CTA_SYNPROXY_ISN]));
	synproxy->its = ntohl(nla_get_be32(tb[CTA_SYNPROXY_ITS]));
	synproxy->tsoff = ntohl(nla_get_be32(tb[CTA_SYNPROXY_TSOFF]));

	return 0;
}

static int
ctnetlink_attach_labels(struct nf_conn *ct, const struct nlattr * const cda[])
{
#ifdef CONFIG_NF_CONNTRACK_LABELS
	size_t len = nla_len(cda[CTA_LABELS]);
	const void *mask = cda[CTA_LABELS_MASK];

	if (len & (sizeof(u32)-1)) /* must be multiple of u32 */
		return -EINVAL;

	if (mask) {
		if (nla_len(cda[CTA_LABELS_MASK]) == 0 ||
		    nla_len(cda[CTA_LABELS_MASK]) != len)
			return -EINVAL;
		mask = nla_data(cda[CTA_LABELS_MASK]);
	}

	len /= sizeof(u32);

	return nf_connlabels_replace(ct, nla_data(cda[CTA_LABELS]), mask, len);
#else
	return -EOPNOTSUPP;
#endif
}

static int
ctnetlink_change_conntrack(struct nf_conn *ct,
			   const struct nlattr * const cda[])
{
	int err;

	/* only allow NAT changes and master assignation for new conntracks */
	if (cda[CTA_NAT_SRC] || cda[CTA_NAT_DST] || cda[CTA_TUPLE_MASTER])
		return -EOPNOTSUPP;

	if (cda[CTA_HELP]) {
		err = ctnetlink_change_helper(ct, cda);
		if (err < 0)
			return err;
	}

	if (cda[CTA_TIMEOUT]) {
		err = ctnetlink_change_timeout(ct, cda);
		if (err < 0)
			return err;
	}

	if (cda[CTA_STATUS]) {
		err = ctnetlink_change_status(ct, cda);
		if (err < 0)
			return err;
	}

	if (cda[CTA_PROTOINFO]) {
		err = ctnetlink_change_protoinfo(ct, cda);
		if (err < 0)
			return err;
	}

#if defined(CONFIG_NF_CONNTRACK_MARK)
	if (cda[CTA_MARK])
		ctnetlink_change_mark(ct, cda);
#endif

	if (cda[CTA_SEQ_ADJ_ORIG] || cda[CTA_SEQ_ADJ_REPLY]) {
		err = ctnetlink_change_seq_adj(ct, cda);
		if (err < 0)
			return err;
	}

	if (cda[CTA_SYNPROXY]) {
		err = ctnetlink_change_synproxy(ct, cda);
		if (err < 0)
			return err;
	}

	if (cda[CTA_LABELS]) {
		err = ctnetlink_attach_labels(ct, cda);
		if (err < 0)
			return err;
	}

	return 0;
}

static struct nf_conn *
ctnetlink_create_conntrack(struct net *net,
			   const struct nf_conntrack_zone *zone,
			   const struct nlattr * const cda[],
			   struct nf_conntrack_tuple *otuple,
			   struct nf_conntrack_tuple *rtuple,
			   u8 u3)
{
	struct nf_conn *ct;
	int err = -EINVAL;
	struct nf_conntrack_helper *helper;
	struct nf_conn_tstamp *tstamp;
	u64 timeout;

	ct = nf_conntrack_alloc(net, zone, otuple, rtuple, GFP_ATOMIC);
	if (IS_ERR(ct))
		return ERR_PTR(-ENOMEM);

	if (!cda[CTA_TIMEOUT])
		goto err1;

	timeout = (u64)ntohl(nla_get_be32(cda[CTA_TIMEOUT])) * HZ;
	if (timeout > INT_MAX)
		timeout = INT_MAX;
	ct->timeout = (u32)timeout + nfct_time_stamp;

	rcu_read_lock();
 	if (cda[CTA_HELP]) {
		char *helpname = NULL;
		struct nlattr *helpinfo = NULL;

		err = ctnetlink_parse_help(cda[CTA_HELP], &helpname, &helpinfo);
 		if (err < 0)
			goto err2;

		helper = __nf_conntrack_helper_find(helpname, nf_ct_l3num(ct),
						    nf_ct_protonum(ct));
		if (helper == NULL) {
			rcu_read_unlock();
#ifdef CONFIG_MODULES
			if (request_module("nfct-helper-%s", helpname) < 0) {
				err = -EOPNOTSUPP;
				goto err1;
			}

			rcu_read_lock();
			helper = __nf_conntrack_helper_find(helpname,
							    nf_ct_l3num(ct),
							    nf_ct_protonum(ct));
			if (helper) {
				err = -EAGAIN;
				goto err2;
			}
			rcu_read_unlock();
#endif
			err = -EOPNOTSUPP;
			goto err1;
		} else {
			struct nf_conn_help *help;

			help = nf_ct_helper_ext_add(ct, GFP_ATOMIC);
			if (help == NULL) {
				err = -ENOMEM;
				goto err2;
			}
			/* set private helper data if allowed. */
			if (helper->from_nlattr)
				helper->from_nlattr(helpinfo, ct);

			/* not in hash table yet so not strictly necessary */
			RCU_INIT_POINTER(help->helper, helper);
		}
	} else {
		/* try an implicit helper assignation */
		err = __nf_ct_try_assign_helper(ct, NULL, GFP_ATOMIC);
		if (err < 0)
			goto err2;
	}

	err = ctnetlink_setup_nat(ct, cda);
	if (err < 0)
		goto err2;

	nf_ct_acct_ext_add(ct, GFP_ATOMIC);
	nf_ct_tstamp_ext_add(ct, GFP_ATOMIC);
	nf_ct_ecache_ext_add(ct, 0, 0, GFP_ATOMIC);
	nf_ct_labels_ext_add(ct);
	nfct_seqadj_ext_add(ct);
	nfct_synproxy_ext_add(ct);

	/* we must add conntrack extensions before confirmation. */
	ct->status |= IPS_CONFIRMED;

	if (cda[CTA_STATUS]) {
		err = ctnetlink_change_status(ct, cda);
		if (err < 0)
			goto err2;
	}

	if (cda[CTA_SEQ_ADJ_ORIG] || cda[CTA_SEQ_ADJ_REPLY]) {
		err = ctnetlink_change_seq_adj(ct, cda);
		if (err < 0)
			goto err2;
	}

	memset(&ct->proto, 0, sizeof(ct->proto));
	if (cda[CTA_PROTOINFO]) {
		err = ctnetlink_change_protoinfo(ct, cda);
		if (err < 0)
			goto err2;
	}

	if (cda[CTA_SYNPROXY]) {
		err = ctnetlink_change_synproxy(ct, cda);
		if (err < 0)
			goto err2;
	}

#if defined(CONFIG_NF_CONNTRACK_MARK)
	if (cda[CTA_MARK])
		ctnetlink_change_mark(ct, cda);
#endif

	/* setup master conntrack: this is a confirmed expectation */
	if (cda[CTA_TUPLE_MASTER]) {
		struct nf_conntrack_tuple master;
		struct nf_conntrack_tuple_hash *master_h;
		struct nf_conn *master_ct;

		err = ctnetlink_parse_tuple(cda, &master, CTA_TUPLE_MASTER,
					    u3, NULL);
		if (err < 0)
			goto err2;

		master_h = nf_conntrack_find_get(net, zone, &master);
		if (master_h == NULL) {
			err = -ENOENT;
			goto err2;
		}
		master_ct = nf_ct_tuplehash_to_ctrack(master_h);
		__set_bit(IPS_EXPECTED_BIT, &ct->status);
		ct->master = master_ct;
	}
	tstamp = nf_conn_tstamp_find(ct);
	if (tstamp)
		tstamp->start = ktime_get_real_ns();

	err = nf_conntrack_hash_check_insert(ct);
	if (err < 0)
		goto err2;

	rcu_read_unlock();

	return ct;

err2:
	rcu_read_unlock();
err1:
	nf_conntrack_free(ct);
	return ERR_PTR(err);
}

static int ctnetlink_new_conntrack(struct net *net, struct sock *ctnl,
				   struct sk_buff *skb,
				   const struct nlmsghdr *nlh,
				   const struct nlattr * const cda[],
				   struct netlink_ext_ack *extack)
{
	struct nf_conntrack_tuple otuple, rtuple;
	struct nf_conntrack_tuple_hash *h = NULL;
	struct nfgenmsg *nfmsg = nlmsg_data(nlh);
	struct nf_conn *ct;
	u_int8_t u3 = nfmsg->nfgen_family;
	struct nf_conntrack_zone zone;
	int err;

	err = ctnetlink_parse_zone(cda[CTA_ZONE], &zone);
	if (err < 0)
		return err;

	if (cda[CTA_TUPLE_ORIG]) {
		err = ctnetlink_parse_tuple(cda, &otuple, CTA_TUPLE_ORIG,
					    u3, &zone);
		if (err < 0)
			return err;
	}

	if (cda[CTA_TUPLE_REPLY]) {
		err = ctnetlink_parse_tuple(cda, &rtuple, CTA_TUPLE_REPLY,
					    u3, &zone);
		if (err < 0)
			return err;
	}

	if (cda[CTA_TUPLE_ORIG])
		h = nf_conntrack_find_get(net, &zone, &otuple);
	else if (cda[CTA_TUPLE_REPLY])
		h = nf_conntrack_find_get(net, &zone, &rtuple);

	if (h == NULL) {
		err = -ENOENT;
		if (nlh->nlmsg_flags & NLM_F_CREATE) {
			enum ip_conntrack_events events;

			if (!cda[CTA_TUPLE_ORIG] || !cda[CTA_TUPLE_REPLY])
				return -EINVAL;
			if (otuple.dst.protonum != rtuple.dst.protonum)
				return -EINVAL;

			ct = ctnetlink_create_conntrack(net, &zone, cda, &otuple,
							&rtuple, u3);
			if (IS_ERR(ct))
				return PTR_ERR(ct);

			err = 0;
			if (test_bit(IPS_EXPECTED_BIT, &ct->status))
				events = 1 << IPCT_RELATED;
			else
				events = 1 << IPCT_NEW;

			if (cda[CTA_LABELS] &&
			    ctnetlink_attach_labels(ct, cda) == 0)
				events |= (1 << IPCT_LABEL);

			nf_conntrack_eventmask_report((1 << IPCT_REPLY) |
						      (1 << IPCT_ASSURED) |
						      (1 << IPCT_HELPER) |
						      (1 << IPCT_PROTOINFO) |
						      (1 << IPCT_SEQADJ) |
						      (1 << IPCT_MARK) |
						      (1 << IPCT_SYNPROXY) |
						      events,
						      ct, NETLINK_CB(skb).portid,
						      nlmsg_report(nlh));
			nf_ct_put(ct);
		}

		return err;
	}
	/* implicit 'else' */

	err = -EEXIST;
	ct = nf_ct_tuplehash_to_ctrack(h);
	if (!(nlh->nlmsg_flags & NLM_F_EXCL)) {
		err = ctnetlink_change_conntrack(ct, cda);
		if (err == 0) {
			nf_conntrack_eventmask_report((1 << IPCT_REPLY) |
						      (1 << IPCT_ASSURED) |
						      (1 << IPCT_HELPER) |
						      (1 << IPCT_LABEL) |
						      (1 << IPCT_PROTOINFO) |
						      (1 << IPCT_SEQADJ) |
						      (1 << IPCT_MARK) |
						      (1 << IPCT_SYNPROXY),
						      ct, NETLINK_CB(skb).portid,
						      nlmsg_report(nlh));
		}
	}

	nf_ct_put(ct);
	return err;
}

static int
ctnetlink_ct_stat_cpu_fill_info(struct sk_buff *skb, u32 portid, u32 seq,
				__u16 cpu, const struct ip_conntrack_stat *st)
{
	struct nlmsghdr *nlh;
	struct nfgenmsg *nfmsg;
	unsigned int flags = portid ? NLM_F_MULTI : 0, event;

	event = nfnl_msg_type(NFNL_SUBSYS_CTNETLINK,
			      IPCTNL_MSG_CT_GET_STATS_CPU);
	nlh = nlmsg_put(skb, portid, seq, event, sizeof(*nfmsg), flags);
	if (nlh == NULL)
		goto nlmsg_failure;

	nfmsg = nlmsg_data(nlh);
	nfmsg->nfgen_family = AF_UNSPEC;
	nfmsg->version      = NFNETLINK_V0;
	nfmsg->res_id	    = htons(cpu);

	if (nla_put_be32(skb, CTA_STATS_FOUND, htonl(st->found)) ||
	    nla_put_be32(skb, CTA_STATS_INVALID, htonl(st->invalid)) ||
	    nla_put_be32(skb, CTA_STATS_IGNORE, htonl(st->ignore)) ||
	    nla_put_be32(skb, CTA_STATS_INSERT, htonl(st->insert)) ||
	    nla_put_be32(skb, CTA_STATS_INSERT_FAILED,
				htonl(st->insert_failed)) ||
	    nla_put_be32(skb, CTA_STATS_DROP, htonl(st->drop)) ||
	    nla_put_be32(skb, CTA_STATS_EARLY_DROP, htonl(st->early_drop)) ||
	    nla_put_be32(skb, CTA_STATS_ERROR, htonl(st->error)) ||
	    nla_put_be32(skb, CTA_STATS_SEARCH_RESTART,
				htonl(st->search_restart)))
		goto nla_put_failure;

	nlmsg_end(skb, nlh);
	return skb->len;

nla_put_failure:
nlmsg_failure:
	nlmsg_cancel(skb, nlh);
	return -1;
}

static int
ctnetlink_ct_stat_cpu_dump(struct sk_buff *skb, struct netlink_callback *cb)
{
	int cpu;
	struct net *net = sock_net(skb->sk);

	if (cb->args[0] == nr_cpu_ids)
		return 0;

	for (cpu = cb->args[0]; cpu < nr_cpu_ids; cpu++) {
		const struct ip_conntrack_stat *st;

		if (!cpu_possible(cpu))
			continue;

		st = per_cpu_ptr(net->ct.stat, cpu);
		if (ctnetlink_ct_stat_cpu_fill_info(skb,
						    NETLINK_CB(cb->skb).portid,
						    cb->nlh->nlmsg_seq,
						    cpu, st) < 0)
				break;
	}
	cb->args[0] = cpu;

	return skb->len;
}

static int ctnetlink_stat_ct_cpu(struct net *net, struct sock *ctnl,
				 struct sk_buff *skb,
				 const struct nlmsghdr *nlh,
				 const struct nlattr * const cda[],
				 struct netlink_ext_ack *extack)
{
	if (nlh->nlmsg_flags & NLM_F_DUMP) {
		struct netlink_dump_control c = {
			.dump = ctnetlink_ct_stat_cpu_dump,
		};
		return netlink_dump_start(ctnl, skb, nlh, &c);
	}

	return 0;
}

static int
ctnetlink_stat_ct_fill_info(struct sk_buff *skb, u32 portid, u32 seq, u32 type,
			    struct net *net)
{
	struct nlmsghdr *nlh;
	struct nfgenmsg *nfmsg;
	unsigned int flags = portid ? NLM_F_MULTI : 0, event;
	unsigned int nr_conntracks = atomic_read(&net->ct.count);

	event = nfnl_msg_type(NFNL_SUBSYS_CTNETLINK, IPCTNL_MSG_CT_GET_STATS);
	nlh = nlmsg_put(skb, portid, seq, event, sizeof(*nfmsg), flags);
	if (nlh == NULL)
		goto nlmsg_failure;

	nfmsg = nlmsg_data(nlh);
	nfmsg->nfgen_family = AF_UNSPEC;
	nfmsg->version      = NFNETLINK_V0;
	nfmsg->res_id	    = 0;

	if (nla_put_be32(skb, CTA_STATS_GLOBAL_ENTRIES, htonl(nr_conntracks)))
		goto nla_put_failure;

	if (nla_put_be32(skb, CTA_STATS_GLOBAL_MAX_ENTRIES, htonl(nf_conntrack_max)))
		goto nla_put_failure;

	nlmsg_end(skb, nlh);
	return skb->len;

nla_put_failure:
nlmsg_failure:
	nlmsg_cancel(skb, nlh);
	return -1;
}

static int ctnetlink_stat_ct(struct net *net, struct sock *ctnl,
			     struct sk_buff *skb, const struct nlmsghdr *nlh,
			     const struct nlattr * const cda[],
			     struct netlink_ext_ack *extack)
{
	struct sk_buff *skb2;
	int err;

	skb2 = nlmsg_new(NLMSG_DEFAULT_SIZE, GFP_KERNEL);
	if (skb2 == NULL)
		return -ENOMEM;

	err = ctnetlink_stat_ct_fill_info(skb2, NETLINK_CB(skb).portid,
					  nlh->nlmsg_seq,
					  NFNL_MSG_TYPE(nlh->nlmsg_type),
					  sock_net(skb->sk));
	if (err <= 0)
		goto free;

	err = netlink_unicast(ctnl, skb2, NETLINK_CB(skb).portid, MSG_DONTWAIT);
	if (err < 0)
		goto out;

	return 0;

free:
	kfree_skb(skb2);
out:
	/* this avoids a loop in nfnetlink. */
	return err == -EAGAIN ? -ENOBUFS : err;
}

static const struct nla_policy exp_nla_policy[CTA_EXPECT_MAX+1] = {
	[CTA_EXPECT_MASTER]	= { .type = NLA_NESTED },
	[CTA_EXPECT_TUPLE]	= { .type = NLA_NESTED },
	[CTA_EXPECT_MASK]	= { .type = NLA_NESTED },
	[CTA_EXPECT_TIMEOUT]	= { .type = NLA_U32 },
	[CTA_EXPECT_ID]		= { .type = NLA_U32 },
	[CTA_EXPECT_HELP_NAME]	= { .type = NLA_NUL_STRING,
				    .len = NF_CT_HELPER_NAME_LEN - 1 },
	[CTA_EXPECT_ZONE]	= { .type = NLA_U16 },
	[CTA_EXPECT_FLAGS]	= { .type = NLA_U32 },
	[CTA_EXPECT_CLASS]	= { .type = NLA_U32 },
	[CTA_EXPECT_NAT]	= { .type = NLA_NESTED },
	[CTA_EXPECT_FN]		= { .type = NLA_NUL_STRING },
};

static struct nf_conntrack_expect *
ctnetlink_alloc_expect(const struct nlattr *const cda[], struct nf_conn *ct,
		       struct nf_conntrack_helper *helper,
		       struct nf_conntrack_tuple *tuple,
		       struct nf_conntrack_tuple *mask);

#ifdef CONFIG_NETFILTER_NETLINK_GLUE_CT
static size_t
ctnetlink_glue_build_size(const struct nf_conn *ct)
{
	return 3 * nla_total_size(0) /* CTA_TUPLE_ORIG|REPL|MASTER */
	       + 3 * nla_total_size(0) /* CTA_TUPLE_IP */
	       + 3 * nla_total_size(0) /* CTA_TUPLE_PROTO */
	       + 3 * nla_total_size(sizeof(u_int8_t)) /* CTA_PROTO_NUM */
	       + nla_total_size(sizeof(u_int32_t)) /* CTA_ID */
	       + nla_total_size(sizeof(u_int32_t)) /* CTA_STATUS */
	       + nla_total_size(sizeof(u_int32_t)) /* CTA_TIMEOUT */
	       + nla_total_size(0) /* CTA_PROTOINFO */
	       + nla_total_size(0) /* CTA_HELP */
	       + nla_total_size(NF_CT_HELPER_NAME_LEN) /* CTA_HELP_NAME */
	       + ctnetlink_secctx_size(ct)
#if IS_ENABLED(CONFIG_NF_NAT)
	       + 2 * nla_total_size(0) /* CTA_NAT_SEQ_ADJ_ORIG|REPL */
	       + 6 * nla_total_size(sizeof(u_int32_t)) /* CTA_NAT_SEQ_OFFSET */
#endif
#ifdef CONFIG_NF_CONNTRACK_MARK
	       + nla_total_size(sizeof(u_int32_t)) /* CTA_MARK */
#endif
#ifdef CONFIG_NF_CONNTRACK_ZONES
	       + nla_total_size(sizeof(u_int16_t)) /* CTA_ZONE|CTA_TUPLE_ZONE */
#endif
	       + ctnetlink_proto_size(ct)
	       ;
}

static struct nf_conn *ctnetlink_glue_get_ct(const struct sk_buff *skb,
					     enum ip_conntrack_info *ctinfo)
{
	return nf_ct_get(skb, ctinfo);
}

static int __ctnetlink_glue_build(struct sk_buff *skb, struct nf_conn *ct)
{
	const struct nf_conntrack_zone *zone;
	struct nlattr *nest_parms;

	zone = nf_ct_zone(ct);

	nest_parms = nla_nest_start(skb, CTA_TUPLE_ORIG);
	if (!nest_parms)
		goto nla_put_failure;
	if (ctnetlink_dump_tuples(skb, nf_ct_tuple(ct, IP_CT_DIR_ORIGINAL)) < 0)
		goto nla_put_failure;
	if (ctnetlink_dump_zone_id(skb, CTA_TUPLE_ZONE, zone,
				   NF_CT_ZONE_DIR_ORIG) < 0)
		goto nla_put_failure;
	nla_nest_end(skb, nest_parms);

	nest_parms = nla_nest_start(skb, CTA_TUPLE_REPLY);
	if (!nest_parms)
		goto nla_put_failure;
	if (ctnetlink_dump_tuples(skb, nf_ct_tuple(ct, IP_CT_DIR_REPLY)) < 0)
		goto nla_put_failure;
	if (ctnetlink_dump_zone_id(skb, CTA_TUPLE_ZONE, zone,
				   NF_CT_ZONE_DIR_REPL) < 0)
		goto nla_put_failure;
	nla_nest_end(skb, nest_parms);

	if (ctnetlink_dump_zone_id(skb, CTA_ZONE, zone,
				   NF_CT_DEFAULT_ZONE_DIR) < 0)
		goto nla_put_failure;

	if (ctnetlink_dump_id(skb, ct) < 0)
		goto nla_put_failure;

	if (ctnetlink_dump_status(skb, ct) < 0)
		goto nla_put_failure;

	if (ctnetlink_dump_timeout(skb, ct) < 0)
		goto nla_put_failure;

	if (ctnetlink_dump_protoinfo(skb, ct) < 0)
		goto nla_put_failure;

	if (ctnetlink_dump_helpinfo(skb, ct) < 0)
		goto nla_put_failure;

#ifdef CONFIG_NF_CONNTRACK_SECMARK
	if (ct->secmark && ctnetlink_dump_secctx(skb, ct) < 0)
		goto nla_put_failure;
#endif
	if (ct->master && ctnetlink_dump_master(skb, ct) < 0)
		goto nla_put_failure;

	if ((ct->status & IPS_SEQ_ADJUST) &&
	    ctnetlink_dump_ct_seq_adj(skb, ct) < 0)
		goto nla_put_failure;

	if (ctnetlink_dump_ct_synproxy(skb, ct) < 0)
		goto nla_put_failure;

#ifdef CONFIG_NF_CONNTRACK_MARK
	if (ct->mark && ctnetlink_dump_mark(skb, ct) < 0)
		goto nla_put_failure;
#endif
	if (ctnetlink_dump_labels(skb, ct) < 0)
		goto nla_put_failure;
	return 0;

nla_put_failure:
	return -ENOSPC;
}

static int
ctnetlink_glue_build(struct sk_buff *skb, struct nf_conn *ct,
		     enum ip_conntrack_info ctinfo,
		     u_int16_t ct_attr, u_int16_t ct_info_attr)
{
	struct nlattr *nest_parms;

	nest_parms = nla_nest_start(skb, ct_attr);
	if (!nest_parms)
		goto nla_put_failure;

	if (__ctnetlink_glue_build(skb, ct) < 0)
		goto nla_put_failure;

	nla_nest_end(skb, nest_parms);

	if (nla_put_be32(skb, ct_info_attr, htonl(ctinfo)))
		goto nla_put_failure;

	return 0;

nla_put_failure:
	return -ENOSPC;
}

static int
ctnetlink_update_status(struct nf_conn *ct, const struct nlattr * const cda[])
{
	unsigned int status = ntohl(nla_get_be32(cda[CTA_STATUS]));
	unsigned long d = ct->status ^ status;

	if (d & IPS_SEEN_REPLY && !(status & IPS_SEEN_REPLY))
		/* SEEN_REPLY bit can only be set */
		return -EBUSY;

	if (d & IPS_ASSURED && !(status & IPS_ASSURED))
		/* ASSURED bit can only be set */
		return -EBUSY;

	/* This check is less strict than ctnetlink_change_status()
	 * because callers often flip IPS_EXPECTED bits when sending
	 * an NFQA_CT attribute to the kernel.  So ignore the
	 * unchangeable bits but do not error out. Also user programs
	 * are allowed to clear the bits that they are allowed to change.
	 */
	__ctnetlink_change_status(ct, status, ~status);
	return 0;
}

static int
ctnetlink_glue_parse_ct(const struct nlattr *cda[], struct nf_conn *ct)
{
	int err;

	if (cda[CTA_TIMEOUT]) {
		err = ctnetlink_change_timeout(ct, cda);
		if (err < 0)
			return err;
	}
	if (cda[CTA_STATUS]) {
		err = ctnetlink_update_status(ct, cda);
		if (err < 0)
			return err;
	}
	if (cda[CTA_HELP]) {
		err = ctnetlink_change_helper(ct, cda);
		if (err < 0)
			return err;
	}
	if (cda[CTA_LABELS]) {
		err = ctnetlink_attach_labels(ct, cda);
		if (err < 0)
			return err;
	}
#if defined(CONFIG_NF_CONNTRACK_MARK)
	if (cda[CTA_MARK]) {
		ctnetlink_change_mark(ct, cda);
	}
#endif
	return 0;
}

static int
ctnetlink_glue_parse(const struct nlattr *attr, struct nf_conn *ct)
{
	struct nlattr *cda[CTA_MAX+1];
	int ret;

	ret = nla_parse_nested_deprecated(cda, CTA_MAX, attr, ct_nla_policy,
					  NULL);
	if (ret < 0)
		return ret;

	return ctnetlink_glue_parse_ct((const struct nlattr **)cda, ct);
}

static int ctnetlink_glue_exp_parse(const struct nlattr * const *cda,
				    const struct nf_conn *ct,
				    struct nf_conntrack_tuple *tuple,
				    struct nf_conntrack_tuple *mask)
{
	int err;

	err = ctnetlink_parse_tuple(cda, tuple, CTA_EXPECT_TUPLE,
				    nf_ct_l3num(ct), NULL);
	if (err < 0)
		return err;

	return ctnetlink_parse_tuple(cda, mask, CTA_EXPECT_MASK,
				     nf_ct_l3num(ct), NULL);
}

static int
ctnetlink_glue_attach_expect(const struct nlattr *attr, struct nf_conn *ct,
			     u32 portid, u32 report)
{
	struct nlattr *cda[CTA_EXPECT_MAX+1];
	struct nf_conntrack_tuple tuple, mask;
	struct nf_conntrack_helper *helper = NULL;
	struct nf_conntrack_expect *exp;
	int err;

	err = nla_parse_nested_deprecated(cda, CTA_EXPECT_MAX, attr,
					  exp_nla_policy, NULL);
	if (err < 0)
		return err;

	err = ctnetlink_glue_exp_parse((const struct nlattr * const *)cda,
				       ct, &tuple, &mask);
	if (err < 0)
		return err;

	if (cda[CTA_EXPECT_HELP_NAME]) {
		const char *helpname = nla_data(cda[CTA_EXPECT_HELP_NAME]);

		helper = __nf_conntrack_helper_find(helpname, nf_ct_l3num(ct),
						    nf_ct_protonum(ct));
		if (helper == NULL)
			return -EOPNOTSUPP;
	}

	exp = ctnetlink_alloc_expect((const struct nlattr * const *)cda, ct,
				     helper, &tuple, &mask);
	if (IS_ERR(exp))
		return PTR_ERR(exp);

	err = nf_ct_expect_related_report(exp, portid, report);
	nf_ct_expect_put(exp);
	return err;
}

static void ctnetlink_glue_seqadj(struct sk_buff *skb, struct nf_conn *ct,
				  enum ip_conntrack_info ctinfo, int diff)
{
	if (!(ct->status & IPS_NAT_MASK))
		return;

	nf_ct_tcp_seqadj_set(skb, ct, ctinfo, diff);
}

static struct nfnl_ct_hook ctnetlink_glue_hook = {
	.get_ct		= ctnetlink_glue_get_ct,
	.build_size	= ctnetlink_glue_build_size,
	.build		= ctnetlink_glue_build,
	.parse		= ctnetlink_glue_parse,
	.attach_expect	= ctnetlink_glue_attach_expect,
	.seq_adjust	= ctnetlink_glue_seqadj,
};
#endif /* CONFIG_NETFILTER_NETLINK_GLUE_CT */

/***********************************************************************
 * EXPECT
 ***********************************************************************/

static int ctnetlink_exp_dump_tuple(struct sk_buff *skb,
				    const struct nf_conntrack_tuple *tuple,
				    u32 type)
{
	struct nlattr *nest_parms;

	nest_parms = nla_nest_start(skb, type);
	if (!nest_parms)
		goto nla_put_failure;
	if (ctnetlink_dump_tuples(skb, tuple) < 0)
		goto nla_put_failure;
	nla_nest_end(skb, nest_parms);

	return 0;

nla_put_failure:
	return -1;
}

static int ctnetlink_exp_dump_mask(struct sk_buff *skb,
				   const struct nf_conntrack_tuple *tuple,
				   const struct nf_conntrack_tuple_mask *mask)
{
	const struct nf_conntrack_l4proto *l4proto;
	struct nf_conntrack_tuple m;
	struct nlattr *nest_parms;
	int ret;

	memset(&m, 0xFF, sizeof(m));
	memcpy(&m.src.u3, &mask->src.u3, sizeof(m.src.u3));
	m.src.u.all = mask->src.u.all;
	m.dst.protonum = tuple->dst.protonum;

	nest_parms = nla_nest_start(skb, CTA_EXPECT_MASK);
	if (!nest_parms)
		goto nla_put_failure;

	rcu_read_lock();
	ret = ctnetlink_dump_tuples_ip(skb, &m);
	if (ret >= 0) {
		l4proto = nf_ct_l4proto_find(tuple->dst.protonum);
		ret = ctnetlink_dump_tuples_proto(skb, &m, l4proto);
	}
	rcu_read_unlock();

	if (unlikely(ret < 0))
		goto nla_put_failure;

	nla_nest_end(skb, nest_parms);

	return 0;

nla_put_failure:
	return -1;
}

static const union nf_inet_addr any_addr;

static __be32 nf_expect_get_id(const struct nf_conntrack_expect *exp)
{
	static __read_mostly siphash_key_t exp_id_seed;
	unsigned long a, b, c, d;

	net_get_random_once(&exp_id_seed, sizeof(exp_id_seed));

	a = (unsigned long)exp;
	b = (unsigned long)exp->helper;
	c = (unsigned long)exp->master;
	d = (unsigned long)siphash(&exp->tuple, sizeof(exp->tuple), &exp_id_seed);

#ifdef CONFIG_64BIT
	return (__force __be32)siphash_4u64((u64)a, (u64)b, (u64)c, (u64)d, &exp_id_seed);
#else
	return (__force __be32)siphash_4u32((u32)a, (u32)b, (u32)c, (u32)d, &exp_id_seed);
#endif
}

static int
ctnetlink_exp_dump_expect(struct sk_buff *skb,
			  const struct nf_conntrack_expect *exp)
{
	struct nf_conn *master = exp->master;
	long timeout = ((long)exp->timeout.expires - (long)jiffies) / HZ;
	struct nf_conn_help *help;
#if IS_ENABLED(CONFIG_NF_NAT)
	struct nlattr *nest_parms;
	struct nf_conntrack_tuple nat_tuple = {};
#endif
	struct nf_ct_helper_expectfn *expfn;

	if (timeout < 0)
		timeout = 0;

	if (ctnetlink_exp_dump_tuple(skb, &exp->tuple, CTA_EXPECT_TUPLE) < 0)
		goto nla_put_failure;
	if (ctnetlink_exp_dump_mask(skb, &exp->tuple, &exp->mask) < 0)
		goto nla_put_failure;
	if (ctnetlink_exp_dump_tuple(skb,
				 &master->tuplehash[IP_CT_DIR_ORIGINAL].tuple,
				 CTA_EXPECT_MASTER) < 0)
		goto nla_put_failure;

#if IS_ENABLED(CONFIG_NF_NAT)
	if (!nf_inet_addr_cmp(&exp->saved_addr, &any_addr) ||
	    exp->saved_proto.all) {
		nest_parms = nla_nest_start(skb, CTA_EXPECT_NAT);
		if (!nest_parms)
			goto nla_put_failure;

		if (nla_put_be32(skb, CTA_EXPECT_NAT_DIR, htonl(exp->dir)))
			goto nla_put_failure;

		nat_tuple.src.l3num = nf_ct_l3num(master);
		nat_tuple.src.u3 = exp->saved_addr;
		nat_tuple.dst.protonum = nf_ct_protonum(master);
		nat_tuple.src.u = exp->saved_proto;

		if (ctnetlink_exp_dump_tuple(skb, &nat_tuple,
						CTA_EXPECT_NAT_TUPLE) < 0)
	                goto nla_put_failure;
	        nla_nest_end(skb, nest_parms);
	}
#endif
	if (nla_put_be32(skb, CTA_EXPECT_TIMEOUT, htonl(timeout)) ||
	    nla_put_be32(skb, CTA_EXPECT_ID, nf_expect_get_id(exp)) ||
	    nla_put_be32(skb, CTA_EXPECT_FLAGS, htonl(exp->flags)) ||
	    nla_put_be32(skb, CTA_EXPECT_CLASS, htonl(exp->class)))
		goto nla_put_failure;
	help = nfct_help(master);
	if (help) {
		struct nf_conntrack_helper *helper;

		helper = rcu_dereference(help->helper);
		if (helper &&
		    nla_put_string(skb, CTA_EXPECT_HELP_NAME, helper->name))
			goto nla_put_failure;
	}
	expfn = nf_ct_helper_expectfn_find_by_symbol(exp->expectfn);
	if (expfn != NULL &&
	    nla_put_string(skb, CTA_EXPECT_FN, expfn->name))
		goto nla_put_failure;

	return 0;

nla_put_failure:
	return -1;
}

static int
ctnetlink_exp_fill_info(struct sk_buff *skb, u32 portid, u32 seq,
			int event, const struct nf_conntrack_expect *exp)
{
	struct nlmsghdr *nlh;
	struct nfgenmsg *nfmsg;
	unsigned int flags = portid ? NLM_F_MULTI : 0;

	event = nfnl_msg_type(NFNL_SUBSYS_CTNETLINK_EXP, event);
	nlh = nlmsg_put(skb, portid, seq, event, sizeof(*nfmsg), flags);
	if (nlh == NULL)
		goto nlmsg_failure;

	nfmsg = nlmsg_data(nlh);
	nfmsg->nfgen_family = exp->tuple.src.l3num;
	nfmsg->version	    = NFNETLINK_V0;
	nfmsg->res_id	    = 0;

	if (ctnetlink_exp_dump_expect(skb, exp) < 0)
		goto nla_put_failure;

	nlmsg_end(skb, nlh);
	return skb->len;

nlmsg_failure:
nla_put_failure:
	nlmsg_cancel(skb, nlh);
	return -1;
}

#ifdef CONFIG_NF_CONNTRACK_EVENTS
static int
ctnetlink_expect_event(unsigned int events, struct nf_exp_event *item)
{
	struct nf_conntrack_expect *exp = item->exp;
	struct net *net = nf_ct_exp_net(exp);
	struct nlmsghdr *nlh;
	struct nfgenmsg *nfmsg;
	struct sk_buff *skb;
	unsigned int type, group;
	int flags = 0;

	if (events & (1 << IPEXP_DESTROY)) {
		type = IPCTNL_MSG_EXP_DELETE;
		group = NFNLGRP_CONNTRACK_EXP_DESTROY;
	} else if (events & (1 << IPEXP_NEW)) {
		type = IPCTNL_MSG_EXP_NEW;
		flags = NLM_F_CREATE|NLM_F_EXCL;
		group = NFNLGRP_CONNTRACK_EXP_NEW;
	} else
		return 0;

	if (!item->report && !nfnetlink_has_listeners(net, group))
		return 0;

	skb = nlmsg_new(NLMSG_DEFAULT_SIZE, GFP_ATOMIC);
	if (skb == NULL)
		goto errout;

	type = nfnl_msg_type(NFNL_SUBSYS_CTNETLINK_EXP, type);
	nlh = nlmsg_put(skb, item->portid, 0, type, sizeof(*nfmsg), flags);
	if (nlh == NULL)
		goto nlmsg_failure;

	nfmsg = nlmsg_data(nlh);
	nfmsg->nfgen_family = exp->tuple.src.l3num;
	nfmsg->version	    = NFNETLINK_V0;
	nfmsg->res_id	    = 0;

	if (ctnetlink_exp_dump_expect(skb, exp) < 0)
		goto nla_put_failure;

	nlmsg_end(skb, nlh);
	nfnetlink_send(skb, net, item->portid, group, item->report, GFP_ATOMIC);
	return 0;

nla_put_failure:
	nlmsg_cancel(skb, nlh);
nlmsg_failure:
	kfree_skb(skb);
errout:
	nfnetlink_set_err(net, 0, 0, -ENOBUFS);
	return 0;
}
#endif
static int ctnetlink_exp_done(struct netlink_callback *cb)
{
	if (cb->args[1])
		nf_ct_expect_put((struct nf_conntrack_expect *)cb->args[1]);
	return 0;
}

static int
ctnetlink_exp_dump_table(struct sk_buff *skb, struct netlink_callback *cb)
{
	struct net *net = sock_net(skb->sk);
	struct nf_conntrack_expect *exp, *last;
	struct nfgenmsg *nfmsg = nlmsg_data(cb->nlh);
	u_int8_t l3proto = nfmsg->nfgen_family;

	rcu_read_lock();
	last = (struct nf_conntrack_expect *)cb->args[1];
	for (; cb->args[0] < nf_ct_expect_hsize; cb->args[0]++) {
restart:
		hlist_for_each_entry_rcu(exp, &nf_ct_expect_hash[cb->args[0]],
					 hnode) {
			if (l3proto && exp->tuple.src.l3num != l3proto)
				continue;

			if (!net_eq(nf_ct_net(exp->master), net))
				continue;

			if (cb->args[1]) {
				if (exp != last)
					continue;
				cb->args[1] = 0;
			}
			if (ctnetlink_exp_fill_info(skb,
						    NETLINK_CB(cb->skb).portid,
						    cb->nlh->nlmsg_seq,
						    IPCTNL_MSG_EXP_NEW,
						    exp) < 0) {
				if (!refcount_inc_not_zero(&exp->use))
					continue;
				cb->args[1] = (unsigned long)exp;
				goto out;
			}
		}
		if (cb->args[1]) {
			cb->args[1] = 0;
			goto restart;
		}
	}
out:
	rcu_read_unlock();
	if (last)
		nf_ct_expect_put(last);

	return skb->len;
}

static int
ctnetlink_exp_ct_dump_table(struct sk_buff *skb, struct netlink_callback *cb)
{
	struct nf_conntrack_expect *exp, *last;
	struct nfgenmsg *nfmsg = nlmsg_data(cb->nlh);
	struct nf_conn *ct = cb->data;
	struct nf_conn_help *help = nfct_help(ct);
	u_int8_t l3proto = nfmsg->nfgen_family;

	if (cb->args[0])
		return 0;

	rcu_read_lock();
	last = (struct nf_conntrack_expect *)cb->args[1];
restart:
	hlist_for_each_entry_rcu(exp, &help->expectations, lnode) {
		if (l3proto && exp->tuple.src.l3num != l3proto)
			continue;
		if (cb->args[1]) {
			if (exp != last)
				continue;
			cb->args[1] = 0;
		}
		if (ctnetlink_exp_fill_info(skb, NETLINK_CB(cb->skb).portid,
					    cb->nlh->nlmsg_seq,
					    IPCTNL_MSG_EXP_NEW,
					    exp) < 0) {
			if (!refcount_inc_not_zero(&exp->use))
				continue;
			cb->args[1] = (unsigned long)exp;
			goto out;
		}
	}
	if (cb->args[1]) {
		cb->args[1] = 0;
		goto restart;
	}
	cb->args[0] = 1;
out:
	rcu_read_unlock();
	if (last)
		nf_ct_expect_put(last);

	return skb->len;
}

static int ctnetlink_dump_exp_ct(struct net *net, struct sock *ctnl,
				 struct sk_buff *skb,
				 const struct nlmsghdr *nlh,
				 const struct nlattr * const cda[],
				 struct netlink_ext_ack *extack)
{
	int err;
	struct nfgenmsg *nfmsg = nlmsg_data(nlh);
	u_int8_t u3 = nfmsg->nfgen_family;
	struct nf_conntrack_tuple tuple;
	struct nf_conntrack_tuple_hash *h;
	struct nf_conn *ct;
	struct nf_conntrack_zone zone;
	struct netlink_dump_control c = {
		.dump = ctnetlink_exp_ct_dump_table,
		.done = ctnetlink_exp_done,
	};

	err = ctnetlink_parse_tuple(cda, &tuple, CTA_EXPECT_MASTER,
				    u3, NULL);
	if (err < 0)
		return err;

	err = ctnetlink_parse_zone(cda[CTA_EXPECT_ZONE], &zone);
	if (err < 0)
		return err;

	h = nf_conntrack_find_get(net, &zone, &tuple);
	if (!h)
		return -ENOENT;

	ct = nf_ct_tuplehash_to_ctrack(h);
	/* No expectation linked to this connection tracking. */
	if (!nfct_help(ct)) {
		nf_ct_put(ct);
		return 0;
	}

	c.data = ct;

	err = netlink_dump_start(ctnl, skb, nlh, &c);
	nf_ct_put(ct);

	return err;
}

static int ctnetlink_get_expect(struct net *net, struct sock *ctnl,
				struct sk_buff *skb, const struct nlmsghdr *nlh,
				const struct nlattr * const cda[],
				struct netlink_ext_ack *extack)
{
	struct nf_conntrack_tuple tuple;
	struct nf_conntrack_expect *exp;
	struct sk_buff *skb2;
	struct nfgenmsg *nfmsg = nlmsg_data(nlh);
	u_int8_t u3 = nfmsg->nfgen_family;
	struct nf_conntrack_zone zone;
	int err;

	if (nlh->nlmsg_flags & NLM_F_DUMP) {
		if (cda[CTA_EXPECT_MASTER])
			return ctnetlink_dump_exp_ct(net, ctnl, skb, nlh, cda,
						     extack);
		else {
			struct netlink_dump_control c = {
				.dump = ctnetlink_exp_dump_table,
				.done = ctnetlink_exp_done,
			};
			return netlink_dump_start(ctnl, skb, nlh, &c);
		}
	}

	err = ctnetlink_parse_zone(cda[CTA_EXPECT_ZONE], &zone);
	if (err < 0)
		return err;

	if (cda[CTA_EXPECT_TUPLE])
		err = ctnetlink_parse_tuple(cda, &tuple, CTA_EXPECT_TUPLE,
					    u3, NULL);
	else if (cda[CTA_EXPECT_MASTER])
		err = ctnetlink_parse_tuple(cda, &tuple, CTA_EXPECT_MASTER,
					    u3, NULL);
	else
		return -EINVAL;

	if (err < 0)
		return err;

	exp = nf_ct_expect_find_get(net, &zone, &tuple);
	if (!exp)
		return -ENOENT;

	if (cda[CTA_EXPECT_ID]) {
		__be32 id = nla_get_be32(cda[CTA_EXPECT_ID]);

		if (id != nf_expect_get_id(exp)) {
			nf_ct_expect_put(exp);
			return -ENOENT;
		}
	}

	err = -ENOMEM;
	skb2 = nlmsg_new(NLMSG_DEFAULT_SIZE, GFP_KERNEL);
	if (skb2 == NULL) {
		nf_ct_expect_put(exp);
		goto out;
	}

	rcu_read_lock();
	err = ctnetlink_exp_fill_info(skb2, NETLINK_CB(skb).portid,
				      nlh->nlmsg_seq, IPCTNL_MSG_EXP_NEW, exp);
	rcu_read_unlock();
	nf_ct_expect_put(exp);
	if (err <= 0)
		goto free;

	err = netlink_unicast(ctnl, skb2, NETLINK_CB(skb).portid, MSG_DONTWAIT);
	if (err < 0)
		goto out;

	return 0;

free:
	kfree_skb(skb2);
out:
	/* this avoids a loop in nfnetlink. */
	return err == -EAGAIN ? -ENOBUFS : err;
}

static bool expect_iter_name(struct nf_conntrack_expect *exp, void *data)
{
	const struct nf_conn_help *m_help;
	const char *name = data;

	m_help = nfct_help(exp->master);

	return strcmp(m_help->helper->name, name) == 0;
}

static bool expect_iter_all(struct nf_conntrack_expect *exp, void *data)
{
	return true;
}

static int ctnetlink_del_expect(struct net *net, struct sock *ctnl,
				struct sk_buff *skb, const struct nlmsghdr *nlh,
				const struct nlattr * const cda[],
				struct netlink_ext_ack *extack)
{
	struct nf_conntrack_expect *exp;
	struct nf_conntrack_tuple tuple;
	struct nfgenmsg *nfmsg = nlmsg_data(nlh);
	u_int8_t u3 = nfmsg->nfgen_family;
	struct nf_conntrack_zone zone;
	int err;

	if (cda[CTA_EXPECT_TUPLE]) {
		/* delete a single expect by tuple */
		err = ctnetlink_parse_zone(cda[CTA_EXPECT_ZONE], &zone);
		if (err < 0)
			return err;

		err = ctnetlink_parse_tuple(cda, &tuple, CTA_EXPECT_TUPLE,
					    u3, NULL);
		if (err < 0)
			return err;

		/* bump usage count to 2 */
		exp = nf_ct_expect_find_get(net, &zone, &tuple);
		if (!exp)
			return -ENOENT;

		if (cda[CTA_EXPECT_ID]) {
			__be32 id = nla_get_be32(cda[CTA_EXPECT_ID]);
			if (ntohl(id) != (u32)(unsigned long)exp) {
				nf_ct_expect_put(exp);
				return -ENOENT;
			}
		}

		/* after list removal, usage count == 1 */
		spin_lock_bh(&nf_conntrack_expect_lock);
		if (del_timer(&exp->timeout)) {
			nf_ct_unlink_expect_report(exp, NETLINK_CB(skb).portid,
						   nlmsg_report(nlh));
			nf_ct_expect_put(exp);
		}
		spin_unlock_bh(&nf_conntrack_expect_lock);
		/* have to put what we 'get' above.
		 * after this line usage count == 0 */
		nf_ct_expect_put(exp);
	} else if (cda[CTA_EXPECT_HELP_NAME]) {
		char *name = nla_data(cda[CTA_EXPECT_HELP_NAME]);

		nf_ct_expect_iterate_net(net, expect_iter_name, name,
					 NETLINK_CB(skb).portid,
					 nlmsg_report(nlh));
	} else {
		/* This basically means we have to flush everything*/
		nf_ct_expect_iterate_net(net, expect_iter_all, NULL,
					 NETLINK_CB(skb).portid,
					 nlmsg_report(nlh));
	}

	return 0;
}
static int
ctnetlink_change_expect(struct nf_conntrack_expect *x,
			const struct nlattr * const cda[])
{
	if (cda[CTA_EXPECT_TIMEOUT]) {
		if (!del_timer(&x->timeout))
			return -ETIME;

		x->timeout.expires = jiffies +
			ntohl(nla_get_be32(cda[CTA_EXPECT_TIMEOUT])) * HZ;
		add_timer(&x->timeout);
	}
	return 0;
}

static const struct nla_policy exp_nat_nla_policy[CTA_EXPECT_NAT_MAX+1] = {
	[CTA_EXPECT_NAT_DIR]	= { .type = NLA_U32 },
	[CTA_EXPECT_NAT_TUPLE]	= { .type = NLA_NESTED },
};

static int
ctnetlink_parse_expect_nat(const struct nlattr *attr,
			   struct nf_conntrack_expect *exp,
			   u_int8_t u3)
{
#if IS_ENABLED(CONFIG_NF_NAT)
	struct nlattr *tb[CTA_EXPECT_NAT_MAX+1];
	struct nf_conntrack_tuple nat_tuple = {};
	int err;

	err = nla_parse_nested_deprecated(tb, CTA_EXPECT_NAT_MAX, attr,
					  exp_nat_nla_policy, NULL);
	if (err < 0)
		return err;

	if (!tb[CTA_EXPECT_NAT_DIR] || !tb[CTA_EXPECT_NAT_TUPLE])
		return -EINVAL;

	err = ctnetlink_parse_tuple((const struct nlattr * const *)tb,
				    &nat_tuple, CTA_EXPECT_NAT_TUPLE,
				    u3, NULL);
	if (err < 0)
		return err;

	exp->saved_addr = nat_tuple.src.u3;
	exp->saved_proto = nat_tuple.src.u;
	exp->dir = ntohl(nla_get_be32(tb[CTA_EXPECT_NAT_DIR]));

	return 0;
#else
	return -EOPNOTSUPP;
#endif
}

static struct nf_conntrack_expect *
ctnetlink_alloc_expect(const struct nlattr * const cda[], struct nf_conn *ct,
		       struct nf_conntrack_helper *helper,
		       struct nf_conntrack_tuple *tuple,
		       struct nf_conntrack_tuple *mask)
{
	u_int32_t class = 0;
	struct nf_conntrack_expect *exp;
	struct nf_conn_help *help;
	int err;

	help = nfct_help(ct);
	if (!help)
		return ERR_PTR(-EOPNOTSUPP);

	if (cda[CTA_EXPECT_CLASS] && helper) {
		class = ntohl(nla_get_be32(cda[CTA_EXPECT_CLASS]));
		if (class > helper->expect_class_max)
			return ERR_PTR(-EINVAL);
	}
	exp = nf_ct_expect_alloc(ct);
	if (!exp)
		return ERR_PTR(-ENOMEM);

	if (cda[CTA_EXPECT_FLAGS]) {
		exp->flags = ntohl(nla_get_be32(cda[CTA_EXPECT_FLAGS]));
		exp->flags &= ~NF_CT_EXPECT_USERSPACE;
	} else {
		exp->flags = 0;
	}
	if (cda[CTA_EXPECT_FN]) {
		const char *name = nla_data(cda[CTA_EXPECT_FN]);
		struct nf_ct_helper_expectfn *expfn;

		expfn = nf_ct_helper_expectfn_find_by_name(name);
		if (expfn == NULL) {
			err = -EINVAL;
			goto err_out;
		}
		exp->expectfn = expfn->expectfn;
	} else
		exp->expectfn = NULL;

	exp->class = class;
	exp->master = ct;
	exp->helper = helper;
	exp->tuple = *tuple;
	exp->mask.src.u3 = mask->src.u3;
	exp->mask.src.u.all = mask->src.u.all;

	if (cda[CTA_EXPECT_NAT]) {
		err = ctnetlink_parse_expect_nat(cda[CTA_EXPECT_NAT],
						 exp, nf_ct_l3num(ct));
		if (err < 0)
			goto err_out;
	}
	return exp;
err_out:
	nf_ct_expect_put(exp);
	return ERR_PTR(err);
}

static int
ctnetlink_create_expect(struct net *net,
			const struct nf_conntrack_zone *zone,
			const struct nlattr * const cda[],
			u_int8_t u3, u32 portid, int report)
{
	struct nf_conntrack_tuple tuple, mask, master_tuple;
	struct nf_conntrack_tuple_hash *h = NULL;
	struct nf_conntrack_helper *helper = NULL;
	struct nf_conntrack_expect *exp;
	struct nf_conn *ct;
	int err;

	/* caller guarantees that those three CTA_EXPECT_* exist */
	err = ctnetlink_parse_tuple(cda, &tuple, CTA_EXPECT_TUPLE,
				    u3, NULL);
	if (err < 0)
		return err;
	err = ctnetlink_parse_tuple(cda, &mask, CTA_EXPECT_MASK,
				    u3, NULL);
	if (err < 0)
		return err;
	err = ctnetlink_parse_tuple(cda, &master_tuple, CTA_EXPECT_MASTER,
				    u3, NULL);
	if (err < 0)
		return err;

	/* Look for master conntrack of this expectation */
	h = nf_conntrack_find_get(net, zone, &master_tuple);
	if (!h)
		return -ENOENT;
	ct = nf_ct_tuplehash_to_ctrack(h);

	rcu_read_lock();
	if (cda[CTA_EXPECT_HELP_NAME]) {
		const char *helpname = nla_data(cda[CTA_EXPECT_HELP_NAME]);

		helper = __nf_conntrack_helper_find(helpname, u3,
						    nf_ct_protonum(ct));
		if (helper == NULL) {
			rcu_read_unlock();
#ifdef CONFIG_MODULES
			if (request_module("nfct-helper-%s", helpname) < 0) {
				err = -EOPNOTSUPP;
				goto err_ct;
			}
			rcu_read_lock();
			helper = __nf_conntrack_helper_find(helpname, u3,
							    nf_ct_protonum(ct));
			if (helper) {
				err = -EAGAIN;
				goto err_rcu;
			}
			rcu_read_unlock();
#endif
			err = -EOPNOTSUPP;
			goto err_ct;
		}
	}

	exp = ctnetlink_alloc_expect(cda, ct, helper, &tuple, &mask);
	if (IS_ERR(exp)) {
		err = PTR_ERR(exp);
		goto err_rcu;
	}

	err = nf_ct_expect_related_report(exp, portid, report);
	nf_ct_expect_put(exp);
err_rcu:
	rcu_read_unlock();
err_ct:
	nf_ct_put(ct);
	return err;
}

static int ctnetlink_new_expect(struct net *net, struct sock *ctnl,
				struct sk_buff *skb, const struct nlmsghdr *nlh,
				const struct nlattr * const cda[],
				struct netlink_ext_ack *extack)
{
	struct nf_conntrack_tuple tuple;
	struct nf_conntrack_expect *exp;
	struct nfgenmsg *nfmsg = nlmsg_data(nlh);
	u_int8_t u3 = nfmsg->nfgen_family;
	struct nf_conntrack_zone zone;
	int err;

	if (!cda[CTA_EXPECT_TUPLE]
	    || !cda[CTA_EXPECT_MASK]
	    || !cda[CTA_EXPECT_MASTER])
		return -EINVAL;

	err = ctnetlink_parse_zone(cda[CTA_EXPECT_ZONE], &zone);
	if (err < 0)
		return err;

	err = ctnetlink_parse_tuple(cda, &tuple, CTA_EXPECT_TUPLE,
				    u3, NULL);
	if (err < 0)
		return err;

	spin_lock_bh(&nf_conntrack_expect_lock);
	exp = __nf_ct_expect_find(net, &zone, &tuple);
	if (!exp) {
		spin_unlock_bh(&nf_conntrack_expect_lock);
		err = -ENOENT;
		if (nlh->nlmsg_flags & NLM_F_CREATE) {
			err = ctnetlink_create_expect(net, &zone, cda, u3,
						      NETLINK_CB(skb).portid,
						      nlmsg_report(nlh));
		}
		return err;
	}

	err = -EEXIST;
	if (!(nlh->nlmsg_flags & NLM_F_EXCL))
		err = ctnetlink_change_expect(exp, cda);
	spin_unlock_bh(&nf_conntrack_expect_lock);

	return err;
}

static int
ctnetlink_exp_stat_fill_info(struct sk_buff *skb, u32 portid, u32 seq, int cpu,
			     const struct ip_conntrack_stat *st)
{
	struct nlmsghdr *nlh;
	struct nfgenmsg *nfmsg;
	unsigned int flags = portid ? NLM_F_MULTI : 0, event;

	event = nfnl_msg_type(NFNL_SUBSYS_CTNETLINK,
			      IPCTNL_MSG_EXP_GET_STATS_CPU);
	nlh = nlmsg_put(skb, portid, seq, event, sizeof(*nfmsg), flags);
	if (nlh == NULL)
		goto nlmsg_failure;

	nfmsg = nlmsg_data(nlh);
	nfmsg->nfgen_family = AF_UNSPEC;
	nfmsg->version      = NFNETLINK_V0;
	nfmsg->res_id	    = htons(cpu);

	if (nla_put_be32(skb, CTA_STATS_EXP_NEW, htonl(st->expect_new)) ||
	    nla_put_be32(skb, CTA_STATS_EXP_CREATE, htonl(st->expect_create)) ||
	    nla_put_be32(skb, CTA_STATS_EXP_DELETE, htonl(st->expect_delete)))
		goto nla_put_failure;

	nlmsg_end(skb, nlh);
	return skb->len;

nla_put_failure:
nlmsg_failure:
	nlmsg_cancel(skb, nlh);
	return -1;
}

static int
ctnetlink_exp_stat_cpu_dump(struct sk_buff *skb, struct netlink_callback *cb)
{
	int cpu;
	struct net *net = sock_net(skb->sk);

	if (cb->args[0] == nr_cpu_ids)
		return 0;

	for (cpu = cb->args[0]; cpu < nr_cpu_ids; cpu++) {
		const struct ip_conntrack_stat *st;

		if (!cpu_possible(cpu))
			continue;

		st = per_cpu_ptr(net->ct.stat, cpu);
		if (ctnetlink_exp_stat_fill_info(skb, NETLINK_CB(cb->skb).portid,
						 cb->nlh->nlmsg_seq,
						 cpu, st) < 0)
			break;
	}
	cb->args[0] = cpu;

	return skb->len;
}

static int ctnetlink_stat_exp_cpu(struct net *net, struct sock *ctnl,
				  struct sk_buff *skb,
				  const struct nlmsghdr *nlh,
				  const struct nlattr * const cda[],
				  struct netlink_ext_ack *extack)
{
	if (nlh->nlmsg_flags & NLM_F_DUMP) {
		struct netlink_dump_control c = {
			.dump = ctnetlink_exp_stat_cpu_dump,
		};
		return netlink_dump_start(ctnl, skb, nlh, &c);
	}

	return 0;
}

#ifdef CONFIG_NF_CONNTRACK_EVENTS
static struct nf_ct_event_notifier ctnl_notifier = {
	.fcn = ctnetlink_conntrack_event,
};

static struct nf_exp_event_notifier ctnl_notifier_exp = {
	.fcn = ctnetlink_expect_event,
};
#endif

static const struct nfnl_callback ctnl_cb[IPCTNL_MSG_MAX] = {
	[IPCTNL_MSG_CT_NEW]		= { .call = ctnetlink_new_conntrack,
					    .attr_count = CTA_MAX,
					    .policy = ct_nla_policy },
	[IPCTNL_MSG_CT_GET] 		= { .call = ctnetlink_get_conntrack,
					    .attr_count = CTA_MAX,
					    .policy = ct_nla_policy },
	[IPCTNL_MSG_CT_DELETE]  	= { .call = ctnetlink_del_conntrack,
					    .attr_count = CTA_MAX,
					    .policy = ct_nla_policy },
	[IPCTNL_MSG_CT_GET_CTRZERO] 	= { .call = ctnetlink_get_conntrack,
					    .attr_count = CTA_MAX,
					    .policy = ct_nla_policy },
	[IPCTNL_MSG_CT_GET_STATS_CPU]	= { .call = ctnetlink_stat_ct_cpu },
	[IPCTNL_MSG_CT_GET_STATS]	= { .call = ctnetlink_stat_ct },
	[IPCTNL_MSG_CT_GET_DYING]	= { .call = ctnetlink_get_ct_dying },
	[IPCTNL_MSG_CT_GET_UNCONFIRMED]	= { .call = ctnetlink_get_ct_unconfirmed },
};

static const struct nfnl_callback ctnl_exp_cb[IPCTNL_MSG_EXP_MAX] = {
	[IPCTNL_MSG_EXP_GET]		= { .call = ctnetlink_get_expect,
					    .attr_count = CTA_EXPECT_MAX,
					    .policy = exp_nla_policy },
	[IPCTNL_MSG_EXP_NEW]		= { .call = ctnetlink_new_expect,
					    .attr_count = CTA_EXPECT_MAX,
					    .policy = exp_nla_policy },
	[IPCTNL_MSG_EXP_DELETE]		= { .call = ctnetlink_del_expect,
					    .attr_count = CTA_EXPECT_MAX,
					    .policy = exp_nla_policy },
	[IPCTNL_MSG_EXP_GET_STATS_CPU]	= { .call = ctnetlink_stat_exp_cpu },
};

static const struct nfnetlink_subsystem ctnl_subsys = {
	.name				= "conntrack",
	.subsys_id			= NFNL_SUBSYS_CTNETLINK,
	.cb_count			= IPCTNL_MSG_MAX,
	.cb				= ctnl_cb,
};

static const struct nfnetlink_subsystem ctnl_exp_subsys = {
	.name				= "conntrack_expect",
	.subsys_id			= NFNL_SUBSYS_CTNETLINK_EXP,
	.cb_count			= IPCTNL_MSG_EXP_MAX,
	.cb				= ctnl_exp_cb,
};

MODULE_ALIAS("ip_conntrack_netlink");
MODULE_ALIAS_NFNL_SUBSYS(NFNL_SUBSYS_CTNETLINK);
MODULE_ALIAS_NFNL_SUBSYS(NFNL_SUBSYS_CTNETLINK_EXP);

static int __net_init ctnetlink_net_init(struct net *net)
{
#ifdef CONFIG_NF_CONNTRACK_EVENTS
	int ret;

	ret = nf_conntrack_register_notifier(net, &ctnl_notifier);
	if (ret < 0) {
		pr_err("ctnetlink_init: cannot register notifier.\n");
		goto err_out;
	}

	ret = nf_ct_expect_register_notifier(net, &ctnl_notifier_exp);
	if (ret < 0) {
		pr_err("ctnetlink_init: cannot expect register notifier.\n");
		goto err_unreg_notifier;
	}
#endif
	return 0;

#ifdef CONFIG_NF_CONNTRACK_EVENTS
err_unreg_notifier:
	nf_conntrack_unregister_notifier(net, &ctnl_notifier);
err_out:
	return ret;
#endif
}

static void ctnetlink_net_exit(struct net *net)
{
#ifdef CONFIG_NF_CONNTRACK_EVENTS
	nf_ct_expect_unregister_notifier(net, &ctnl_notifier_exp);
	nf_conntrack_unregister_notifier(net, &ctnl_notifier);
#endif
}

static void __net_exit ctnetlink_net_exit_batch(struct list_head *net_exit_list)
{
	struct net *net;

	list_for_each_entry(net, net_exit_list, exit_list)
		ctnetlink_net_exit(net);
}

static struct pernet_operations ctnetlink_net_ops = {
	.init		= ctnetlink_net_init,
	.exit_batch	= ctnetlink_net_exit_batch,
};

static int __init ctnetlink_init(void)
{
	int ret;

	ret = nfnetlink_subsys_register(&ctnl_subsys);
	if (ret < 0) {
		pr_err("ctnetlink_init: cannot register with nfnetlink.\n");
		goto err_out;
	}

	ret = nfnetlink_subsys_register(&ctnl_exp_subsys);
	if (ret < 0) {
		pr_err("ctnetlink_init: cannot register exp with nfnetlink.\n");
		goto err_unreg_subsys;
	}

	ret = register_pernet_subsys(&ctnetlink_net_ops);
	if (ret < 0) {
		pr_err("ctnetlink_init: cannot register pernet operations\n");
		goto err_unreg_exp_subsys;
	}
#ifdef CONFIG_NETFILTER_NETLINK_GLUE_CT
	/* setup interaction between nf_queue and nf_conntrack_netlink. */
	RCU_INIT_POINTER(nfnl_ct_hook, &ctnetlink_glue_hook);
#endif
	return 0;

err_unreg_exp_subsys:
	nfnetlink_subsys_unregister(&ctnl_exp_subsys);
err_unreg_subsys:
	nfnetlink_subsys_unregister(&ctnl_subsys);
err_out:
	return ret;
}

static void __exit ctnetlink_exit(void)
{
	unregister_pernet_subsys(&ctnetlink_net_ops);
	nfnetlink_subsys_unregister(&ctnl_exp_subsys);
	nfnetlink_subsys_unregister(&ctnl_subsys);
#ifdef CONFIG_NETFILTER_NETLINK_GLUE_CT
	RCU_INIT_POINTER(nfnl_ct_hook, NULL);
#endif
	synchronize_rcu();
}

module_init(ctnetlink_init);
module_exit(ctnetlink_exit);<|MERGE_RESOLUTION|>--- conflicted
+++ resolved
@@ -1256,10 +1256,6 @@
 	struct nf_conntrack_tuple tuple;
 	struct nf_conn *ct;
 	struct nfgenmsg *nfmsg = nlmsg_data(nlh);
-<<<<<<< HEAD
-	u_int8_t u3 = nfmsg->version ? nfmsg->nfgen_family : AF_UNSPEC;
-=======
->>>>>>> 4ff96fb5
 	struct nf_conntrack_zone zone;
 	int err;
 
