--- conflicted
+++ resolved
@@ -10329,11 +10329,8 @@
 		return &sk_reuseport_load_bytes_relative_proto;
 	case BPF_FUNC_get_socket_cookie:
 		return &bpf_get_socket_ptr_cookie_proto;
-<<<<<<< HEAD
-=======
 	case BPF_FUNC_ktime_get_coarse_ns:
 		return &bpf_ktime_get_coarse_ns_proto;
->>>>>>> df0cc57e
 	default:
 		return bpf_base_func_proto(func_id);
 	}
