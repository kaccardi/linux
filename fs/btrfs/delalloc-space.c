// SPDX-License-Identifier: GPL-2.0

#include "ctree.h"
#include "delalloc-space.h"
#include "block-rsv.h"
#include "btrfs_inode.h"
#include "space-info.h"
#include "transaction.h"
#include "qgroup.h"
#include "block-group.h"

int btrfs_alloc_data_chunk_ondemand(struct btrfs_inode *inode, u64 bytes)
{
	struct btrfs_root *root = inode->root;
	struct btrfs_fs_info *fs_info = root->fs_info;
	struct btrfs_space_info *data_sinfo = fs_info->data_sinfo;
	u64 used;
	int ret = 0;
	int need_commit = 2;
	int have_pinned_space;

	/* Make sure bytes are sectorsize aligned */
	bytes = ALIGN(bytes, fs_info->sectorsize);

	if (btrfs_is_free_space_inode(inode)) {
		need_commit = 0;
		ASSERT(current->journal_info);
	}

again:
	/* Make sure we have enough space to handle the data first */
	spin_lock(&data_sinfo->lock);
	used = btrfs_space_info_used(data_sinfo, true);

	if (used + bytes > data_sinfo->total_bytes) {
		struct btrfs_trans_handle *trans;

		/*
		 * If we don't have enough free bytes in this space then we need
		 * to alloc a new chunk.
		 */
		if (!data_sinfo->full) {
			u64 alloc_target;

			data_sinfo->force_alloc = CHUNK_ALLOC_FORCE;
			spin_unlock(&data_sinfo->lock);

			alloc_target = btrfs_data_alloc_profile(fs_info);
			/*
			 * It is ugly that we don't call nolock join
			 * transaction for the free space inode case here.
			 * But it is safe because we only do the data space
			 * reservation for the free space cache in the
			 * transaction context, the common join transaction
			 * just increase the counter of the current transaction
			 * handler, doesn't try to acquire the trans_lock of
			 * the fs.
			 */
			trans = btrfs_join_transaction(root);
			if (IS_ERR(trans))
				return PTR_ERR(trans);

			ret = btrfs_chunk_alloc(trans, alloc_target,
						CHUNK_ALLOC_NO_FORCE);
			btrfs_end_transaction(trans);
			if (ret < 0) {
				if (ret != -ENOSPC)
					return ret;
				else {
					have_pinned_space = 1;
					goto commit_trans;
				}
			}

			goto again;
		}

		/*
		 * If we don't have enough pinned space to deal with this
		 * allocation, and no removed chunk in current transaction,
		 * don't bother committing the transaction.
		 */
		have_pinned_space = __percpu_counter_compare(
			&data_sinfo->total_bytes_pinned,
			used + bytes - data_sinfo->total_bytes,
			BTRFS_TOTAL_BYTES_PINNED_BATCH);
		spin_unlock(&data_sinfo->lock);

		/* Commit the current transaction and try again */
commit_trans:
		if (need_commit) {
			need_commit--;

			if (need_commit > 0) {
				btrfs_start_delalloc_roots(fs_info, -1);
				btrfs_wait_ordered_roots(fs_info, U64_MAX, 0,
							 (u64)-1);
			}

			trans = btrfs_join_transaction(root);
			if (IS_ERR(trans))
				return PTR_ERR(trans);
			if (have_pinned_space >= 0 ||
			    test_bit(BTRFS_TRANS_HAVE_FREE_BGS,
				     &trans->transaction->flags) ||
			    need_commit > 0) {
				ret = btrfs_commit_transaction(trans);
				if (ret)
					return ret;
				/*
				 * The cleaner kthread might still be doing iput
				 * operations. Wait for it to finish so that
				 * more space is released.  We don't need to
				 * explicitly run the delayed iputs here because
				 * the commit_transaction would have woken up
				 * the cleaner.
				 */
				ret = btrfs_wait_on_delayed_iputs(fs_info);
				if (ret)
					return ret;
				goto again;
			} else {
				btrfs_end_transaction(trans);
			}
		}

		trace_btrfs_space_reservation(fs_info,
					      "space_info:enospc",
					      data_sinfo->flags, bytes, 1);
		return -ENOSPC;
	}
	btrfs_space_info_update_bytes_may_use(fs_info, data_sinfo, bytes);
	spin_unlock(&data_sinfo->lock);

	return 0;
}

int btrfs_check_data_free_space(struct inode *inode,
			struct extent_changeset **reserved, u64 start, u64 len)
{
	struct btrfs_fs_info *fs_info = btrfs_sb(inode->i_sb);
	int ret;

	/* align the range */
	len = round_up(start + len, fs_info->sectorsize) -
	      round_down(start, fs_info->sectorsize);
	start = round_down(start, fs_info->sectorsize);

	ret = btrfs_alloc_data_chunk_ondemand(BTRFS_I(inode), len);
	if (ret < 0)
		return ret;

	/* Use new btrfs_qgroup_reserve_data to reserve precious data space. */
	ret = btrfs_qgroup_reserve_data(inode, reserved, start, len);
	if (ret < 0)
		btrfs_free_reserved_data_space_noquota(inode, start, len);
	else
		ret = 0;
	return ret;
}

/*
 * Called if we need to clear a data reservation for this inode
 * Normally in a error case.
 *
 * This one will *NOT* use accurate qgroup reserved space API, just for case
 * which we can't sleep and is sure it won't affect qgroup reserved space.
 * Like clear_bit_hook().
 */
void btrfs_free_reserved_data_space_noquota(struct inode *inode, u64 start,
					    u64 len)
{
	struct btrfs_fs_info *fs_info = btrfs_sb(inode->i_sb);
	struct btrfs_space_info *data_sinfo;

	/* Make sure the range is aligned to sectorsize */
	len = round_up(start + len, fs_info->sectorsize) -
	      round_down(start, fs_info->sectorsize);
	start = round_down(start, fs_info->sectorsize);

	data_sinfo = fs_info->data_sinfo;
	spin_lock(&data_sinfo->lock);
	btrfs_space_info_update_bytes_may_use(fs_info, data_sinfo, -len);
	spin_unlock(&data_sinfo->lock);
}

/*
 * Called if we need to clear a data reservation for this inode
 * Normally in a error case.
 *
 * This one will handle the per-inode data rsv map for accurate reserved
 * space framework.
 */
void btrfs_free_reserved_data_space(struct inode *inode,
			struct extent_changeset *reserved, u64 start, u64 len)
{
	struct btrfs_root *root = BTRFS_I(inode)->root;

	/* Make sure the range is aligned to sectorsize */
	len = round_up(start + len, root->fs_info->sectorsize) -
	      round_down(start, root->fs_info->sectorsize);
	start = round_down(start, root->fs_info->sectorsize);

	btrfs_free_reserved_data_space_noquota(inode, start, len);
	btrfs_qgroup_free_data(inode, reserved, start, len);
}

/**
 * btrfs_inode_rsv_release - release any excessive reservation.
 * @inode - the inode we need to release from.
 * @qgroup_free - free or convert qgroup meta.
 *   Unlike normal operation, qgroup meta reservation needs to know if we are
 *   freeing qgroup reservation or just converting it into per-trans.  Normally
 *   @qgroup_free is true for error handling, and false for normal release.
 *
 * This is the same as btrfs_block_rsv_release, except that it handles the
 * tracepoint for the reservation.
 */
static void btrfs_inode_rsv_release(struct btrfs_inode *inode, bool qgroup_free)
{
	struct btrfs_fs_info *fs_info = inode->root->fs_info;
	struct btrfs_block_rsv *block_rsv = &inode->block_rsv;
	u64 released = 0;
	u64 qgroup_to_release = 0;

	/*
	 * Since we statically set the block_rsv->size we just want to say we
	 * are releasing 0 bytes, and then we'll just get the reservation over
	 * the size free'd.
	 */
	released = __btrfs_block_rsv_release(fs_info, block_rsv, 0,
					     &qgroup_to_release);
	if (released > 0)
		trace_btrfs_space_reservation(fs_info, "delalloc",
					      btrfs_ino(inode), released, 0);
	if (qgroup_free)
		btrfs_qgroup_free_meta_prealloc(inode->root, qgroup_to_release);
	else
		btrfs_qgroup_convert_reserved_meta(inode->root,
						   qgroup_to_release);
}

static void btrfs_calculate_inode_block_rsv_size(struct btrfs_fs_info *fs_info,
						 struct btrfs_inode *inode)
{
	struct btrfs_block_rsv *block_rsv = &inode->block_rsv;
	u64 reserve_size = 0;
	u64 qgroup_rsv_size = 0;
	u64 csum_leaves;
	unsigned outstanding_extents;

	lockdep_assert_held(&inode->lock);
	outstanding_extents = inode->outstanding_extents;

	/*
	 * Insert size for the number of outstanding extents, 1 normal size for
	 * updating the inode.
	 */
	if (outstanding_extents) {
		reserve_size = btrfs_calc_insert_metadata_size(fs_info,
						outstanding_extents);
		reserve_size += btrfs_calc_metadata_size(fs_info, 1);
	}
	csum_leaves = btrfs_csum_bytes_to_leaves(fs_info,
						 inode->csum_bytes);
	reserve_size += btrfs_calc_insert_metadata_size(fs_info,
							csum_leaves);
	/*
	 * For qgroup rsv, the calculation is very simple:
	 * account one nodesize for each outstanding extent
	 *
	 * This is overestimating in most cases.
	 */
	qgroup_rsv_size = (u64)outstanding_extents * fs_info->nodesize;

	spin_lock(&block_rsv->lock);
	block_rsv->size = reserve_size;
	block_rsv->qgroup_rsv_size = qgroup_rsv_size;
	spin_unlock(&block_rsv->lock);
}

static void calc_inode_reservations(struct btrfs_fs_info *fs_info,
				    u64 num_bytes, u64 *meta_reserve,
				    u64 *qgroup_reserve)
{
	u64 nr_extents = count_max_extents(num_bytes);
	u64 csum_leaves = btrfs_csum_bytes_to_leaves(fs_info, num_bytes);
	u64 inode_update = btrfs_calc_metadata_size(fs_info, 1);

	*meta_reserve = btrfs_calc_insert_metadata_size(fs_info,
						nr_extents + csum_leaves);

	/*
	 * finish_ordered_io has to update the inode, so add the space required
	 * for an inode update.
	 */
	*meta_reserve += inode_update;
	*qgroup_reserve = nr_extents * fs_info->nodesize;
}

int btrfs_delalloc_reserve_metadata(struct btrfs_inode *inode, u64 num_bytes)
{
	struct btrfs_root *root = inode->root;
	struct btrfs_fs_info *fs_info = root->fs_info;
	struct btrfs_block_rsv *block_rsv = &inode->block_rsv;
	u64 meta_reserve, qgroup_reserve;
	unsigned nr_extents;
	enum btrfs_reserve_flush_enum flush = BTRFS_RESERVE_FLUSH_ALL;
	int ret = 0;

	/*
	 * If we are a free space inode we need to not flush since we will be in
	 * the middle of a transaction commit.  We also don't need the delalloc
	 * mutex since we won't race with anybody.  We need this mostly to make
	 * lockdep shut its filthy mouth.
	 *
	 * If we have a transaction open (can happen if we call truncate_block
	 * from truncate), then we need FLUSH_LIMIT so we don't deadlock.
	 */
	if (btrfs_is_free_space_inode(inode)) {
		flush = BTRFS_RESERVE_NO_FLUSH;
	} else {
		if (current->journal_info)
			flush = BTRFS_RESERVE_FLUSH_LIMIT;

		if (btrfs_transaction_in_commit(fs_info))
			schedule_timeout(1);
	}

	num_bytes = ALIGN(num_bytes, fs_info->sectorsize);

	/*
	 * We always want to do it this way, every other way is wrong and ends
	 * in tears.  Pre-reserving the amount we are going to add will always
	 * be the right way, because otherwise if we have enough parallelism we
	 * could end up with thousands of inodes all holding little bits of
	 * reservations they were able to make previously and the only way to
	 * reclaim that space is to ENOSPC out the operations and clear
	 * everything out and try again, which is bad.  This way we just
	 * over-reserve slightly, and clean up the mess when we are done.
	 */
	calc_inode_reservations(fs_info, num_bytes, &meta_reserve,
				&qgroup_reserve);
	ret = btrfs_qgroup_reserve_meta_prealloc(root, qgroup_reserve, true);
	if (ret)
		return ret;
	ret = btrfs_reserve_metadata_bytes(root, block_rsv, meta_reserve, flush);
	if (ret) {
		btrfs_qgroup_free_meta_prealloc(root, qgroup_reserve);
		return ret;
	}

	/*
	 * Now we need to update our outstanding extents and csum bytes _first_
	 * and then add the reservation to the block_rsv.  This keeps us from
	 * racing with an ordered completion or some such that would think it
	 * needs to free the reservation we just made.
	 */
	spin_lock(&inode->lock);
	nr_extents = count_max_extents(num_bytes);
	btrfs_mod_outstanding_extents(inode, nr_extents);
	inode->csum_bytes += num_bytes;
	btrfs_calculate_inode_block_rsv_size(fs_info, inode);
	spin_unlock(&inode->lock);

	/* Now we can safely add our space to our block rsv */
	btrfs_block_rsv_add_bytes(block_rsv, meta_reserve, false);
	trace_btrfs_space_reservation(root->fs_info, "delalloc",
				      btrfs_ino(inode), meta_reserve, 1);

	spin_lock(&block_rsv->lock);
	block_rsv->qgroup_rsv_reserved += qgroup_reserve;
	spin_unlock(&block_rsv->lock);

	return 0;
<<<<<<< HEAD
out_qgroup:
	btrfs_qgroup_free_meta_prealloc(root, qgroup_reserve);
out_fail:
	if (delalloc_lock)
		mutex_unlock(&inode->delalloc_mutex);
	return ret;
=======
>>>>>>> 348b80b2
}

/**
 * btrfs_delalloc_release_metadata - release a metadata reservation for an inode
 * @inode: the inode to release the reservation for.
 * @num_bytes: the number of bytes we are releasing.
 * @qgroup_free: free qgroup reservation or convert it to per-trans reservation
 *
 * This will release the metadata reservation for an inode.  This can be called
 * once we complete IO for a given set of bytes to release their metadata
 * reservations, or on error for the same reason.
 */
void btrfs_delalloc_release_metadata(struct btrfs_inode *inode, u64 num_bytes,
				     bool qgroup_free)
{
	struct btrfs_fs_info *fs_info = inode->root->fs_info;

	num_bytes = ALIGN(num_bytes, fs_info->sectorsize);
	spin_lock(&inode->lock);
	inode->csum_bytes -= num_bytes;
	btrfs_calculate_inode_block_rsv_size(fs_info, inode);
	spin_unlock(&inode->lock);

	if (btrfs_is_testing(fs_info))
		return;

	btrfs_inode_rsv_release(inode, qgroup_free);
}

/**
 * btrfs_delalloc_release_extents - release our outstanding_extents
 * @inode: the inode to balance the reservation for.
 * @num_bytes: the number of bytes we originally reserved with
 *
 * When we reserve space we increase outstanding_extents for the extents we may
 * add.  Once we've set the range as delalloc or created our ordered extents we
 * have outstanding_extents to track the real usage, so we use this to free our
 * temporarily tracked outstanding_extents.  This _must_ be used in conjunction
 * with btrfs_delalloc_reserve_metadata.
 */
void btrfs_delalloc_release_extents(struct btrfs_inode *inode, u64 num_bytes)
{
	struct btrfs_fs_info *fs_info = inode->root->fs_info;
	unsigned num_extents;

	spin_lock(&inode->lock);
	num_extents = count_max_extents(num_bytes);
	btrfs_mod_outstanding_extents(inode, -num_extents);
	btrfs_calculate_inode_block_rsv_size(fs_info, inode);
	spin_unlock(&inode->lock);

	if (btrfs_is_testing(fs_info))
		return;

	btrfs_inode_rsv_release(inode, true);
}

/**
 * btrfs_delalloc_reserve_space - reserve data and metadata space for
 * delalloc
 * @inode: inode we're writing to
 * @start: start range we are writing to
 * @len: how long the range we are writing to
 * @reserved: mandatory parameter, record actually reserved qgroup ranges of
 * 	      current reservation.
 *
 * This will do the following things
 *
 * - reserve space in data space info for num bytes
 *   and reserve precious corresponding qgroup space
 *   (Done in check_data_free_space)
 *
 * - reserve space for metadata space, based on the number of outstanding
 *   extents and how much csums will be needed
 *   also reserve metadata space in a per root over-reserve method.
 * - add to the inodes->delalloc_bytes
 * - add it to the fs_info's delalloc inodes list.
 *   (Above 3 all done in delalloc_reserve_metadata)
 *
 * Return 0 for success
 * Return <0 for error(-ENOSPC or -EQUOT)
 */
int btrfs_delalloc_reserve_space(struct inode *inode,
			struct extent_changeset **reserved, u64 start, u64 len)
{
	int ret;

	ret = btrfs_check_data_free_space(inode, reserved, start, len);
	if (ret < 0)
		return ret;
	ret = btrfs_delalloc_reserve_metadata(BTRFS_I(inode), len);
	if (ret < 0)
		btrfs_free_reserved_data_space(inode, *reserved, start, len);
	return ret;
}

/**
 * btrfs_delalloc_release_space - release data and metadata space for delalloc
 * @inode: inode we're releasing space for
 * @start: start position of the space already reserved
 * @len: the len of the space already reserved
 * @release_bytes: the len of the space we consumed or didn't use
 *
 * This function will release the metadata space that was not used and will
 * decrement ->delalloc_bytes and remove it from the fs_info delalloc_inodes
 * list if there are no delalloc bytes left.
 * Also it will handle the qgroup reserved space.
 */
void btrfs_delalloc_release_space(struct inode *inode,
				  struct extent_changeset *reserved,
				  u64 start, u64 len, bool qgroup_free)
{
	btrfs_delalloc_release_metadata(BTRFS_I(inode), len, qgroup_free);
	btrfs_free_reserved_data_space(inode, reserved, start, len);
}<|MERGE_RESOLUTION|>--- conflicted
+++ resolved
@@ -373,15 +373,6 @@
 	spin_unlock(&block_rsv->lock);
 
 	return 0;
-<<<<<<< HEAD
-out_qgroup:
-	btrfs_qgroup_free_meta_prealloc(root, qgroup_reserve);
-out_fail:
-	if (delalloc_lock)
-		mutex_unlock(&inode->delalloc_mutex);
-	return ret;
-=======
->>>>>>> 348b80b2
 }
 
 /**
