--- conflicted
+++ resolved
@@ -1626,17 +1626,11 @@
 	if (--header->nreg)
 		return;
 
-<<<<<<< HEAD
-	if (parent)
-		put_links(header);
-	start_unregistering(header);
-=======
 	if (parent) {
 		put_links(header);
 		start_unregistering(header);
 	}
 
->>>>>>> 69dbdfff
 	if (!--header->count)
 		kfree_rcu(header, rcu);
 
