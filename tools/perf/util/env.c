--- conflicted
+++ resolved
@@ -57,17 +57,11 @@
 		else if (prog_id > node->info_linear->info.id)
 			n = n->rb_right;
 		else
-<<<<<<< HEAD
-			break;
-	}
-
-=======
 			goto out;
 	}
 	node = NULL;
 
 out:
->>>>>>> 69dbdfff
 	up_read(&env->bpf_progs.lock);
 	return node;
 }
@@ -117,17 +111,11 @@
 		else if (btf_id > node->id)
 			n = n->rb_right;
 		else
-<<<<<<< HEAD
-			break;
-	}
-
-=======
 			goto out;
 	}
 	node = NULL;
 
 out:
->>>>>>> 69dbdfff
 	up_read(&env->bpf_progs.lock);
 	return node;
 }
