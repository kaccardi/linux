--- conflicted
+++ resolved
@@ -236,11 +236,7 @@
 	    udp_csum(ip_hdr->saddr, ip_hdr->daddr, UDP_PKT_SIZE, IPPROTO_UDP, (u16 *)udp_hdr);
 }
 
-<<<<<<< HEAD
-static void xsk_configure_umem(struct ifobject *data, void *buffer, u64 size, int idx)
-=======
 static int xsk_configure_umem(struct xsk_umem_info *umem, void *buffer, u64 size)
->>>>>>> df0cc57e
 {
 	struct xsk_umem_config cfg = {
 		.fill_size = XSK_RING_PROD__DEFAULT_NUM_DESCS,
@@ -249,10 +245,6 @@
 		.frame_headroom = umem->frame_headroom,
 		.flags = XSK_UMEM__DEFAULT_FLAGS
 	};
-<<<<<<< HEAD
-	struct xsk_umem_info *umem;
-=======
->>>>>>> df0cc57e
 	int ret;
 
 	if (umem->unaligned_mode)
@@ -261,31 +253,10 @@
 	ret = xsk_umem__create(&umem->umem, buffer, size,
 			       &umem->fq, &umem->cq, &cfg);
 	if (ret)
-<<<<<<< HEAD
-		exit_with_error(-ret);
-
-	umem->buffer = buffer;
-
-	data->umem_arr[idx] = umem;
-}
-
-static void xsk_populate_fill_ring(struct xsk_umem_info *umem)
-{
-	int ret, i;
-	u32 idx = 0;
-
-	ret = xsk_ring_prod__reserve(&umem->fq, XSK_RING_PROD__DEFAULT_NUM_DESCS, &idx);
-	if (ret != XSK_RING_PROD__DEFAULT_NUM_DESCS)
-		exit_with_error(-ret);
-	for (i = 0; i < XSK_RING_PROD__DEFAULT_NUM_DESCS; i++)
-		*xsk_ring_prod__fill_addr(&umem->fq, idx++) = i * XSK_UMEM__DEFAULT_FRAME_SIZE;
-	xsk_ring_prod__submit(&umem->fq, XSK_RING_PROD__DEFAULT_NUM_DESCS);
-=======
 		return ret;
 
 	umem->buffer = buffer;
 	return 0;
->>>>>>> df0cc57e
 }
 
 static int xsk_configure_socket(struct xsk_socket_info *xsk, struct xsk_umem_info *umem,
@@ -367,11 +338,7 @@
 	opterr = 0;
 
 	for (;;) {
-<<<<<<< HEAD
-		c = getopt_long(argc, argv, "i:Dv", long_options, &option_index);
-=======
 		char *sptr, *token;
->>>>>>> df0cc57e
 
 		c = getopt_long(argc, argv, "i:Dv", long_options, &option_index);
 		if (c == -1)
@@ -420,11 +387,6 @@
 		ifobj->pacing_on = true;
 		ifobj->pkt_stream = test->pkt_stream_default;
 
-<<<<<<< HEAD
-	if (!validate_interfaces()) {
-		usage(basename(argv[0]));
-		ksft_exit_xfail();
-=======
 		if (i == 0) {
 			ifobj->rx_on = false;
 			ifobj->tx_on = true;
@@ -469,7 +431,6 @@
 			ifobj->xdp_flags |= XDP_FLAGS_DRV_MODE;
 
 		ifobj->bind_flags = XDP_USE_NEED_WAKEUP | XDP_COPY;
->>>>>>> df0cc57e
 	}
 
 	__test_spec_init(test, ifobj_tx, ifobj_rx);
@@ -743,137 +704,6 @@
 	return true;
 }
 
-static struct pkt *pkt_stream_get_pkt(struct pkt_stream *pkt_stream, u32 pkt_nb)
-{
-	if (pkt_nb >= pkt_stream->nb_pkts)
-		return NULL;
-
-	return &pkt_stream->pkts[pkt_nb];
-}
-
-static struct pkt_stream *pkt_stream_generate(u32 nb_pkts, u32 pkt_len)
-{
-	struct pkt_stream *pkt_stream;
-	u32 i;
-
-	pkt_stream = malloc(sizeof(*pkt_stream));
-	if (!pkt_stream)
-		exit_with_error(ENOMEM);
-
-	pkt_stream->pkts = calloc(nb_pkts, sizeof(*pkt_stream->pkts));
-	if (!pkt_stream->pkts)
-		exit_with_error(ENOMEM);
-
-	pkt_stream->nb_pkts = nb_pkts;
-	for (i = 0; i < nb_pkts; i++) {
-		pkt_stream->pkts[i].addr = (i % num_frames) * XSK_UMEM__DEFAULT_FRAME_SIZE;
-		pkt_stream->pkts[i].len = pkt_len;
-		pkt_stream->pkts[i].payload = i;
-	}
-
-	return pkt_stream;
-}
-
-static struct pkt *pkt_generate(struct ifobject *ifobject, u32 pkt_nb)
-{
-	struct pkt *pkt = pkt_stream_get_pkt(ifobject->pkt_stream, pkt_nb);
-	struct udphdr *udp_hdr;
-	struct ethhdr *eth_hdr;
-	struct iphdr *ip_hdr;
-	void *data;
-
-	if (!pkt)
-		return NULL;
-
-	data = xsk_umem__get_data(ifobject->umem->buffer, pkt->addr);
-	udp_hdr = (struct udphdr *)(data + sizeof(struct ethhdr) + sizeof(struct iphdr));
-	ip_hdr = (struct iphdr *)(data + sizeof(struct ethhdr));
-	eth_hdr = (struct ethhdr *)data;
-
-	gen_udp_hdr(pkt_nb, data, ifobject, udp_hdr);
-	gen_ip_hdr(ifobject, ip_hdr);
-	gen_udp_csum(udp_hdr, ip_hdr);
-	gen_eth_hdr(ifobject, eth_hdr);
-
-	return pkt;
-}
-
-static void pkt_dump(void *pkt, u32 len)
-{
-	char s[INET_ADDRSTRLEN];
-	struct ethhdr *ethhdr;
-	struct udphdr *udphdr;
-	struct iphdr *iphdr;
-	int payload, i;
-
-	ethhdr = pkt;
-	iphdr = pkt + sizeof(*ethhdr);
-	udphdr = pkt + sizeof(*ethhdr) + sizeof(*iphdr);
-
-	/*extract L2 frame */
-	fprintf(stdout, "DEBUG>> L2: dst mac: ");
-	for (i = 0; i < ETH_ALEN; i++)
-		fprintf(stdout, "%02X", ethhdr->h_dest[i]);
-
-	fprintf(stdout, "\nDEBUG>> L2: src mac: ");
-	for (i = 0; i < ETH_ALEN; i++)
-		fprintf(stdout, "%02X", ethhdr->h_source[i]);
-
-	/*extract L3 frame */
-	fprintf(stdout, "\nDEBUG>> L3: ip_hdr->ihl: %02X\n", iphdr->ihl);
-	fprintf(stdout, "DEBUG>> L3: ip_hdr->saddr: %s\n",
-		inet_ntop(AF_INET, &iphdr->saddr, s, sizeof(s)));
-	fprintf(stdout, "DEBUG>> L3: ip_hdr->daddr: %s\n",
-		inet_ntop(AF_INET, &iphdr->daddr, s, sizeof(s)));
-	/*extract L4 frame */
-	fprintf(stdout, "DEBUG>> L4: udp_hdr->src: %d\n", ntohs(udphdr->source));
-	fprintf(stdout, "DEBUG>> L4: udp_hdr->dst: %d\n", ntohs(udphdr->dest));
-	/*extract L5 frame */
-	payload = *((uint32_t *)(pkt + PKT_HDR_SIZE));
-
-	fprintf(stdout, "DEBUG>> L5: payload: %d\n", payload);
-	fprintf(stdout, "---------------------------------------\n");
-}
-
-static bool is_pkt_valid(struct pkt *pkt, void *buffer, const struct xdp_desc *desc)
-{
-	void *data = xsk_umem__get_data(buffer, desc->addr);
-	struct iphdr *iphdr = (struct iphdr *)(data + sizeof(struct ethhdr));
-
-	if (!pkt) {
-		ksft_test_result_fail("ERROR: [%s] too many packets received\n", __func__);
-		return false;
-	}
-
-	if (iphdr->version == IP_PKT_VER && iphdr->tos == IP_PKT_TOS) {
-		u32 seqnum = ntohl(*((u32 *)(data + PKT_HDR_SIZE)));
-
-		if (opt_pkt_dump && test_type != TEST_TYPE_STATS)
-			pkt_dump(data, PKT_SIZE);
-
-		if (pkt->len != desc->len) {
-			ksft_test_result_fail
-				("ERROR: [%s] expected length [%d], got length [%d]\n",
-					__func__, pkt->len, desc->len);
-			return false;
-		}
-
-		if (pkt->payload != seqnum) {
-			ksft_test_result_fail
-				("ERROR: [%s] expected seqnum [%d], got seqnum [%d]\n",
-					__func__, pkt->payload, seqnum);
-			return false;
-		}
-	} else {
-		ksft_print_msg("Invalid frame received: ");
-		ksft_print_msg("[IP_PKT_VER: %02X], [IP_PKT_TOS: %02X]\n", iphdr->version,
-			       iphdr->tos);
-		return false;
-	}
-
-	return true;
-}
-
 static void kick_tx(struct xsk_socket_info *xsk)
 {
 	int ret;
@@ -911,17 +741,6 @@
 static void receive_pkts(struct pkt_stream *pkt_stream, struct xsk_socket_info *xsk,
 			 struct pollfd *fds)
 {
-<<<<<<< HEAD
-	u32 idx_rx = 0, idx_fq = 0, rcvd, i, pkt_count = 0;
-	struct pkt *pkt;
-	int ret;
-
-	pkt = pkt_stream_get_pkt(pkt_stream, pkt_count++);
-	while (pkt) {
-		rcvd = xsk_ring_cons__peek(&xsk->rx, BATCH_SIZE, &idx_rx);
-		if (!rcvd) {
-			if (xsk_ring_prod__needs_wakeup(&xsk->umem->fq)) {
-=======
 	struct pkt *pkt = pkt_stream_get_next_rx_pkt(pkt_stream);
 	struct xsk_umem_info *umem = xsk->umem;
 	u32 idx_rx = 0, idx_fq = 0, rcvd, i;
@@ -932,7 +751,6 @@
 		rcvd = xsk_ring_cons__peek(&xsk->rx, BATCH_SIZE, &idx_rx);
 		if (!rcvd) {
 			if (xsk_ring_prod__needs_wakeup(&umem->fq)) {
->>>>>>> df0cc57e
 				ret = poll(fds, 1, POLL_TMOUT);
 				if (ret < 0)
 					exit_with_error(-ret);
@@ -940,43 +758,15 @@
 			continue;
 		}
 
-<<<<<<< HEAD
-		ret = xsk_ring_prod__reserve(&xsk->umem->fq, rcvd, &idx_fq);
-		while (ret != rcvd) {
-			if (ret < 0)
-				exit_with_error(-ret);
-			if (xsk_ring_prod__needs_wakeup(&xsk->umem->fq)) {
-=======
 		ret = xsk_ring_prod__reserve(&umem->fq, rcvd, &idx_fq);
 		while (ret != rcvd) {
 			if (ret < 0)
 				exit_with_error(-ret);
 			if (xsk_ring_prod__needs_wakeup(&umem->fq)) {
->>>>>>> df0cc57e
 				ret = poll(fds, 1, POLL_TMOUT);
 				if (ret < 0)
 					exit_with_error(-ret);
 			}
-<<<<<<< HEAD
-			ret = xsk_ring_prod__reserve(&xsk->umem->fq, rcvd, &idx_fq);
-		}
-
-		for (i = 0; i < rcvd; i++) {
-			const struct xdp_desc *desc = xsk_ring_cons__rx_desc(&xsk->rx, idx_rx++);
-			u64 addr = desc->addr, orig;
-
-			orig = xsk_umem__extract_addr(addr);
-			addr = xsk_umem__add_offset_to_addr(addr);
-			if (!is_pkt_valid(pkt, xsk->umem->buffer, desc))
-				return;
-
-			*xsk_ring_prod__fill_addr(&xsk->umem->fq, idx_fq++) = orig;
-			pkt = pkt_stream_get_pkt(pkt_stream, pkt_count++);
-		}
-
-		xsk_ring_prod__submit(&xsk->umem->fq, rcvd);
-		xsk_ring_cons__release(&xsk->rx, rcvd);
-=======
 			ret = xsk_ring_prod__reserve(&umem->fq, rcvd, &idx_fq);
 		}
 
@@ -1013,18 +803,13 @@
 		if (pkts_in_flight < umem->num_frames)
 			pthread_cond_signal(&pacing_cond);
 		pthread_mutex_unlock(&pacing_mutex);
->>>>>>> df0cc57e
 	}
 }
 
 static u32 __send_pkts(struct ifobject *ifobject, u32 pkt_nb)
 {
 	struct xsk_socket_info *xsk = ifobject->xsk;
-<<<<<<< HEAD
-	u32 i, idx;
-=======
 	u32 i, idx, valid_pkts = 0;
->>>>>>> df0cc57e
 
 	while (xsk_ring_prod__reserve(&xsk->tx, BATCH_SIZE, &idx) < BATCH_SIZE)
 		complete_pkts(xsk, BATCH_SIZE);
@@ -1032,24 +817,6 @@
 	for (i = 0; i < BATCH_SIZE; i++) {
 		struct xdp_desc *tx_desc = xsk_ring_prod__tx_desc(&xsk->tx, idx + i);
 		struct pkt *pkt = pkt_generate(ifobject, pkt_nb);
-<<<<<<< HEAD
-
-		if (!pkt)
-			break;
-
-		tx_desc->addr = pkt->addr;
-		tx_desc->len = pkt->len;
-		pkt_nb++;
-	}
-
-	xsk_ring_prod__submit(&xsk->tx, i);
-	if (stat_test_type != STAT_TEST_TX_INVALID)
-		xsk->outstanding_tx += i;
-	else if (xsk_ring_prod__needs_wakeup(&xsk->tx))
-		kick_tx(xsk);
-	complete_pkts(xsk, i);
-
-=======
 
 		if (!pkt)
 			break;
@@ -1074,7 +841,6 @@
 	complete_pkts(xsk, i);
 
 	usleep(10);
->>>>>>> df0cc57e
 	return i;
 }
 
@@ -1086,30 +852,17 @@
 
 static void send_pkts(struct ifobject *ifobject)
 {
-<<<<<<< HEAD
-	struct pollfd fds[MAX_SOCKS] = { };
-=======
 	struct pollfd fds = { };
->>>>>>> df0cc57e
 	u32 pkt_cnt = 0;
 
 	fds.fd = xsk_socket__fd(ifobject->xsk->xsk);
 	fds.events = POLLOUT;
 
 	while (pkt_cnt < ifobject->pkt_stream->nb_pkts) {
-<<<<<<< HEAD
-		u32 sent;
-
-		if (test_type == TEST_TYPE_POLL) {
-			int ret;
-
-			ret = poll(fds, 1, POLL_TMOUT);
-=======
 		if (ifobject->use_poll) {
 			int ret;
 
 			ret = poll(&fds, 1, POLL_TMOUT);
->>>>>>> df0cc57e
 			if (ret <= 0)
 				continue;
 
@@ -1117,13 +870,7 @@
 				continue;
 		}
 
-<<<<<<< HEAD
-		sent = __send_pkts(ifobject, pkt_cnt);
-		pkt_cnt += sent;
-		usleep(10);
-=======
 		pkt_cnt += __send_pkts(ifobject, pkt_cnt);
->>>>>>> df0cc57e
 	}
 
 	wait_for_tx_completion(ifobject->xsk);
@@ -1141,11 +888,7 @@
 	optlen = sizeof(stats);
 	err = getsockopt(fd, SOL_XDP, XDP_STATISTICS, &stats, &optlen);
 	if (err) {
-<<<<<<< HEAD
-		ksft_test_result_fail("ERROR: [%s] getsockopt(XDP_STATISTICS) error %u %s\n",
-=======
 		ksft_test_result_fail("ERROR Rx: [%s] getsockopt(XDP_STATISTICS) error %u %s\n",
->>>>>>> df0cc57e
 				      __func__, -err, strerror(-err));
 		return true;
 	}
@@ -1186,11 +929,7 @@
 	optlen = sizeof(stats);
 	err = getsockopt(fd, SOL_XDP, XDP_STATISTICS, &stats, &optlen);
 	if (err) {
-<<<<<<< HEAD
-		ksft_test_result_fail("ERROR: [%s] getsockopt(XDP_STATISTICS) error %u %s\n",
-=======
 		ksft_test_result_fail("ERROR Tx: [%s] getsockopt(XDP_STATISTICS) error %u %s\n",
->>>>>>> df0cc57e
 				      __func__, -err, strerror(-err));
 		return;
 	}
@@ -1204,43 +943,6 @@
 
 static void thread_common_ops(struct test_spec *test, struct ifobject *ifobject)
 {
-<<<<<<< HEAD
-	u64 umem_sz = num_frames * XSK_UMEM__DEFAULT_FRAME_SIZE;
-	int mmap_flags = MAP_PRIVATE | MAP_ANONYMOUS | MAP_NORESERVE;
-	size_t mmap_sz = umem_sz;
-	int ctr = 0;
-	int ret;
-
-	ifobject->ns_fd = switch_namespace(ifobject->nsname);
-
-	if (test_type == TEST_TYPE_BPF_RES)
-		mmap_sz *= 2;
-
-	bufs = mmap(NULL, mmap_sz, PROT_READ | PROT_WRITE, mmap_flags, -1, 0);
-	if (bufs == MAP_FAILED)
-		exit_with_error(errno);
-
-	while (ctr++ < SOCK_RECONF_CTR) {
-		xsk_configure_umem(ifobject, bufs, umem_sz, 0);
-		ifobject->umem = ifobject->umem_arr[0];
-		ret = xsk_configure_socket(ifobject, 0);
-		if (!ret)
-			break;
-
-		/* Retry Create Socket if it fails as xsk_socket__create() is asynchronous */
-		usleep(USLEEP_MAX);
-		if (ctr >= SOCK_RECONF_CTR)
-			exit_with_error(-ret);
-	}
-
-	ifobject->umem = ifobject->umem_arr[0];
-	ifobject->xsk = ifobject->xsk_arr[0];
-
-	if (test_type == TEST_TYPE_BPF_RES) {
-		xsk_configure_umem(ifobject, (u8 *)bufs + umem_sz, umem_sz, 1);
-		ifobject->umem = ifobject->umem_arr[1];
-		ret = xsk_configure_socket(ifobject, 1);
-=======
 	int mmap_flags = MAP_PRIVATE | MAP_ANONYMOUS | MAP_NORESERVE;
 	u32 i;
 
@@ -1274,7 +976,6 @@
 				exit_with_error(-ret);
 			usleep(USLEEP_MAX);
 		}
->>>>>>> df0cc57e
 	}
 
 	ifobject->umem = &ifobject->umem_arr[0];
@@ -1291,30 +992,15 @@
 
 static void *worker_testapp_validate_tx(void *arg)
 {
-<<<<<<< HEAD
-	struct ifobject *ifobject = (struct ifobject *)arg;
-	void *bufs = NULL;
-
-	if (!second_step)
-		thread_common_ops(ifobject, bufs);
+	struct test_spec *test = (struct test_spec *)arg;
+	struct ifobject *ifobject = test->ifobj_tx;
+
+	if (test->current_step == 1)
+		thread_common_ops(test, ifobject);
 
 	print_verbose("Sending %d packets on interface %s\n", ifobject->pkt_stream->nb_pkts,
 		      ifobject->ifname);
 	send_pkts(ifobject);
-
-	if (stat_test_type == STAT_TEST_TX_INVALID)
-		tx_stats_validate(ifobject);
-=======
-	struct test_spec *test = (struct test_spec *)arg;
-	struct ifobject *ifobject = test->ifobj_tx;
-
-	if (test->current_step == 1)
-		thread_common_ops(test, ifobject);
-
-	print_verbose("Sending %d packets on interface %s\n", ifobject->pkt_stream->nb_pkts,
-		      ifobject->ifname);
-	send_pkts(ifobject);
->>>>>>> df0cc57e
 
 	if (stat_test_type == STAT_TEST_TX_INVALID)
 		tx_stats_validate(ifobject);
@@ -1340,18 +1026,6 @@
 	for (i = 0; i < buffers_to_fill; i++) {
 		u64 addr;
 
-<<<<<<< HEAD
-	fds[0].fd = xsk_socket__fd(ifobject->xsk->xsk);
-	fds[0].events = POLLIN;
-
-	pthread_barrier_wait(&barr);
-
-	if (test_type == TEST_TYPE_STATS)
-		while (!rx_stats_are_valid(ifobject))
-			continue;
-	else
-		receive_pkts(ifobject->pkt_stream, ifobject->xsk, fds);
-=======
 		if (pkt_stream->use_addr_for_fill) {
 			struct pkt *pkt = pkt_stream_get_pkt(pkt_stream, i);
 
@@ -1375,7 +1049,6 @@
 
 	if (test->current_step == 1)
 		thread_common_ops(test, ifobject);
->>>>>>> df0cc57e
 
 	xsk_populate_fill_ring(ifobject->umem, ifobject->pkt_stream);
 
@@ -1397,31 +1070,16 @@
 
 static void testapp_validate_traffic(struct test_spec *test)
 {
-<<<<<<< HEAD
-	bool bidi = test_type == TEST_TYPE_BIDI;
-	bool bpf = test_type == TEST_TYPE_BPF_RES;
-	struct pkt_stream *pkt_stream;
-=======
 	struct ifobject *ifobj_tx = test->ifobj_tx;
 	struct ifobject *ifobj_rx = test->ifobj_rx;
 	pthread_t t0, t1;
->>>>>>> df0cc57e
 
 	if (pthread_barrier_init(&barr, NULL, 2))
 		exit_with_error(errno);
 
-<<<<<<< HEAD
-	if (stat_test_type == STAT_TEST_TX_INVALID)
-		pkt_stream = pkt_stream_generate(DEFAULT_PKT_CNT, XSK_UMEM__INVALID_FRAME_SIZE);
-	else
-		pkt_stream = pkt_stream_generate(DEFAULT_PKT_CNT, PKT_SIZE);
-	ifdict_tx->pkt_stream = pkt_stream;
-	ifdict_rx->pkt_stream = pkt_stream;
-=======
 	test->current_step++;
 	pkt_stream_reset(ifobj_rx->pkt_stream);
 	pkts_in_flight = 0;
->>>>>>> df0cc57e
 
 	/*Spawn RX thread */
 	pthread_create(&t0, NULL, ifobj_rx->func_ptr, test);
@@ -1435,12 +1093,6 @@
 
 	pthread_join(t1, NULL);
 	pthread_join(t0, NULL);
-<<<<<<< HEAD
-
-	if (!(test_type == TEST_TYPE_TEARDOWN) && !bidi && !bpf && !(test_type == TEST_TYPE_STATS))
-		print_ksft_result();
-=======
->>>>>>> df0cc57e
 }
 
 static void testapp_teardown(struct test_spec *test)
@@ -1449,13 +1101,8 @@
 
 	test_spec_set_name(test, "TEARDOWN");
 	for (i = 0; i < MAX_TEARDOWN_ITER; i++) {
-<<<<<<< HEAD
-		print_verbose("Creating socket\n");
-		testapp_validate();
-=======
 		testapp_validate_traffic(test);
 		test_spec_reset(test);
->>>>>>> df0cc57e
 	}
 }
 
@@ -1473,23 +1120,11 @@
 
 static void testapp_bidi(struct test_spec *test)
 {
-<<<<<<< HEAD
-	for (int i = 0; i < MAX_BIDI_ITER; i++) {
-		print_verbose("Creating socket\n");
-		testapp_validate();
-		if (!second_step) {
-			print_verbose("Switching Tx/Rx vectors\n");
-			swap_vectors(ifdict[1], ifdict[0]);
-		}
-		second_step = true;
-	}
-=======
 	test_spec_set_name(test, "BIDIRECTIONAL");
 	test->ifobj_tx->rx_on = true;
 	test->ifobj_rx->tx_on = true;
 	test->total_steps = 2;
 	testapp_validate_traffic(test);
->>>>>>> df0cc57e
 
 	print_verbose("Switching Tx/Rx vectors\n");
 	swap_directions(&test->ifobj_rx, &test->ifobj_tx);
@@ -1517,19 +1152,9 @@
 	test->nb_sockets = 2;
 	testapp_validate_traffic(test);
 
-<<<<<<< HEAD
-	for (i = 0; i < MAX_BPF_ITER; i++) {
-		print_verbose("Creating socket\n");
-		testapp_validate();
-		if (!second_step)
-			swap_xsk_res();
-		second_step = true;
-	}
-=======
 	swap_xsk_resources(test->ifobj_tx, test->ifobj_rx);
 	testapp_validate_traffic(test);
 }
->>>>>>> df0cc57e
 
 static void testapp_headroom(struct test_spec *test)
 {
@@ -1578,8 +1203,6 @@
 
 			pkt_stream_restore_default(test);
 			break;
-		case STAT_TEST_TX_INVALID:
-			continue;
 		default:
 			break;
 		}
@@ -1694,11 +1317,6 @@
 	test_type = type;
 
 	/* reset defaults after potential previous test */
-<<<<<<< HEAD
-	xdp_flags = XDP_FLAGS_UPDATE_IF_NOEXIST;
-	second_step = 0;
-=======
->>>>>>> df0cc57e
 	stat_test_type = -1;
 
 	switch (test_type) {
@@ -1799,76 +1417,28 @@
 	free(ifobj);
 }
 
-static struct ifobject *ifobject_create(void)
-{
-	struct ifobject *ifobj;
-
-	ifobj = calloc(1, sizeof(struct ifobject));
-	if (!ifobj)
-		return NULL;
-
-	ifobj->xsk_arr = calloc(2, sizeof(struct xsk_socket_info *));
-	if (!ifobj->xsk_arr)
-		goto out_xsk_arr;
-
-	ifobj->umem_arr = calloc(2, sizeof(struct xsk_umem_info *));
-	if (!ifobj->umem_arr)
-		goto out_umem_arr;
-
-	return ifobj;
-
-out_umem_arr:
-	free(ifobj->xsk_arr);
-out_xsk_arr:
-	free(ifobj);
-	return NULL;
-}
-
-static void ifobject_delete(struct ifobject *ifobj)
-{
-	free(ifobj->umem_arr);
-	free(ifobj->xsk_arr);
-	free(ifobj);
-}
-
 int main(int argc, char **argv)
 {
 	struct rlimit _rlim = { RLIM_INFINITY, RLIM_INFINITY };
-<<<<<<< HEAD
-	int i, j;
-=======
 	struct pkt_stream *pkt_stream_default;
 	struct ifobject *ifobj_tx, *ifobj_rx;
 	struct test_spec test;
 	u32 i, j;
->>>>>>> df0cc57e
 
 	if (setrlimit(RLIMIT_MEMLOCK, &_rlim))
 		exit_with_error(errno);
 
-<<<<<<< HEAD
-	for (i = 0; i < MAX_INTERFACES; i++) {
-		ifdict[i] = ifobject_create();
-		if (!ifdict[i])
-			exit_with_error(ENOMEM);
-	}
-=======
 	ifobj_tx = ifobject_create();
 	if (!ifobj_tx)
 		exit_with_error(ENOMEM);
 	ifobj_rx = ifobject_create();
 	if (!ifobj_rx)
 		exit_with_error(ENOMEM);
->>>>>>> df0cc57e
 
 	setlocale(LC_ALL, "");
 
 	parse_command_line(ifobj_tx, ifobj_rx, argc, argv);
 
-<<<<<<< HEAD
-	init_iface(ifdict[tx], MAC1, MAC2, IP1, IP2, UDP_PORT1, UDP_PORT2, tx);
-	init_iface(ifdict[rx], MAC2, MAC1, IP2, IP1, UDP_PORT2, UDP_PORT1, rx);
-=======
 	if (!validate_interface(ifobj_tx) || !validate_interface(ifobj_rx)) {
 		usage(basename(argv[0]));
 		ksft_exit_xfail();
@@ -1878,7 +1448,6 @@
 		   worker_testapp_validate_tx);
 	init_iface(ifobj_rx, MAC2, MAC1, IP2, IP1, UDP_PORT2, UDP_PORT1,
 		   worker_testapp_validate_rx);
->>>>>>> df0cc57e
 
 	test_spec_init(&test, ifobj_tx, ifobj_rx, 0);
 	pkt_stream_default = pkt_stream_generate(ifobj_tx->umem, DEFAULT_PKT_CNT, PKT_SIZE);
@@ -1886,16 +1455,6 @@
 		exit_with_error(ENOMEM);
 	test.pkt_stream_default = pkt_stream_default;
 
-<<<<<<< HEAD
-	for (i = 0; i < TEST_MODE_MAX; i++)
-		for (j = 0; j < TEST_TYPE_MAX; j++) {
-			run_pkt_test(i, j);
-			usleep(USLEEP_MAX);
-		}
-
-	for (i = 0; i < MAX_INTERFACES; i++)
-		ifobject_delete(ifdict[i]);
-=======
 	ksft_set_plan(TEST_MODE_MAX * TEST_TYPE_MAX);
 
 	for (i = 0; i < TEST_MODE_MAX; i++)
@@ -1908,7 +1467,6 @@
 	pkt_stream_delete(pkt_stream_default);
 	ifobject_delete(ifobj_tx);
 	ifobject_delete(ifobj_rx);
->>>>>>> df0cc57e
 
 	ksft_exit_pass();
 	return 0;
