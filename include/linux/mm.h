--- conflicted
+++ resolved
@@ -2872,8 +2872,6 @@
 	return !memcmp_pages(page1, page2);
 }
 
-<<<<<<< HEAD
-=======
 #ifdef CONFIG_MAPPING_DIRTY_HELPERS
 unsigned long clean_record_shared_mapping_range(struct address_space *mapping,
 						pgoff_t first_index, pgoff_t nr,
@@ -2886,6 +2884,5 @@
 				      pgoff_t first_index, pgoff_t nr);
 #endif
 
->>>>>>> 348b80b2
 #endif /* __KERNEL__ */
 #endif /* _LINUX_MM_H */