// SPDX-License-Identifier: GPL-2.0-only
/*
 *  linux/mm/page_alloc.c
 *
 *  Manages the free list, the system allocates free pages here.
 *  Note that kmalloc() lives in slab.c
 *
 *  Copyright (C) 1991, 1992, 1993, 1994  Linus Torvalds
 *  Swap reorganised 29.12.95, Stephen Tweedie
 *  Support of BIGMEM added by Gerhard Wichert, Siemens AG, July 1999
 *  Reshaped it to be a zoned allocator, Ingo Molnar, Red Hat, 1999
 *  Discontiguous memory support, Kanoj Sarcar, SGI, Nov 1999
 *  Zone balancing, Kanoj Sarcar, SGI, Jan 2000
 *  Per cpu hot/cold page lists, bulk allocation, Martin J. Bligh, Sept 2002
 *          (lots of bits borrowed from Ingo Molnar & Andrew Morton)
 */

#include <linux/stddef.h>
#include <linux/mm.h>
#include <linux/highmem.h>
#include <linux/swap.h>
#include <linux/interrupt.h>
#include <linux/pagemap.h>
#include <linux/jiffies.h>
#include <linux/memblock.h>
#include <linux/compiler.h>
#include <linux/kernel.h>
#include <linux/kasan.h>
#include <linux/module.h>
#include <linux/suspend.h>
#include <linux/pagevec.h>
#include <linux/blkdev.h>
#include <linux/slab.h>
#include <linux/ratelimit.h>
#include <linux/oom.h>
#include <linux/topology.h>
#include <linux/sysctl.h>
#include <linux/cpu.h>
#include <linux/cpuset.h>
#include <linux/memory_hotplug.h>
#include <linux/nodemask.h>
#include <linux/vmalloc.h>
#include <linux/vmstat.h>
#include <linux/mempolicy.h>
#include <linux/memremap.h>
#include <linux/stop_machine.h>
#include <linux/random.h>
#include <linux/sort.h>
#include <linux/pfn.h>
#include <linux/backing-dev.h>
#include <linux/fault-inject.h>
#include <linux/page-isolation.h>
#include <linux/debugobjects.h>
#include <linux/kmemleak.h>
#include <linux/compaction.h>
#include <trace/events/kmem.h>
#include <trace/events/oom.h>
#include <linux/prefetch.h>
#include <linux/mm_inline.h>
#include <linux/mmu_notifier.h>
#include <linux/migrate.h>
#include <linux/hugetlb.h>
#include <linux/sched/rt.h>
#include <linux/sched/mm.h>
#include <linux/page_owner.h>
#include <linux/kthread.h>
#include <linux/memcontrol.h>
#include <linux/ftrace.h>
#include <linux/lockdep.h>
#include <linux/nmi.h>
#include <linux/psi.h>
#include <linux/padata.h>
#include <linux/khugepaged.h>
#include <linux/buffer_head.h>

#include <asm/sections.h>
#include <asm/tlbflush.h>
#include <asm/div64.h>
#include "internal.h"
#include "shuffle.h"
#include "page_reporting.h"

/* Free Page Internal flags: for internal, non-pcp variants of free_pages(). */
typedef int __bitwise fpi_t;

/* No special request */
#define FPI_NONE		((__force fpi_t)0)

/*
 * Skip free page reporting notification for the (possibly merged) page.
 * This does not hinder free page reporting from grabbing the page,
 * reporting it and marking it "reported" -  it only skips notifying
 * the free page reporting infrastructure about a newly freed page. For
 * example, used when temporarily pulling a page from a freelist and
 * putting it back unmodified.
 */
#define FPI_SKIP_REPORT_NOTIFY	((__force fpi_t)BIT(0))

/*
 * Place the (possibly merged) page to the tail of the freelist. Will ignore
 * page shuffling (relevant code - e.g., memory onlining - is expected to
 * shuffle the whole zone).
 *
 * Note: No code should rely on this flag for correctness - it's purely
 *       to allow for optimizations when handing back either fresh pages
 *       (memory onlining) or untouched pages (page isolation, free page
 *       reporting).
 */
#define FPI_TO_TAIL		((__force fpi_t)BIT(1))

/* prevent >1 _updater_ of zone percpu pageset ->high and ->batch fields */
static DEFINE_MUTEX(pcp_batch_high_lock);
#define MIN_PERCPU_PAGELIST_FRACTION	(8)

#ifdef CONFIG_USE_PERCPU_NUMA_NODE_ID
DEFINE_PER_CPU(int, numa_node);
EXPORT_PER_CPU_SYMBOL(numa_node);
#endif

DEFINE_STATIC_KEY_TRUE(vm_numa_stat_key);

#ifdef CONFIG_HAVE_MEMORYLESS_NODES
/*
 * N.B., Do NOT reference the '_numa_mem_' per cpu variable directly.
 * It will not be defined when CONFIG_HAVE_MEMORYLESS_NODES is not defined.
 * Use the accessor functions set_numa_mem(), numa_mem_id() and cpu_to_mem()
 * defined in <linux/topology.h>.
 */
DEFINE_PER_CPU(int, _numa_mem_);		/* Kernel "local memory" node */
EXPORT_PER_CPU_SYMBOL(_numa_mem_);
#endif

/* work_structs for global per-cpu drains */
struct pcpu_drain {
	struct zone *zone;
	struct work_struct work;
};
static DEFINE_MUTEX(pcpu_drain_mutex);
static DEFINE_PER_CPU(struct pcpu_drain, pcpu_drain);

#ifdef CONFIG_GCC_PLUGIN_LATENT_ENTROPY
volatile unsigned long latent_entropy __latent_entropy;
EXPORT_SYMBOL(latent_entropy);
#endif

/*
 * Array of node states.
 */
nodemask_t node_states[NR_NODE_STATES] __read_mostly = {
	[N_POSSIBLE] = NODE_MASK_ALL,
	[N_ONLINE] = { { [0] = 1UL } },
#ifndef CONFIG_NUMA
	[N_NORMAL_MEMORY] = { { [0] = 1UL } },
#ifdef CONFIG_HIGHMEM
	[N_HIGH_MEMORY] = { { [0] = 1UL } },
#endif
	[N_MEMORY] = { { [0] = 1UL } },
	[N_CPU] = { { [0] = 1UL } },
#endif	/* NUMA */
};
EXPORT_SYMBOL(node_states);

atomic_long_t _totalram_pages __read_mostly;
EXPORT_SYMBOL(_totalram_pages);
unsigned long totalreserve_pages __read_mostly;
unsigned long totalcma_pages __read_mostly;

int percpu_pagelist_fraction;
gfp_t gfp_allowed_mask __read_mostly = GFP_BOOT_MASK;
DEFINE_STATIC_KEY_FALSE(init_on_alloc);
EXPORT_SYMBOL(init_on_alloc);

DEFINE_STATIC_KEY_FALSE(init_on_free);
EXPORT_SYMBOL(init_on_free);

static bool _init_on_alloc_enabled_early __read_mostly
				= IS_ENABLED(CONFIG_INIT_ON_ALLOC_DEFAULT_ON);
static int __init early_init_on_alloc(char *buf)
{

	return kstrtobool(buf, &_init_on_alloc_enabled_early);
}
early_param("init_on_alloc", early_init_on_alloc);

static bool _init_on_free_enabled_early __read_mostly
				= IS_ENABLED(CONFIG_INIT_ON_FREE_DEFAULT_ON);
static int __init early_init_on_free(char *buf)
{
	return kstrtobool(buf, &_init_on_free_enabled_early);
}
early_param("init_on_free", early_init_on_free);

/*
 * A cached value of the page's pageblock's migratetype, used when the page is
 * put on a pcplist. Used to avoid the pageblock migratetype lookup when
 * freeing from pcplists in most cases, at the cost of possibly becoming stale.
 * Also the migratetype set in the page does not necessarily match the pcplist
 * index, e.g. page might have MIGRATE_CMA set but be on a pcplist with any
 * other index - this ensures that it will be put on the correct CMA freelist.
 */
static inline int get_pcppage_migratetype(struct page *page)
{
	return page->index;
}

static inline void set_pcppage_migratetype(struct page *page, int migratetype)
{
	page->index = migratetype;
}

#ifdef CONFIG_PM_SLEEP
/*
 * The following functions are used by the suspend/hibernate code to temporarily
 * change gfp_allowed_mask in order to avoid using I/O during memory allocations
 * while devices are suspended.  To avoid races with the suspend/hibernate code,
 * they should always be called with system_transition_mutex held
 * (gfp_allowed_mask also should only be modified with system_transition_mutex
 * held, unless the suspend/hibernate code is guaranteed not to run in parallel
 * with that modification).
 */

static gfp_t saved_gfp_mask;

void pm_restore_gfp_mask(void)
{
	WARN_ON(!mutex_is_locked(&system_transition_mutex));
	if (saved_gfp_mask) {
		gfp_allowed_mask = saved_gfp_mask;
		saved_gfp_mask = 0;
	}
}

void pm_restrict_gfp_mask(void)
{
	WARN_ON(!mutex_is_locked(&system_transition_mutex));
	WARN_ON(saved_gfp_mask);
	saved_gfp_mask = gfp_allowed_mask;
	gfp_allowed_mask &= ~(__GFP_IO | __GFP_FS);
}

bool pm_suspended_storage(void)
{
	if ((gfp_allowed_mask & (__GFP_IO | __GFP_FS)) == (__GFP_IO | __GFP_FS))
		return false;
	return true;
}
#endif /* CONFIG_PM_SLEEP */

#ifdef CONFIG_HUGETLB_PAGE_SIZE_VARIABLE
unsigned int pageblock_order __read_mostly;
#endif

static void __free_pages_ok(struct page *page, unsigned int order,
			    fpi_t fpi_flags);

/*
 * results with 256, 32 in the lowmem_reserve sysctl:
 *	1G machine -> (16M dma, 800M-16M normal, 1G-800M high)
 *	1G machine -> (16M dma, 784M normal, 224M high)
 *	NORMAL allocation will leave 784M/256 of ram reserved in the ZONE_DMA
 *	HIGHMEM allocation will leave 224M/32 of ram reserved in ZONE_NORMAL
 *	HIGHMEM allocation will leave (224M+784M)/256 of ram reserved in ZONE_DMA
 *
 * TBD: should special case ZONE_DMA32 machines here - in those we normally
 * don't need any ZONE_NORMAL reservation
 */
int sysctl_lowmem_reserve_ratio[MAX_NR_ZONES] = {
#ifdef CONFIG_ZONE_DMA
	[ZONE_DMA] = 256,
#endif
#ifdef CONFIG_ZONE_DMA32
	[ZONE_DMA32] = 256,
#endif
	[ZONE_NORMAL] = 32,
#ifdef CONFIG_HIGHMEM
	[ZONE_HIGHMEM] = 0,
#endif
	[ZONE_MOVABLE] = 0,
};

static char * const zone_names[MAX_NR_ZONES] = {
#ifdef CONFIG_ZONE_DMA
	 "DMA",
#endif
#ifdef CONFIG_ZONE_DMA32
	 "DMA32",
#endif
	 "Normal",
#ifdef CONFIG_HIGHMEM
	 "HighMem",
#endif
	 "Movable",
#ifdef CONFIG_ZONE_DEVICE
	 "Device",
#endif
};

const char * const migratetype_names[MIGRATE_TYPES] = {
	"Unmovable",
	"Movable",
	"Reclaimable",
	"HighAtomic",
#ifdef CONFIG_CMA
	"CMA",
#endif
#ifdef CONFIG_MEMORY_ISOLATION
	"Isolate",
#endif
};

compound_page_dtor * const compound_page_dtors[NR_COMPOUND_DTORS] = {
	[NULL_COMPOUND_DTOR] = NULL,
	[COMPOUND_PAGE_DTOR] = free_compound_page,
#ifdef CONFIG_HUGETLB_PAGE
	[HUGETLB_PAGE_DTOR] = free_huge_page,
#endif
#ifdef CONFIG_TRANSPARENT_HUGEPAGE
	[TRANSHUGE_PAGE_DTOR] = free_transhuge_page,
#endif
};

int min_free_kbytes = 1024;
int user_min_free_kbytes = -1;
#ifdef CONFIG_DISCONTIGMEM
/*
 * DiscontigMem defines memory ranges as separate pg_data_t even if the ranges
 * are not on separate NUMA nodes. Functionally this works but with
 * watermark_boost_factor, it can reclaim prematurely as the ranges can be
 * quite small. By default, do not boost watermarks on discontigmem as in
 * many cases very high-order allocations like THP are likely to be
 * unsupported and the premature reclaim offsets the advantage of long-term
 * fragmentation avoidance.
 */
int watermark_boost_factor __read_mostly;
#else
int watermark_boost_factor __read_mostly = 15000;
#endif
int watermark_scale_factor = 10;

static unsigned long nr_kernel_pages __initdata;
static unsigned long nr_all_pages __initdata;
static unsigned long dma_reserve __initdata;

static unsigned long arch_zone_lowest_possible_pfn[MAX_NR_ZONES] __initdata;
static unsigned long arch_zone_highest_possible_pfn[MAX_NR_ZONES] __initdata;
static unsigned long required_kernelcore __initdata;
static unsigned long required_kernelcore_percent __initdata;
static unsigned long required_movablecore __initdata;
static unsigned long required_movablecore_percent __initdata;
static unsigned long zone_movable_pfn[MAX_NUMNODES] __initdata;
static bool mirrored_kernelcore __meminitdata;

/* movable_zone is the "real" zone pages in ZONE_MOVABLE are taken from */
int movable_zone;
EXPORT_SYMBOL(movable_zone);

#if MAX_NUMNODES > 1
unsigned int nr_node_ids __read_mostly = MAX_NUMNODES;
unsigned int nr_online_nodes __read_mostly = 1;
EXPORT_SYMBOL(nr_node_ids);
EXPORT_SYMBOL(nr_online_nodes);
#endif

int page_group_by_mobility_disabled __read_mostly;

#ifdef CONFIG_DEFERRED_STRUCT_PAGE_INIT
/*
 * During boot we initialize deferred pages on-demand, as needed, but once
 * page_alloc_init_late() has finished, the deferred pages are all initialized,
 * and we can permanently disable that path.
 */
static DEFINE_STATIC_KEY_TRUE(deferred_pages);

/*
 * Calling kasan_free_pages() only after deferred memory initialization
 * has completed. Poisoning pages during deferred memory init will greatly
 * lengthen the process and cause problem in large memory systems as the
 * deferred pages initialization is done with interrupt disabled.
 *
 * Assuming that there will be no reference to those newly initialized
 * pages before they are ever allocated, this should have no effect on
 * KASAN memory tracking as the poison will be properly inserted at page
 * allocation time. The only corner case is when pages are allocated by
 * on-demand allocation and then freed again before the deferred pages
 * initialization is done, but this is not likely to happen.
 */
static inline void kasan_free_nondeferred_pages(struct page *page, int order)
{
	if (!static_branch_unlikely(&deferred_pages))
		kasan_free_pages(page, order);
}

/* Returns true if the struct page for the pfn is uninitialised */
static inline bool __meminit early_page_uninitialised(unsigned long pfn)
{
	int nid = early_pfn_to_nid(pfn);

	if (node_online(nid) && pfn >= NODE_DATA(nid)->first_deferred_pfn)
		return true;

	return false;
}

/*
 * Returns true when the remaining initialisation should be deferred until
 * later in the boot cycle when it can be parallelised.
 */
static bool __meminit
defer_init(int nid, unsigned long pfn, unsigned long end_pfn)
{
	static unsigned long prev_end_pfn, nr_initialised;

	/*
	 * prev_end_pfn static that contains the end of previous zone
	 * No need to protect because called very early in boot before smp_init.
	 */
	if (prev_end_pfn != end_pfn) {
		prev_end_pfn = end_pfn;
		nr_initialised = 0;
	}

	/* Always populate low zones for address-constrained allocations */
	if (end_pfn < pgdat_end_pfn(NODE_DATA(nid)))
		return false;

	if (NODE_DATA(nid)->first_deferred_pfn != ULONG_MAX)
		return true;
	/*
	 * We start only with one section of pages, more pages are added as
	 * needed until the rest of deferred pages are initialized.
	 */
	nr_initialised++;
	if ((nr_initialised > PAGES_PER_SECTION) &&
	    (pfn & (PAGES_PER_SECTION - 1)) == 0) {
		NODE_DATA(nid)->first_deferred_pfn = pfn;
		return true;
	}
	return false;
}
#else
#define kasan_free_nondeferred_pages(p, o)	kasan_free_pages(p, o)

static inline bool early_page_uninitialised(unsigned long pfn)
{
	return false;
}

static inline bool defer_init(int nid, unsigned long pfn, unsigned long end_pfn)
{
	return false;
}
#endif

/* Return a pointer to the bitmap storing bits affecting a block of pages */
static inline unsigned long *get_pageblock_bitmap(struct page *page,
							unsigned long pfn)
{
#ifdef CONFIG_SPARSEMEM
	return section_to_usemap(__pfn_to_section(pfn));
#else
	return page_zone(page)->pageblock_flags;
#endif /* CONFIG_SPARSEMEM */
}

static inline int pfn_to_bitidx(struct page *page, unsigned long pfn)
{
#ifdef CONFIG_SPARSEMEM
	pfn &= (PAGES_PER_SECTION-1);
#else
	pfn = pfn - round_down(page_zone(page)->zone_start_pfn, pageblock_nr_pages);
#endif /* CONFIG_SPARSEMEM */
	return (pfn >> pageblock_order) * NR_PAGEBLOCK_BITS;
}

static __always_inline
unsigned long __get_pfnblock_flags_mask(struct page *page,
					unsigned long pfn,
					unsigned long mask)
{
	unsigned long *bitmap;
	unsigned long bitidx, word_bitidx;
	unsigned long word;

	bitmap = get_pageblock_bitmap(page, pfn);
	bitidx = pfn_to_bitidx(page, pfn);
	word_bitidx = bitidx / BITS_PER_LONG;
	bitidx &= (BITS_PER_LONG-1);

	word = bitmap[word_bitidx];
	return (word >> bitidx) & mask;
}

/**
 * get_pfnblock_flags_mask - Return the requested group of flags for the pageblock_nr_pages block of pages
 * @page: The page within the block of interest
 * @pfn: The target page frame number
 * @mask: mask of bits that the caller is interested in
 *
 * Return: pageblock_bits flags
 */
unsigned long get_pfnblock_flags_mask(struct page *page, unsigned long pfn,
					unsigned long mask)
{
	return __get_pfnblock_flags_mask(page, pfn, mask);
}

static __always_inline int get_pfnblock_migratetype(struct page *page, unsigned long pfn)
{
	return __get_pfnblock_flags_mask(page, pfn, MIGRATETYPE_MASK);
}

/**
 * set_pfnblock_flags_mask - Set the requested group of flags for a pageblock_nr_pages block of pages
 * @page: The page within the block of interest
 * @flags: The flags to set
 * @pfn: The target page frame number
 * @mask: mask of bits that the caller is interested in
 */
void set_pfnblock_flags_mask(struct page *page, unsigned long flags,
					unsigned long pfn,
					unsigned long mask)
{
	unsigned long *bitmap;
	unsigned long bitidx, word_bitidx;
	unsigned long old_word, word;

	BUILD_BUG_ON(NR_PAGEBLOCK_BITS != 4);
	BUILD_BUG_ON(MIGRATE_TYPES > (1 << PB_migratetype_bits));

	bitmap = get_pageblock_bitmap(page, pfn);
	bitidx = pfn_to_bitidx(page, pfn);
	word_bitidx = bitidx / BITS_PER_LONG;
	bitidx &= (BITS_PER_LONG-1);

	VM_BUG_ON_PAGE(!zone_spans_pfn(page_zone(page), pfn), page);

	mask <<= bitidx;
	flags <<= bitidx;

	word = READ_ONCE(bitmap[word_bitidx]);
	for (;;) {
		old_word = cmpxchg(&bitmap[word_bitidx], word, (word & ~mask) | flags);
		if (word == old_word)
			break;
		word = old_word;
	}
}

void set_pageblock_migratetype(struct page *page, int migratetype)
{
	if (unlikely(page_group_by_mobility_disabled &&
		     migratetype < MIGRATE_PCPTYPES))
		migratetype = MIGRATE_UNMOVABLE;

	set_pfnblock_flags_mask(page, (unsigned long)migratetype,
				page_to_pfn(page), MIGRATETYPE_MASK);
}

#ifdef CONFIG_DEBUG_VM
static int page_outside_zone_boundaries(struct zone *zone, struct page *page)
{
	int ret = 0;
	unsigned seq;
	unsigned long pfn = page_to_pfn(page);
	unsigned long sp, start_pfn;

	do {
		seq = zone_span_seqbegin(zone);
		start_pfn = zone->zone_start_pfn;
		sp = zone->spanned_pages;
		if (!zone_spans_pfn(zone, pfn))
			ret = 1;
	} while (zone_span_seqretry(zone, seq));

	if (ret)
		pr_err("page 0x%lx outside node %d zone %s [ 0x%lx - 0x%lx ]\n",
			pfn, zone_to_nid(zone), zone->name,
			start_pfn, start_pfn + sp);

	return ret;
}

static int page_is_consistent(struct zone *zone, struct page *page)
{
	if (!pfn_valid_within(page_to_pfn(page)))
		return 0;
	if (zone != page_zone(page))
		return 0;

	return 1;
}
/*
 * Temporary debugging check for pages not lying within a given zone.
 */
static int __maybe_unused bad_range(struct zone *zone, struct page *page)
{
	if (page_outside_zone_boundaries(zone, page))
		return 1;
	if (!page_is_consistent(zone, page))
		return 1;

	return 0;
}
#else
static inline int __maybe_unused bad_range(struct zone *zone, struct page *page)
{
	return 0;
}
#endif

static void bad_page(struct page *page, const char *reason)
{
	static unsigned long resume;
	static unsigned long nr_shown;
	static unsigned long nr_unshown;

	/*
	 * Allow a burst of 60 reports, then keep quiet for that minute;
	 * or allow a steady drip of one report per second.
	 */
	if (nr_shown == 60) {
		if (time_before(jiffies, resume)) {
			nr_unshown++;
			goto out;
		}
		if (nr_unshown) {
			pr_alert(
			      "BUG: Bad page state: %lu messages suppressed\n",
				nr_unshown);
			nr_unshown = 0;
		}
		nr_shown = 0;
	}
	if (nr_shown++ == 0)
		resume = jiffies + 60 * HZ;

	pr_alert("BUG: Bad page state in process %s  pfn:%05lx\n",
		current->comm, page_to_pfn(page));
	__dump_page(page, reason);
	dump_page_owner(page);

	print_modules();
	dump_stack();
out:
	/* Leave bad fields for debug, except PageBuddy could make trouble */
	page_mapcount_reset(page); /* remove PageBuddy */
	add_taint(TAINT_BAD_PAGE, LOCKDEP_NOW_UNRELIABLE);
}

/*
 * Higher-order pages are called "compound pages".  They are structured thusly:
 *
 * The first PAGE_SIZE page is called the "head page" and have PG_head set.
 *
 * The remaining PAGE_SIZE pages are called "tail pages". PageTail() is encoded
 * in bit 0 of page->compound_head. The rest of bits is pointer to head page.
 *
 * The first tail page's ->compound_dtor holds the offset in array of compound
 * page destructors. See compound_page_dtors.
 *
 * The first tail page's ->compound_order holds the order of allocation.
 * This usage means that zero-order pages may not be compound.
 */

void free_compound_page(struct page *page)
{
	mem_cgroup_uncharge(page);
	__free_pages_ok(page, compound_order(page), FPI_NONE);
}

void prep_compound_page(struct page *page, unsigned int order)
{
	int i;
	int nr_pages = 1 << order;

	__SetPageHead(page);
	for (i = 1; i < nr_pages; i++) {
		struct page *p = page + i;
		set_page_count(p, 0);
		p->mapping = TAIL_MAPPING;
		set_compound_head(p, page);
	}

	set_compound_page_dtor(page, COMPOUND_PAGE_DTOR);
	set_compound_order(page, order);
	atomic_set(compound_mapcount_ptr(page), -1);
	if (hpage_pincount_available(page))
		atomic_set(compound_pincount_ptr(page), 0);
}

#ifdef CONFIG_DEBUG_PAGEALLOC
unsigned int _debug_guardpage_minorder;

bool _debug_pagealloc_enabled_early __read_mostly
			= IS_ENABLED(CONFIG_DEBUG_PAGEALLOC_ENABLE_DEFAULT);
EXPORT_SYMBOL(_debug_pagealloc_enabled_early);
DEFINE_STATIC_KEY_FALSE(_debug_pagealloc_enabled);
EXPORT_SYMBOL(_debug_pagealloc_enabled);

DEFINE_STATIC_KEY_FALSE(_debug_guardpage_enabled);

static int __init early_debug_pagealloc(char *buf)
{
	return kstrtobool(buf, &_debug_pagealloc_enabled_early);
}
early_param("debug_pagealloc", early_debug_pagealloc);

static int __init debug_guardpage_minorder_setup(char *buf)
{
	unsigned long res;

	if (kstrtoul(buf, 10, &res) < 0 ||  res > MAX_ORDER / 2) {
		pr_err("Bad debug_guardpage_minorder value\n");
		return 0;
	}
	_debug_guardpage_minorder = res;
	pr_info("Setting debug_guardpage_minorder to %lu\n", res);
	return 0;
}
early_param("debug_guardpage_minorder", debug_guardpage_minorder_setup);

static inline bool set_page_guard(struct zone *zone, struct page *page,
				unsigned int order, int migratetype)
{
	if (!debug_guardpage_enabled())
		return false;

	if (order >= debug_guardpage_minorder())
		return false;

	__SetPageGuard(page);
	INIT_LIST_HEAD(&page->lru);
	set_page_private(page, order);
	/* Guard pages are not available for any usage */
	__mod_zone_freepage_state(zone, -(1 << order), migratetype);

	return true;
}

static inline void clear_page_guard(struct zone *zone, struct page *page,
				unsigned int order, int migratetype)
{
	if (!debug_guardpage_enabled())
		return;

	__ClearPageGuard(page);

	set_page_private(page, 0);
	if (!is_migrate_isolate(migratetype))
		__mod_zone_freepage_state(zone, (1 << order), migratetype);
}
#else
static inline bool set_page_guard(struct zone *zone, struct page *page,
			unsigned int order, int migratetype) { return false; }
static inline void clear_page_guard(struct zone *zone, struct page *page,
				unsigned int order, int migratetype) {}
#endif

/*
 * Enable static keys related to various memory debugging and hardening options.
 * Some override others, and depend on early params that are evaluated in the
 * order of appearance. So we need to first gather the full picture of what was
 * enabled, and then make decisions.
 */
void init_mem_debugging_and_hardening(void)
{
	if (_init_on_alloc_enabled_early) {
		if (page_poisoning_enabled())
			pr_info("mem auto-init: CONFIG_PAGE_POISONING is on, "
				"will take precedence over init_on_alloc\n");
		else
			static_branch_enable(&init_on_alloc);
	}
	if (_init_on_free_enabled_early) {
		if (page_poisoning_enabled())
			pr_info("mem auto-init: CONFIG_PAGE_POISONING is on, "
				"will take precedence over init_on_free\n");
		else
			static_branch_enable(&init_on_free);
	}

#ifdef CONFIG_PAGE_POISONING
	/*
	 * Page poisoning is debug page alloc for some arches. If
	 * either of those options are enabled, enable poisoning.
	 */
	if (page_poisoning_enabled() ||
	     (!IS_ENABLED(CONFIG_ARCH_SUPPORTS_DEBUG_PAGEALLOC) &&
	      debug_pagealloc_enabled()))
		static_branch_enable(&_page_poisoning_enabled);
#endif

#ifdef CONFIG_DEBUG_PAGEALLOC
	if (!debug_pagealloc_enabled())
		return;

	static_branch_enable(&_debug_pagealloc_enabled);

	if (!debug_guardpage_minorder())
		return;

	static_branch_enable(&_debug_guardpage_enabled);
#endif
}

static inline void set_buddy_order(struct page *page, unsigned int order)
{
	set_page_private(page, order);
	__SetPageBuddy(page);
}

/*
 * This function checks whether a page is free && is the buddy
 * we can coalesce a page and its buddy if
 * (a) the buddy is not in a hole (check before calling!) &&
 * (b) the buddy is in the buddy system &&
 * (c) a page and its buddy have the same order &&
 * (d) a page and its buddy are in the same zone.
 *
 * For recording whether a page is in the buddy system, we set PageBuddy.
 * Setting, clearing, and testing PageBuddy is serialized by zone->lock.
 *
 * For recording page's order, we use page_private(page).
 */
static inline bool page_is_buddy(struct page *page, struct page *buddy,
							unsigned int order)
{
	if (!page_is_guard(buddy) && !PageBuddy(buddy))
		return false;

	if (buddy_order(buddy) != order)
		return false;

	/*
	 * zone check is done late to avoid uselessly calculating
	 * zone/node ids for pages that could never merge.
	 */
	if (page_zone_id(page) != page_zone_id(buddy))
		return false;

	VM_BUG_ON_PAGE(page_count(buddy) != 0, buddy);

	return true;
}

#ifdef CONFIG_COMPACTION
static inline struct capture_control *task_capc(struct zone *zone)
{
	struct capture_control *capc = current->capture_control;

	return unlikely(capc) &&
		!(current->flags & PF_KTHREAD) &&
		!capc->page &&
		capc->cc->zone == zone ? capc : NULL;
}

static inline bool
compaction_capture(struct capture_control *capc, struct page *page,
		   int order, int migratetype)
{
	if (!capc || order != capc->cc->order)
		return false;

	/* Do not accidentally pollute CMA or isolated regions*/
	if (is_migrate_cma(migratetype) ||
	    is_migrate_isolate(migratetype))
		return false;

	/*
	 * Do not let lower order allocations polluate a movable pageblock.
	 * This might let an unmovable request use a reclaimable pageblock
	 * and vice-versa but no more than normal fallback logic which can
	 * have trouble finding a high-order free page.
	 */
	if (order < pageblock_order && migratetype == MIGRATE_MOVABLE)
		return false;

	capc->page = page;
	return true;
}

#else
static inline struct capture_control *task_capc(struct zone *zone)
{
	return NULL;
}

static inline bool
compaction_capture(struct capture_control *capc, struct page *page,
		   int order, int migratetype)
{
	return false;
}
#endif /* CONFIG_COMPACTION */

/* Used for pages not on another list */
static inline void add_to_free_list(struct page *page, struct zone *zone,
				    unsigned int order, int migratetype)
{
	struct free_area *area = &zone->free_area[order];

	list_add(&page->lru, &area->free_list[migratetype]);
	area->nr_free++;
}

/* Used for pages not on another list */
static inline void add_to_free_list_tail(struct page *page, struct zone *zone,
					 unsigned int order, int migratetype)
{
	struct free_area *area = &zone->free_area[order];

	list_add_tail(&page->lru, &area->free_list[migratetype]);
	area->nr_free++;
}

/*
 * Used for pages which are on another list. Move the pages to the tail
 * of the list - so the moved pages won't immediately be considered for
 * allocation again (e.g., optimization for memory onlining).
 */
static inline void move_to_free_list(struct page *page, struct zone *zone,
				     unsigned int order, int migratetype)
{
	struct free_area *area = &zone->free_area[order];

	list_move_tail(&page->lru, &area->free_list[migratetype]);
}

static inline void del_page_from_free_list(struct page *page, struct zone *zone,
					   unsigned int order)
{
	/* clear reported state and update reported page count */
	if (page_reported(page))
		__ClearPageReported(page);

	list_del(&page->lru);
	__ClearPageBuddy(page);
	set_page_private(page, 0);
	zone->free_area[order].nr_free--;
}

/*
 * If this is not the largest possible page, check if the buddy
 * of the next-highest order is free. If it is, it's possible
 * that pages are being freed that will coalesce soon. In case,
 * that is happening, add the free page to the tail of the list
 * so it's less likely to be used soon and more likely to be merged
 * as a higher order page
 */
static inline bool
buddy_merge_likely(unsigned long pfn, unsigned long buddy_pfn,
		   struct page *page, unsigned int order)
{
	struct page *higher_page, *higher_buddy;
	unsigned long combined_pfn;

	if (order >= MAX_ORDER - 2)
		return false;

	if (!pfn_valid_within(buddy_pfn))
		return false;

	combined_pfn = buddy_pfn & pfn;
	higher_page = page + (combined_pfn - pfn);
	buddy_pfn = __find_buddy_pfn(combined_pfn, order + 1);
	higher_buddy = higher_page + (buddy_pfn - combined_pfn);

	return pfn_valid_within(buddy_pfn) &&
	       page_is_buddy(higher_page, higher_buddy, order + 1);
}

/*
 * Freeing function for a buddy system allocator.
 *
 * The concept of a buddy system is to maintain direct-mapped table
 * (containing bit values) for memory blocks of various "orders".
 * The bottom level table contains the map for the smallest allocatable
 * units of memory (here, pages), and each level above it describes
 * pairs of units from the levels below, hence, "buddies".
 * At a high level, all that happens here is marking the table entry
 * at the bottom level available, and propagating the changes upward
 * as necessary, plus some accounting needed to play nicely with other
 * parts of the VM system.
 * At each level, we keep a list of pages, which are heads of continuous
 * free pages of length of (1 << order) and marked with PageBuddy.
 * Page's order is recorded in page_private(page) field.
 * So when we are allocating or freeing one, we can derive the state of the
 * other.  That is, if we allocate a small block, and both were
 * free, the remainder of the region must be split into blocks.
 * If a block is freed, and its buddy is also free, then this
 * triggers coalescing into a block of larger size.
 *
 * -- nyc
 */

static inline void __free_one_page(struct page *page,
		unsigned long pfn,
		struct zone *zone, unsigned int order,
		int migratetype, fpi_t fpi_flags)
{
	struct capture_control *capc = task_capc(zone);
	unsigned long buddy_pfn;
	unsigned long combined_pfn;
	unsigned int max_order;
	struct page *buddy;
	bool to_tail;

	max_order = min_t(unsigned int, MAX_ORDER - 1, pageblock_order);

	VM_BUG_ON(!zone_is_initialized(zone));
	VM_BUG_ON_PAGE(page->flags & PAGE_FLAGS_CHECK_AT_PREP, page);

	VM_BUG_ON(migratetype == -1);
	if (likely(!is_migrate_isolate(migratetype)))
		__mod_zone_freepage_state(zone, 1 << order, migratetype);

	VM_BUG_ON_PAGE(pfn & ((1 << order) - 1), page);
	VM_BUG_ON_PAGE(bad_range(zone, page), page);

continue_merging:
	while (order < max_order) {
		if (compaction_capture(capc, page, order, migratetype)) {
			__mod_zone_freepage_state(zone, -(1 << order),
								migratetype);
			return;
		}
		buddy_pfn = __find_buddy_pfn(pfn, order);
		buddy = page + (buddy_pfn - pfn);

		if (!pfn_valid_within(buddy_pfn))
			goto done_merging;
		if (!page_is_buddy(page, buddy, order))
			goto done_merging;
		/*
		 * Our buddy is free or it is CONFIG_DEBUG_PAGEALLOC guard page,
		 * merge with it and move up one order.
		 */
		if (page_is_guard(buddy))
			clear_page_guard(zone, buddy, order, migratetype);
		else
			del_page_from_free_list(buddy, zone, order);
		combined_pfn = buddy_pfn & pfn;
		page = page + (combined_pfn - pfn);
		pfn = combined_pfn;
		order++;
	}
	if (order < MAX_ORDER - 1) {
		/* If we are here, it means order is >= pageblock_order.
		 * We want to prevent merge between freepages on isolate
		 * pageblock and normal pageblock. Without this, pageblock
		 * isolation could cause incorrect freepage or CMA accounting.
		 *
		 * We don't want to hit this code for the more frequent
		 * low-order merging.
		 */
		if (unlikely(has_isolate_pageblock(zone))) {
			int buddy_mt;

			buddy_pfn = __find_buddy_pfn(pfn, order);
			buddy = page + (buddy_pfn - pfn);
			buddy_mt = get_pageblock_migratetype(buddy);

			if (migratetype != buddy_mt
					&& (is_migrate_isolate(migratetype) ||
						is_migrate_isolate(buddy_mt)))
				goto done_merging;
		}
		max_order = order + 1;
		goto continue_merging;
	}

done_merging:
	set_buddy_order(page, order);

	if (fpi_flags & FPI_TO_TAIL)
		to_tail = true;
	else if (is_shuffle_order(order))
		to_tail = shuffle_pick_tail();
	else
		to_tail = buddy_merge_likely(pfn, buddy_pfn, page, order);

	if (to_tail)
		add_to_free_list_tail(page, zone, order, migratetype);
	else
		add_to_free_list(page, zone, order, migratetype);

	/* Notify page reporting subsystem of freed page */
	if (!(fpi_flags & FPI_SKIP_REPORT_NOTIFY))
		page_reporting_notify_free(order);
}

/*
 * A bad page could be due to a number of fields. Instead of multiple branches,
 * try and check multiple fields with one check. The caller must do a detailed
 * check if necessary.
 */
static inline bool page_expected_state(struct page *page,
					unsigned long check_flags)
{
	if (unlikely(atomic_read(&page->_mapcount) != -1))
		return false;

	if (unlikely((unsigned long)page->mapping |
			page_ref_count(page) |
#ifdef CONFIG_MEMCG
			(unsigned long)page_memcg(page) |
#endif
			(page->flags & check_flags)))
		return false;

	return true;
}

static const char *page_bad_reason(struct page *page, unsigned long flags)
{
	const char *bad_reason = NULL;

	if (unlikely(atomic_read(&page->_mapcount) != -1))
		bad_reason = "nonzero mapcount";
	if (unlikely(page->mapping != NULL))
		bad_reason = "non-NULL mapping";
	if (unlikely(page_ref_count(page) != 0))
		bad_reason = "nonzero _refcount";
	if (unlikely(page->flags & flags)) {
		if (flags == PAGE_FLAGS_CHECK_AT_PREP)
			bad_reason = "PAGE_FLAGS_CHECK_AT_PREP flag(s) set";
		else
			bad_reason = "PAGE_FLAGS_CHECK_AT_FREE flag(s) set";
	}
#ifdef CONFIG_MEMCG
	if (unlikely(page_memcg(page)))
		bad_reason = "page still charged to cgroup";
#endif
	return bad_reason;
}

static void check_free_page_bad(struct page *page)
{
	bad_page(page,
		 page_bad_reason(page, PAGE_FLAGS_CHECK_AT_FREE));
}

static inline int check_free_page(struct page *page)
{
	if (likely(page_expected_state(page, PAGE_FLAGS_CHECK_AT_FREE)))
		return 0;

	/* Something has gone sideways, find it */
	check_free_page_bad(page);
	return 1;
}

static int free_tail_pages_check(struct page *head_page, struct page *page)
{
	int ret = 1;

	/*
	 * We rely page->lru.next never has bit 0 set, unless the page
	 * is PageTail(). Let's make sure that's true even for poisoned ->lru.
	 */
	BUILD_BUG_ON((unsigned long)LIST_POISON1 & 1);

	if (!IS_ENABLED(CONFIG_DEBUG_VM)) {
		ret = 0;
		goto out;
	}
	switch (page - head_page) {
	case 1:
		/* the first tail page: ->mapping may be compound_mapcount() */
		if (unlikely(compound_mapcount(page))) {
			bad_page(page, "nonzero compound_mapcount");
			goto out;
		}
		break;
	case 2:
		/*
		 * the second tail page: ->mapping is
		 * deferred_list.next -- ignore value.
		 */
		break;
	default:
		if (page->mapping != TAIL_MAPPING) {
			bad_page(page, "corrupted mapping in tail page");
			goto out;
		}
		break;
	}
	if (unlikely(!PageTail(page))) {
		bad_page(page, "PageTail not set");
		goto out;
	}
	if (unlikely(compound_head(page) != head_page)) {
		bad_page(page, "compound_head not consistent");
		goto out;
	}
	ret = 0;
out:
	page->mapping = NULL;
	clear_compound_head(page);
	return ret;
}

static void kernel_init_free_pages(struct page *page, int numpages)
{
	int i;

	/* s390's use of memset() could override KASAN redzones. */
	kasan_disable_current();
	for (i = 0; i < numpages; i++) {
<<<<<<< HEAD
		page_kasan_tag_reset(page + i);
		clear_highpage(page + i);
=======
		u8 tag = page_kasan_tag(page + i);
		page_kasan_tag_reset(page + i);
		clear_highpage(page + i);
		page_kasan_tag_set(page + i, tag);
>>>>>>> 6ee1d745
	}
	kasan_enable_current();
}

static __always_inline bool free_pages_prepare(struct page *page,
					unsigned int order, bool check_free)
{
	int bad = 0;

	VM_BUG_ON_PAGE(PageTail(page), page);

	trace_mm_page_free(page, order);

	if (unlikely(PageHWPoison(page)) && !order) {
		/*
		 * Do not let hwpoison pages hit pcplists/buddy
		 * Untie memcg state and reset page's owner
		 */
		if (memcg_kmem_enabled() && PageMemcgKmem(page))
			__memcg_kmem_uncharge_page(page, order);
		reset_page_owner(page, order);
		return false;
	}

	/*
	 * Check tail pages before head page information is cleared to
	 * avoid checking PageCompound for order-0 pages.
	 */
	if (unlikely(order)) {
		bool compound = PageCompound(page);
		int i;

		VM_BUG_ON_PAGE(compound && compound_order(page) != order, page);

		if (compound)
			ClearPageDoubleMap(page);
		for (i = 1; i < (1 << order); i++) {
			if (compound)
				bad += free_tail_pages_check(page, page + i);
			if (unlikely(check_free_page(page + i))) {
				bad++;
				continue;
			}
			(page + i)->flags &= ~PAGE_FLAGS_CHECK_AT_PREP;
		}
	}
	if (PageMappingFlags(page))
		page->mapping = NULL;
	if (memcg_kmem_enabled() && PageMemcgKmem(page))
		__memcg_kmem_uncharge_page(page, order);
	if (check_free)
		bad += check_free_page(page);
	if (bad)
		return false;

	page_cpupid_reset_last(page);
	page->flags &= ~PAGE_FLAGS_CHECK_AT_PREP;
	reset_page_owner(page, order);

	if (!PageHighMem(page)) {
		debug_check_no_locks_freed(page_address(page),
					   PAGE_SIZE << order);
		debug_check_no_obj_freed(page_address(page),
					   PAGE_SIZE << order);
	}
	if (want_init_on_free())
		kernel_init_free_pages(page, 1 << order);

	kernel_poison_pages(page, 1 << order);

	/*
	 * arch_free_page() can make the page's contents inaccessible.  s390
	 * does this.  So nothing which can access the page's contents should
	 * happen after this.
	 */
	arch_free_page(page, order);

	debug_pagealloc_unmap_pages(page, 1 << order);

	kasan_free_nondeferred_pages(page, order);

	return true;
}

#ifdef CONFIG_DEBUG_VM
/*
 * With DEBUG_VM enabled, order-0 pages are checked immediately when being freed
 * to pcp lists. With debug_pagealloc also enabled, they are also rechecked when
 * moved from pcp lists to free lists.
 */
static bool free_pcp_prepare(struct page *page)
{
	return free_pages_prepare(page, 0, true);
}

static bool bulkfree_pcp_prepare(struct page *page)
{
	if (debug_pagealloc_enabled_static())
		return check_free_page(page);
	else
		return false;
}
#else
/*
 * With DEBUG_VM disabled, order-0 pages being freed are checked only when
 * moving from pcp lists to free list in order to reduce overhead. With
 * debug_pagealloc enabled, they are checked also immediately when being freed
 * to the pcp lists.
 */
static bool free_pcp_prepare(struct page *page)
{
	if (debug_pagealloc_enabled_static())
		return free_pages_prepare(page, 0, true);
	else
		return free_pages_prepare(page, 0, false);
}

static bool bulkfree_pcp_prepare(struct page *page)
{
	return check_free_page(page);
}
#endif /* CONFIG_DEBUG_VM */

static inline void prefetch_buddy(struct page *page)
{
	unsigned long pfn = page_to_pfn(page);
	unsigned long buddy_pfn = __find_buddy_pfn(pfn, 0);
	struct page *buddy = page + (buddy_pfn - pfn);

	prefetch(buddy);
}

/*
 * Frees a number of pages from the PCP lists
 * Assumes all pages on list are in same zone, and of same order.
 * count is the number of pages to free.
 *
 * If the zone was previously in an "all pages pinned" state then look to
 * see if this freeing clears that state.
 *
 * And clear the zone's pages_scanned counter, to hold off the "all pages are
 * pinned" detection logic.
 */
static void free_pcppages_bulk(struct zone *zone, int count,
					struct per_cpu_pages *pcp)
{
	int migratetype = 0;
	int batch_free = 0;
	int prefetch_nr = READ_ONCE(pcp->batch);
	bool isolated_pageblocks;
	struct page *page, *tmp;
	LIST_HEAD(head);

	/*
	 * Ensure proper count is passed which otherwise would stuck in the
	 * below while (list_empty(list)) loop.
	 */
	count = min(pcp->count, count);
	while (count) {
		struct list_head *list;

		/*
		 * Remove pages from lists in a round-robin fashion. A
		 * batch_free count is maintained that is incremented when an
		 * empty list is encountered.  This is so more pages are freed
		 * off fuller lists instead of spinning excessively around empty
		 * lists
		 */
		do {
			batch_free++;
			if (++migratetype == MIGRATE_PCPTYPES)
				migratetype = 0;
			list = &pcp->lists[migratetype];
		} while (list_empty(list));

		/* This is the only non-empty list. Free them all. */
		if (batch_free == MIGRATE_PCPTYPES)
			batch_free = count;

		do {
			page = list_last_entry(list, struct page, lru);
			/* must delete to avoid corrupting pcp list */
			list_del(&page->lru);
			pcp->count--;

			if (bulkfree_pcp_prepare(page))
				continue;

			list_add_tail(&page->lru, &head);

			/*
			 * We are going to put the page back to the global
			 * pool, prefetch its buddy to speed up later access
			 * under zone->lock. It is believed the overhead of
			 * an additional test and calculating buddy_pfn here
			 * can be offset by reduced memory latency later. To
			 * avoid excessive prefetching due to large count, only
			 * prefetch buddy for the first pcp->batch nr of pages.
			 */
			if (prefetch_nr) {
				prefetch_buddy(page);
				prefetch_nr--;
			}
		} while (--count && --batch_free && !list_empty(list));
	}

	spin_lock(&zone->lock);
	isolated_pageblocks = has_isolate_pageblock(zone);

	/*
	 * Use safe version since after __free_one_page(),
	 * page->lru.next will not point to original list.
	 */
	list_for_each_entry_safe(page, tmp, &head, lru) {
		int mt = get_pcppage_migratetype(page);
		/* MIGRATE_ISOLATE page should not go to pcplists */
		VM_BUG_ON_PAGE(is_migrate_isolate(mt), page);
		/* Pageblock could have been isolated meanwhile */
		if (unlikely(isolated_pageblocks))
			mt = get_pageblock_migratetype(page);

		__free_one_page(page, page_to_pfn(page), zone, 0, mt, FPI_NONE);
		trace_mm_page_pcpu_drain(page, 0, mt);
	}
	spin_unlock(&zone->lock);
}

static void free_one_page(struct zone *zone,
				struct page *page, unsigned long pfn,
				unsigned int order,
				int migratetype, fpi_t fpi_flags)
{
	spin_lock(&zone->lock);
	if (unlikely(has_isolate_pageblock(zone) ||
		is_migrate_isolate(migratetype))) {
		migratetype = get_pfnblock_migratetype(page, pfn);
	}
	__free_one_page(page, pfn, zone, order, migratetype, fpi_flags);
	spin_unlock(&zone->lock);
}

static void __meminit __init_single_page(struct page *page, unsigned long pfn,
				unsigned long zone, int nid)
{
	mm_zero_struct_page(page);
	set_page_links(page, zone, nid, pfn);
	init_page_count(page);
	page_mapcount_reset(page);
	page_cpupid_reset_last(page);
	page_kasan_tag_reset(page);

	INIT_LIST_HEAD(&page->lru);
#ifdef WANT_PAGE_VIRTUAL
	/* The shift won't overflow because ZONE_NORMAL is below 4G. */
	if (!is_highmem_idx(zone))
		set_page_address(page, __va(pfn << PAGE_SHIFT));
#endif
}

#ifdef CONFIG_DEFERRED_STRUCT_PAGE_INIT
static void __meminit init_reserved_page(unsigned long pfn)
{
	pg_data_t *pgdat;
	int nid, zid;

	if (!early_page_uninitialised(pfn))
		return;

	nid = early_pfn_to_nid(pfn);
	pgdat = NODE_DATA(nid);

	for (zid = 0; zid < MAX_NR_ZONES; zid++) {
		struct zone *zone = &pgdat->node_zones[zid];

		if (pfn >= zone->zone_start_pfn && pfn < zone_end_pfn(zone))
			break;
	}
	__init_single_page(pfn_to_page(pfn), pfn, zid, nid);
}
#else
static inline void init_reserved_page(unsigned long pfn)
{
}
#endif /* CONFIG_DEFERRED_STRUCT_PAGE_INIT */

/*
 * Initialised pages do not have PageReserved set. This function is
 * called for each range allocated by the bootmem allocator and
 * marks the pages PageReserved. The remaining valid pages are later
 * sent to the buddy page allocator.
 */
void __meminit reserve_bootmem_region(phys_addr_t start, phys_addr_t end)
{
	unsigned long start_pfn = PFN_DOWN(start);
	unsigned long end_pfn = PFN_UP(end);

	for (; start_pfn < end_pfn; start_pfn++) {
		if (pfn_valid(start_pfn)) {
			struct page *page = pfn_to_page(start_pfn);

			init_reserved_page(start_pfn);

			/* Avoid false-positive PageTail() */
			INIT_LIST_HEAD(&page->lru);

			/*
			 * no need for atomic set_bit because the struct
			 * page is not visible yet so nobody should
			 * access it yet.
			 */
			__SetPageReserved(page);
		}
	}
}

static void __free_pages_ok(struct page *page, unsigned int order,
			    fpi_t fpi_flags)
{
	unsigned long flags;
	int migratetype;
	unsigned long pfn = page_to_pfn(page);

	if (!free_pages_prepare(page, order, true))
		return;

	migratetype = get_pfnblock_migratetype(page, pfn);
	local_irq_save(flags);
	__count_vm_events(PGFREE, 1 << order);
	free_one_page(page_zone(page), page, pfn, order, migratetype,
		      fpi_flags);
	local_irq_restore(flags);
}

void __free_pages_core(struct page *page, unsigned int order)
{
	unsigned int nr_pages = 1 << order;
	struct page *p = page;
	unsigned int loop;

	/*
	 * When initializing the memmap, __init_single_page() sets the refcount
	 * of all pages to 1 ("allocated"/"not free"). We have to set the
	 * refcount of all involved pages to 0.
	 */
	prefetchw(p);
	for (loop = 0; loop < (nr_pages - 1); loop++, p++) {
		prefetchw(p + 1);
		__ClearPageReserved(p);
		set_page_count(p, 0);
	}
	__ClearPageReserved(p);
	set_page_count(p, 0);

	atomic_long_add(nr_pages, &page_zone(page)->managed_pages);

	/*
	 * Bypass PCP and place fresh pages right to the tail, primarily
	 * relevant for memory onlining.
	 */
	__free_pages_ok(page, order, FPI_TO_TAIL);
}

#ifdef CONFIG_NEED_MULTIPLE_NODES

/*
 * During memory init memblocks map pfns to nids. The search is expensive and
 * this caches recent lookups. The implementation of __early_pfn_to_nid
 * treats start/end as pfns.
 */
struct mminit_pfnnid_cache {
	unsigned long last_start;
	unsigned long last_end;
	int last_nid;
};

static struct mminit_pfnnid_cache early_pfnnid_cache __meminitdata;

/*
 * Required by SPARSEMEM. Given a PFN, return what node the PFN is on.
 */
static int __meminit __early_pfn_to_nid(unsigned long pfn,
					struct mminit_pfnnid_cache *state)
{
	unsigned long start_pfn, end_pfn;
	int nid;

	if (state->last_start <= pfn && pfn < state->last_end)
		return state->last_nid;

	nid = memblock_search_pfn_nid(pfn, &start_pfn, &end_pfn);
	if (nid != NUMA_NO_NODE) {
		state->last_start = start_pfn;
		state->last_end = end_pfn;
		state->last_nid = nid;
	}

	return nid;
}

int __meminit early_pfn_to_nid(unsigned long pfn)
{
	static DEFINE_SPINLOCK(early_pfn_lock);
	int nid;

	spin_lock(&early_pfn_lock);
	nid = __early_pfn_to_nid(pfn, &early_pfnnid_cache);
	if (nid < 0)
		nid = first_online_node;
	spin_unlock(&early_pfn_lock);

	return nid;
}
#endif /* CONFIG_NEED_MULTIPLE_NODES */

void __init memblock_free_pages(struct page *page, unsigned long pfn,
							unsigned int order)
{
	if (early_page_uninitialised(pfn))
		return;
	__free_pages_core(page, order);
}

/*
 * Check that the whole (or subset of) a pageblock given by the interval of
 * [start_pfn, end_pfn) is valid and within the same zone, before scanning it
 * with the migration of free compaction scanner. The scanners then need to
 * use only pfn_valid_within() check for arches that allow holes within
 * pageblocks.
 *
 * Return struct page pointer of start_pfn, or NULL if checks were not passed.
 *
 * It's possible on some configurations to have a setup like node0 node1 node0
 * i.e. it's possible that all pages within a zones range of pages do not
 * belong to a single zone. We assume that a border between node0 and node1
 * can occur within a single pageblock, but not a node0 node1 node0
 * interleaving within a single pageblock. It is therefore sufficient to check
 * the first and last page of a pageblock and avoid checking each individual
 * page in a pageblock.
 */
struct page *__pageblock_pfn_to_page(unsigned long start_pfn,
				     unsigned long end_pfn, struct zone *zone)
{
	struct page *start_page;
	struct page *end_page;

	/* end_pfn is one past the range we are checking */
	end_pfn--;

	if (!pfn_valid(start_pfn) || !pfn_valid(end_pfn))
		return NULL;

	start_page = pfn_to_online_page(start_pfn);
	if (!start_page)
		return NULL;

	if (page_zone(start_page) != zone)
		return NULL;

	end_page = pfn_to_page(end_pfn);

	/* This gives a shorter code than deriving page_zone(end_page) */
	if (page_zone_id(start_page) != page_zone_id(end_page))
		return NULL;

	return start_page;
}

void set_zone_contiguous(struct zone *zone)
{
	unsigned long block_start_pfn = zone->zone_start_pfn;
	unsigned long block_end_pfn;

	block_end_pfn = ALIGN(block_start_pfn + 1, pageblock_nr_pages);
	for (; block_start_pfn < zone_end_pfn(zone);
			block_start_pfn = block_end_pfn,
			 block_end_pfn += pageblock_nr_pages) {

		block_end_pfn = min(block_end_pfn, zone_end_pfn(zone));

		if (!__pageblock_pfn_to_page(block_start_pfn,
					     block_end_pfn, zone))
			return;
		cond_resched();
	}

	/* We confirm that there is no hole */
	zone->contiguous = true;
}

void clear_zone_contiguous(struct zone *zone)
{
	zone->contiguous = false;
}

#ifdef CONFIG_DEFERRED_STRUCT_PAGE_INIT
static void __init deferred_free_range(unsigned long pfn,
				       unsigned long nr_pages)
{
	struct page *page;
	unsigned long i;

	if (!nr_pages)
		return;

	page = pfn_to_page(pfn);

	/* Free a large naturally-aligned chunk if possible */
	if (nr_pages == pageblock_nr_pages &&
	    (pfn & (pageblock_nr_pages - 1)) == 0) {
		set_pageblock_migratetype(page, MIGRATE_MOVABLE);
		__free_pages_core(page, pageblock_order);
		return;
	}

	for (i = 0; i < nr_pages; i++, page++, pfn++) {
		if ((pfn & (pageblock_nr_pages - 1)) == 0)
			set_pageblock_migratetype(page, MIGRATE_MOVABLE);
		__free_pages_core(page, 0);
	}
}

/* Completion tracking for deferred_init_memmap() threads */
static atomic_t pgdat_init_n_undone __initdata;
static __initdata DECLARE_COMPLETION(pgdat_init_all_done_comp);

static inline void __init pgdat_init_report_one_done(void)
{
	if (atomic_dec_and_test(&pgdat_init_n_undone))
		complete(&pgdat_init_all_done_comp);
}

/*
 * Returns true if page needs to be initialized or freed to buddy allocator.
 *
 * First we check if pfn is valid on architectures where it is possible to have
 * holes within pageblock_nr_pages. On systems where it is not possible, this
 * function is optimized out.
 *
 * Then, we check if a current large page is valid by only checking the validity
 * of the head pfn.
 */
static inline bool __init deferred_pfn_valid(unsigned long pfn)
{
	if (!pfn_valid_within(pfn))
		return false;
	if (!(pfn & (pageblock_nr_pages - 1)) && !pfn_valid(pfn))
		return false;
	return true;
}

/*
 * Free pages to buddy allocator. Try to free aligned pages in
 * pageblock_nr_pages sizes.
 */
static void __init deferred_free_pages(unsigned long pfn,
				       unsigned long end_pfn)
{
	unsigned long nr_pgmask = pageblock_nr_pages - 1;
	unsigned long nr_free = 0;

	for (; pfn < end_pfn; pfn++) {
		if (!deferred_pfn_valid(pfn)) {
			deferred_free_range(pfn - nr_free, nr_free);
			nr_free = 0;
		} else if (!(pfn & nr_pgmask)) {
			deferred_free_range(pfn - nr_free, nr_free);
			nr_free = 1;
		} else {
			nr_free++;
		}
	}
	/* Free the last block of pages to allocator */
	deferred_free_range(pfn - nr_free, nr_free);
}

/*
 * Initialize struct pages.  We minimize pfn page lookups and scheduler checks
 * by performing it only once every pageblock_nr_pages.
 * Return number of pages initialized.
 */
static unsigned long  __init deferred_init_pages(struct zone *zone,
						 unsigned long pfn,
						 unsigned long end_pfn)
{
	unsigned long nr_pgmask = pageblock_nr_pages - 1;
	int nid = zone_to_nid(zone);
	unsigned long nr_pages = 0;
	int zid = zone_idx(zone);
	struct page *page = NULL;

	for (; pfn < end_pfn; pfn++) {
		if (!deferred_pfn_valid(pfn)) {
			page = NULL;
			continue;
		} else if (!page || !(pfn & nr_pgmask)) {
			page = pfn_to_page(pfn);
		} else {
			page++;
		}
		__init_single_page(page, pfn, zid, nid);
		nr_pages++;
	}
	return (nr_pages);
}

/*
 * This function is meant to pre-load the iterator for the zone init.
 * Specifically it walks through the ranges until we are caught up to the
 * first_init_pfn value and exits there. If we never encounter the value we
 * return false indicating there are no valid ranges left.
 */
static bool __init
deferred_init_mem_pfn_range_in_zone(u64 *i, struct zone *zone,
				    unsigned long *spfn, unsigned long *epfn,
				    unsigned long first_init_pfn)
{
	u64 j;

	/*
	 * Start out by walking through the ranges in this zone that have
	 * already been initialized. We don't need to do anything with them
	 * so we just need to flush them out of the system.
	 */
	for_each_free_mem_pfn_range_in_zone(j, zone, spfn, epfn) {
		if (*epfn <= first_init_pfn)
			continue;
		if (*spfn < first_init_pfn)
			*spfn = first_init_pfn;
		*i = j;
		return true;
	}

	return false;
}

/*
 * Initialize and free pages. We do it in two loops: first we initialize
 * struct page, then free to buddy allocator, because while we are
 * freeing pages we can access pages that are ahead (computing buddy
 * page in __free_one_page()).
 *
 * In order to try and keep some memory in the cache we have the loop
 * broken along max page order boundaries. This way we will not cause
 * any issues with the buddy page computation.
 */
static unsigned long __init
deferred_init_maxorder(u64 *i, struct zone *zone, unsigned long *start_pfn,
		       unsigned long *end_pfn)
{
	unsigned long mo_pfn = ALIGN(*start_pfn + 1, MAX_ORDER_NR_PAGES);
	unsigned long spfn = *start_pfn, epfn = *end_pfn;
	unsigned long nr_pages = 0;
	u64 j = *i;

	/* First we loop through and initialize the page values */
	for_each_free_mem_pfn_range_in_zone_from(j, zone, start_pfn, end_pfn) {
		unsigned long t;

		if (mo_pfn <= *start_pfn)
			break;

		t = min(mo_pfn, *end_pfn);
		nr_pages += deferred_init_pages(zone, *start_pfn, t);

		if (mo_pfn < *end_pfn) {
			*start_pfn = mo_pfn;
			break;
		}
	}

	/* Reset values and now loop through freeing pages as needed */
	swap(j, *i);

	for_each_free_mem_pfn_range_in_zone_from(j, zone, &spfn, &epfn) {
		unsigned long t;

		if (mo_pfn <= spfn)
			break;

		t = min(mo_pfn, epfn);
		deferred_free_pages(spfn, t);

		if (mo_pfn <= epfn)
			break;
	}

	return nr_pages;
}

static void __init
deferred_init_memmap_chunk(unsigned long start_pfn, unsigned long end_pfn,
			   void *arg)
{
	unsigned long spfn, epfn;
	struct zone *zone = arg;
	u64 i;

	deferred_init_mem_pfn_range_in_zone(&i, zone, &spfn, &epfn, start_pfn);

	/*
	 * Initialize and free pages in MAX_ORDER sized increments so that we
	 * can avoid introducing any issues with the buddy allocator.
	 */
	while (spfn < end_pfn) {
		deferred_init_maxorder(&i, zone, &spfn, &epfn);
		cond_resched();
	}
}

/* An arch may override for more concurrency. */
__weak int __init
deferred_page_init_max_threads(const struct cpumask *node_cpumask)
{
	return 1;
}

/* Initialise remaining memory on a node */
static int __init deferred_init_memmap(void *data)
{
	pg_data_t *pgdat = data;
	const struct cpumask *cpumask = cpumask_of_node(pgdat->node_id);
	unsigned long spfn = 0, epfn = 0;
	unsigned long first_init_pfn, flags;
	unsigned long start = jiffies;
	struct zone *zone;
	int zid, max_threads;
	u64 i;

	/* Bind memory initialisation thread to a local node if possible */
	if (!cpumask_empty(cpumask))
		set_cpus_allowed_ptr(current, cpumask);

	pgdat_resize_lock(pgdat, &flags);
	first_init_pfn = pgdat->first_deferred_pfn;
	if (first_init_pfn == ULONG_MAX) {
		pgdat_resize_unlock(pgdat, &flags);
		pgdat_init_report_one_done();
		return 0;
	}

	/* Sanity check boundaries */
	BUG_ON(pgdat->first_deferred_pfn < pgdat->node_start_pfn);
	BUG_ON(pgdat->first_deferred_pfn > pgdat_end_pfn(pgdat));
	pgdat->first_deferred_pfn = ULONG_MAX;

	/*
	 * Once we unlock here, the zone cannot be grown anymore, thus if an
	 * interrupt thread must allocate this early in boot, zone must be
	 * pre-grown prior to start of deferred page initialization.
	 */
	pgdat_resize_unlock(pgdat, &flags);

	/* Only the highest zone is deferred so find it */
	for (zid = 0; zid < MAX_NR_ZONES; zid++) {
		zone = pgdat->node_zones + zid;
		if (first_init_pfn < zone_end_pfn(zone))
			break;
	}

	/* If the zone is empty somebody else may have cleared out the zone */
	if (!deferred_init_mem_pfn_range_in_zone(&i, zone, &spfn, &epfn,
						 first_init_pfn))
		goto zone_empty;

	max_threads = deferred_page_init_max_threads(cpumask);

	while (spfn < epfn) {
		unsigned long epfn_align = ALIGN(epfn, PAGES_PER_SECTION);
		struct padata_mt_job job = {
			.thread_fn   = deferred_init_memmap_chunk,
			.fn_arg      = zone,
			.start       = spfn,
			.size        = epfn_align - spfn,
			.align       = PAGES_PER_SECTION,
			.min_chunk   = PAGES_PER_SECTION,
			.max_threads = max_threads,
		};

		padata_do_multithreaded(&job);
		deferred_init_mem_pfn_range_in_zone(&i, zone, &spfn, &epfn,
						    epfn_align);
	}
zone_empty:
	/* Sanity check that the next zone really is unpopulated */
	WARN_ON(++zid < MAX_NR_ZONES && populated_zone(++zone));

	pr_info("node %d deferred pages initialised in %ums\n",
		pgdat->node_id, jiffies_to_msecs(jiffies - start));

	pgdat_init_report_one_done();
	return 0;
}

/*
 * If this zone has deferred pages, try to grow it by initializing enough
 * deferred pages to satisfy the allocation specified by order, rounded up to
 * the nearest PAGES_PER_SECTION boundary.  So we're adding memory in increments
 * of SECTION_SIZE bytes by initializing struct pages in increments of
 * PAGES_PER_SECTION * sizeof(struct page) bytes.
 *
 * Return true when zone was grown, otherwise return false. We return true even
 * when we grow less than requested, to let the caller decide if there are
 * enough pages to satisfy the allocation.
 *
 * Note: We use noinline because this function is needed only during boot, and
 * it is called from a __ref function _deferred_grow_zone. This way we are
 * making sure that it is not inlined into permanent text section.
 */
static noinline bool __init
deferred_grow_zone(struct zone *zone, unsigned int order)
{
	unsigned long nr_pages_needed = ALIGN(1 << order, PAGES_PER_SECTION);
	pg_data_t *pgdat = zone->zone_pgdat;
	unsigned long first_deferred_pfn = pgdat->first_deferred_pfn;
	unsigned long spfn, epfn, flags;
	unsigned long nr_pages = 0;
	u64 i;

	/* Only the last zone may have deferred pages */
	if (zone_end_pfn(zone) != pgdat_end_pfn(pgdat))
		return false;

	pgdat_resize_lock(pgdat, &flags);

	/*
	 * If someone grew this zone while we were waiting for spinlock, return
	 * true, as there might be enough pages already.
	 */
	if (first_deferred_pfn != pgdat->first_deferred_pfn) {
		pgdat_resize_unlock(pgdat, &flags);
		return true;
	}

	/* If the zone is empty somebody else may have cleared out the zone */
	if (!deferred_init_mem_pfn_range_in_zone(&i, zone, &spfn, &epfn,
						 first_deferred_pfn)) {
		pgdat->first_deferred_pfn = ULONG_MAX;
		pgdat_resize_unlock(pgdat, &flags);
		/* Retry only once. */
		return first_deferred_pfn != ULONG_MAX;
	}

	/*
	 * Initialize and free pages in MAX_ORDER sized increments so
	 * that we can avoid introducing any issues with the buddy
	 * allocator.
	 */
	while (spfn < epfn) {
		/* update our first deferred PFN for this section */
		first_deferred_pfn = spfn;

		nr_pages += deferred_init_maxorder(&i, zone, &spfn, &epfn);
		touch_nmi_watchdog();

		/* We should only stop along section boundaries */
		if ((first_deferred_pfn ^ spfn) < PAGES_PER_SECTION)
			continue;

		/* If our quota has been met we can stop here */
		if (nr_pages >= nr_pages_needed)
			break;
	}

	pgdat->first_deferred_pfn = spfn;
	pgdat_resize_unlock(pgdat, &flags);

	return nr_pages > 0;
}

/*
 * deferred_grow_zone() is __init, but it is called from
 * get_page_from_freelist() during early boot until deferred_pages permanently
 * disables this call. This is why we have refdata wrapper to avoid warning,
 * and to ensure that the function body gets unloaded.
 */
static bool __ref
_deferred_grow_zone(struct zone *zone, unsigned int order)
{
	return deferred_grow_zone(zone, order);
}

#endif /* CONFIG_DEFERRED_STRUCT_PAGE_INIT */

void __init page_alloc_init_late(void)
{
	struct zone *zone;
	int nid;

#ifdef CONFIG_DEFERRED_STRUCT_PAGE_INIT

	/* There will be num_node_state(N_MEMORY) threads */
	atomic_set(&pgdat_init_n_undone, num_node_state(N_MEMORY));
	for_each_node_state(nid, N_MEMORY) {
		kthread_run(deferred_init_memmap, NODE_DATA(nid), "pgdatinit%d", nid);
	}

	/* Block until all are initialised */
	wait_for_completion(&pgdat_init_all_done_comp);

	/*
	 * The number of managed pages has changed due to the initialisation
	 * so the pcpu batch and high limits needs to be updated or the limits
	 * will be artificially small.
	 */
	for_each_populated_zone(zone)
		zone_pcp_update(zone);

	/*
	 * We initialized the rest of the deferred pages.  Permanently disable
	 * on-demand struct page initialization.
	 */
	static_branch_disable(&deferred_pages);

	/* Reinit limits that are based on free pages after the kernel is up */
	files_maxfiles_init();
#endif

	buffer_init();

	/* Discard memblock private memory */
	memblock_discard();

	for_each_node_state(nid, N_MEMORY)
		shuffle_free_memory(NODE_DATA(nid));

	for_each_populated_zone(zone)
		set_zone_contiguous(zone);
}

#ifdef CONFIG_CMA
/* Free whole pageblock and set its migration type to MIGRATE_CMA. */
void __init init_cma_reserved_pageblock(struct page *page)
{
	unsigned i = pageblock_nr_pages;
	struct page *p = page;

	do {
		__ClearPageReserved(p);
		set_page_count(p, 0);
	} while (++p, --i);

	set_pageblock_migratetype(page, MIGRATE_CMA);

	if (pageblock_order >= MAX_ORDER) {
		i = pageblock_nr_pages;
		p = page;
		do {
			set_page_refcounted(p);
			__free_pages(p, MAX_ORDER - 1);
			p += MAX_ORDER_NR_PAGES;
		} while (i -= MAX_ORDER_NR_PAGES);
	} else {
		set_page_refcounted(page);
		__free_pages(page, pageblock_order);
	}

	adjust_managed_page_count(page, pageblock_nr_pages);
}
#endif

/*
 * The order of subdivision here is critical for the IO subsystem.
 * Please do not alter this order without good reasons and regression
 * testing. Specifically, as large blocks of memory are subdivided,
 * the order in which smaller blocks are delivered depends on the order
 * they're subdivided in this function. This is the primary factor
 * influencing the order in which pages are delivered to the IO
 * subsystem according to empirical testing, and this is also justified
 * by considering the behavior of a buddy system containing a single
 * large block of memory acted on by a series of small allocations.
 * This behavior is a critical factor in sglist merging's success.
 *
 * -- nyc
 */
static inline void expand(struct zone *zone, struct page *page,
	int low, int high, int migratetype)
{
	unsigned long size = 1 << high;

	while (high > low) {
		high--;
		size >>= 1;
		VM_BUG_ON_PAGE(bad_range(zone, &page[size]), &page[size]);

		/*
		 * Mark as guard pages (or page), that will allow to
		 * merge back to allocator when buddy will be freed.
		 * Corresponding page table entries will not be touched,
		 * pages will stay not present in virtual address space
		 */
		if (set_page_guard(zone, &page[size], high, migratetype))
			continue;

		add_to_free_list(&page[size], zone, high, migratetype);
		set_buddy_order(&page[size], high);
	}
}

static void check_new_page_bad(struct page *page)
{
	if (unlikely(page->flags & __PG_HWPOISON)) {
		/* Don't complain about hwpoisoned pages */
		page_mapcount_reset(page); /* remove PageBuddy */
		return;
	}

	bad_page(page,
		 page_bad_reason(page, PAGE_FLAGS_CHECK_AT_PREP));
}

/*
 * This page is about to be returned from the page allocator
 */
static inline int check_new_page(struct page *page)
{
	if (likely(page_expected_state(page,
				PAGE_FLAGS_CHECK_AT_PREP|__PG_HWPOISON)))
		return 0;

	check_new_page_bad(page);
	return 1;
}

#ifdef CONFIG_DEBUG_VM
/*
 * With DEBUG_VM enabled, order-0 pages are checked for expected state when
 * being allocated from pcp lists. With debug_pagealloc also enabled, they are
 * also checked when pcp lists are refilled from the free lists.
 */
static inline bool check_pcp_refill(struct page *page)
{
	if (debug_pagealloc_enabled_static())
		return check_new_page(page);
	else
		return false;
}

static inline bool check_new_pcp(struct page *page)
{
	return check_new_page(page);
}
#else
/*
 * With DEBUG_VM disabled, free order-0 pages are checked for expected state
 * when pcp lists are being refilled from the free lists. With debug_pagealloc
 * enabled, they are also checked when being allocated from the pcp lists.
 */
static inline bool check_pcp_refill(struct page *page)
{
	return check_new_page(page);
}
static inline bool check_new_pcp(struct page *page)
{
	if (debug_pagealloc_enabled_static())
		return check_new_page(page);
	else
		return false;
}
#endif /* CONFIG_DEBUG_VM */

static bool check_new_pages(struct page *page, unsigned int order)
{
	int i;
	for (i = 0; i < (1 << order); i++) {
		struct page *p = page + i;

		if (unlikely(check_new_page(p)))
			return true;
	}

	return false;
}

inline void post_alloc_hook(struct page *page, unsigned int order,
				gfp_t gfp_flags)
{
	set_page_private(page, 0);
	set_page_refcounted(page);

	arch_alloc_page(page, order);
	debug_pagealloc_map_pages(page, 1 << order);
	kasan_alloc_pages(page, order);
	kernel_unpoison_pages(page, 1 << order);
	set_page_owner(page, order, gfp_flags);

	if (!want_init_on_free() && want_init_on_alloc(gfp_flags))
		kernel_init_free_pages(page, 1 << order);
}

static void prep_new_page(struct page *page, unsigned int order, gfp_t gfp_flags,
							unsigned int alloc_flags)
{
	post_alloc_hook(page, order, gfp_flags);

	if (order && (gfp_flags & __GFP_COMP))
		prep_compound_page(page, order);

	/*
	 * page is set pfmemalloc when ALLOC_NO_WATERMARKS was necessary to
	 * allocate the page. The expectation is that the caller is taking
	 * steps that will free more memory. The caller should avoid the page
	 * being used for !PFMEMALLOC purposes.
	 */
	if (alloc_flags & ALLOC_NO_WATERMARKS)
		set_page_pfmemalloc(page);
	else
		clear_page_pfmemalloc(page);
}

/*
 * Go through the free lists for the given migratetype and remove
 * the smallest available page from the freelists
 */
static __always_inline
struct page *__rmqueue_smallest(struct zone *zone, unsigned int order,
						int migratetype)
{
	unsigned int current_order;
	struct free_area *area;
	struct page *page;

	/* Find a page of the appropriate size in the preferred list */
	for (current_order = order; current_order < MAX_ORDER; ++current_order) {
		area = &(zone->free_area[current_order]);
		page = get_page_from_free_area(area, migratetype);
		if (!page)
			continue;
		del_page_from_free_list(page, zone, current_order);
		expand(zone, page, order, current_order, migratetype);
		set_pcppage_migratetype(page, migratetype);
		return page;
	}

	return NULL;
}


/*
 * This array describes the order lists are fallen back to when
 * the free lists for the desirable migrate type are depleted
 */
static int fallbacks[MIGRATE_TYPES][3] = {
	[MIGRATE_UNMOVABLE]   = { MIGRATE_RECLAIMABLE, MIGRATE_MOVABLE,   MIGRATE_TYPES },
	[MIGRATE_MOVABLE]     = { MIGRATE_RECLAIMABLE, MIGRATE_UNMOVABLE, MIGRATE_TYPES },
	[MIGRATE_RECLAIMABLE] = { MIGRATE_UNMOVABLE,   MIGRATE_MOVABLE,   MIGRATE_TYPES },
#ifdef CONFIG_CMA
	[MIGRATE_CMA]         = { MIGRATE_TYPES }, /* Never used */
#endif
#ifdef CONFIG_MEMORY_ISOLATION
	[MIGRATE_ISOLATE]     = { MIGRATE_TYPES }, /* Never used */
#endif
};

#ifdef CONFIG_CMA
static __always_inline struct page *__rmqueue_cma_fallback(struct zone *zone,
					unsigned int order)
{
	return __rmqueue_smallest(zone, order, MIGRATE_CMA);
}
#else
static inline struct page *__rmqueue_cma_fallback(struct zone *zone,
					unsigned int order) { return NULL; }
#endif

/*
 * Move the free pages in a range to the freelist tail of the requested type.
 * Note that start_page and end_pages are not aligned on a pageblock
 * boundary. If alignment is required, use move_freepages_block()
 */
static int move_freepages(struct zone *zone,
			  struct page *start_page, struct page *end_page,
			  int migratetype, int *num_movable)
{
	struct page *page;
	unsigned int order;
	int pages_moved = 0;

	for (page = start_page; page <= end_page;) {
		if (!pfn_valid_within(page_to_pfn(page))) {
			page++;
			continue;
		}

		if (!PageBuddy(page)) {
			/*
			 * We assume that pages that could be isolated for
			 * migration are movable. But we don't actually try
			 * isolating, as that would be expensive.
			 */
			if (num_movable &&
					(PageLRU(page) || __PageMovable(page)))
				(*num_movable)++;

			page++;
			continue;
		}

		/* Make sure we are not inadvertently changing nodes */
		VM_BUG_ON_PAGE(page_to_nid(page) != zone_to_nid(zone), page);
		VM_BUG_ON_PAGE(page_zone(page) != zone, page);

		order = buddy_order(page);
		move_to_free_list(page, zone, order, migratetype);
		page += 1 << order;
		pages_moved += 1 << order;
	}

	return pages_moved;
}

int move_freepages_block(struct zone *zone, struct page *page,
				int migratetype, int *num_movable)
{
	unsigned long start_pfn, end_pfn;
	struct page *start_page, *end_page;

	if (num_movable)
		*num_movable = 0;

	start_pfn = page_to_pfn(page);
	start_pfn = start_pfn & ~(pageblock_nr_pages-1);
	start_page = pfn_to_page(start_pfn);
	end_page = start_page + pageblock_nr_pages - 1;
	end_pfn = start_pfn + pageblock_nr_pages - 1;

	/* Do not cross zone boundaries */
	if (!zone_spans_pfn(zone, start_pfn))
		start_page = page;
	if (!zone_spans_pfn(zone, end_pfn))
		return 0;

	return move_freepages(zone, start_page, end_page, migratetype,
								num_movable);
}

static void change_pageblock_range(struct page *pageblock_page,
					int start_order, int migratetype)
{
	int nr_pageblocks = 1 << (start_order - pageblock_order);

	while (nr_pageblocks--) {
		set_pageblock_migratetype(pageblock_page, migratetype);
		pageblock_page += pageblock_nr_pages;
	}
}

/*
 * When we are falling back to another migratetype during allocation, try to
 * steal extra free pages from the same pageblocks to satisfy further
 * allocations, instead of polluting multiple pageblocks.
 *
 * If we are stealing a relatively large buddy page, it is likely there will
 * be more free pages in the pageblock, so try to steal them all. For
 * reclaimable and unmovable allocations, we steal regardless of page size,
 * as fragmentation caused by those allocations polluting movable pageblocks
 * is worse than movable allocations stealing from unmovable and reclaimable
 * pageblocks.
 */
static bool can_steal_fallback(unsigned int order, int start_mt)
{
	/*
	 * Leaving this order check is intended, although there is
	 * relaxed order check in next check. The reason is that
	 * we can actually steal whole pageblock if this condition met,
	 * but, below check doesn't guarantee it and that is just heuristic
	 * so could be changed anytime.
	 */
	if (order >= pageblock_order)
		return true;

	if (order >= pageblock_order / 2 ||
		start_mt == MIGRATE_RECLAIMABLE ||
		start_mt == MIGRATE_UNMOVABLE ||
		page_group_by_mobility_disabled)
		return true;

	return false;
}

static inline bool boost_watermark(struct zone *zone)
{
	unsigned long max_boost;

	if (!watermark_boost_factor)
		return false;
	/*
	 * Don't bother in zones that are unlikely to produce results.
	 * On small machines, including kdump capture kernels running
	 * in a small area, boosting the watermark can cause an out of
	 * memory situation immediately.
	 */
	if ((pageblock_nr_pages * 4) > zone_managed_pages(zone))
		return false;

	max_boost = mult_frac(zone->_watermark[WMARK_HIGH],
			watermark_boost_factor, 10000);

	/*
	 * high watermark may be uninitialised if fragmentation occurs
	 * very early in boot so do not boost. We do not fall
	 * through and boost by pageblock_nr_pages as failing
	 * allocations that early means that reclaim is not going
	 * to help and it may even be impossible to reclaim the
	 * boosted watermark resulting in a hang.
	 */
	if (!max_boost)
		return false;

	max_boost = max(pageblock_nr_pages, max_boost);

	zone->watermark_boost = min(zone->watermark_boost + pageblock_nr_pages,
		max_boost);

	return true;
}

/*
 * This function implements actual steal behaviour. If order is large enough,
 * we can steal whole pageblock. If not, we first move freepages in this
 * pageblock to our migratetype and determine how many already-allocated pages
 * are there in the pageblock with a compatible migratetype. If at least half
 * of pages are free or compatible, we can change migratetype of the pageblock
 * itself, so pages freed in the future will be put on the correct free list.
 */
static void steal_suitable_fallback(struct zone *zone, struct page *page,
		unsigned int alloc_flags, int start_type, bool whole_block)
{
	unsigned int current_order = buddy_order(page);
	int free_pages, movable_pages, alike_pages;
	int old_block_type;

	old_block_type = get_pageblock_migratetype(page);

	/*
	 * This can happen due to races and we want to prevent broken
	 * highatomic accounting.
	 */
	if (is_migrate_highatomic(old_block_type))
		goto single_page;

	/* Take ownership for orders >= pageblock_order */
	if (current_order >= pageblock_order) {
		change_pageblock_range(page, current_order, start_type);
		goto single_page;
	}

	/*
	 * Boost watermarks to increase reclaim pressure to reduce the
	 * likelihood of future fallbacks. Wake kswapd now as the node
	 * may be balanced overall and kswapd will not wake naturally.
	 */
	if (boost_watermark(zone) && (alloc_flags & ALLOC_KSWAPD))
		set_bit(ZONE_BOOSTED_WATERMARK, &zone->flags);

	/* We are not allowed to try stealing from the whole block */
	if (!whole_block)
		goto single_page;

	free_pages = move_freepages_block(zone, page, start_type,
						&movable_pages);
	/*
	 * Determine how many pages are compatible with our allocation.
	 * For movable allocation, it's the number of movable pages which
	 * we just obtained. For other types it's a bit more tricky.
	 */
	if (start_type == MIGRATE_MOVABLE) {
		alike_pages = movable_pages;
	} else {
		/*
		 * If we are falling back a RECLAIMABLE or UNMOVABLE allocation
		 * to MOVABLE pageblock, consider all non-movable pages as
		 * compatible. If it's UNMOVABLE falling back to RECLAIMABLE or
		 * vice versa, be conservative since we can't distinguish the
		 * exact migratetype of non-movable pages.
		 */
		if (old_block_type == MIGRATE_MOVABLE)
			alike_pages = pageblock_nr_pages
						- (free_pages + movable_pages);
		else
			alike_pages = 0;
	}

	/* moving whole block can fail due to zone boundary conditions */
	if (!free_pages)
		goto single_page;

	/*
	 * If a sufficient number of pages in the block are either free or of
	 * comparable migratability as our allocation, claim the whole block.
	 */
	if (free_pages + alike_pages >= (1 << (pageblock_order-1)) ||
			page_group_by_mobility_disabled)
		set_pageblock_migratetype(page, start_type);

	return;

single_page:
	move_to_free_list(page, zone, current_order, start_type);
}

/*
 * Check whether there is a suitable fallback freepage with requested order.
 * If only_stealable is true, this function returns fallback_mt only if
 * we can steal other freepages all together. This would help to reduce
 * fragmentation due to mixed migratetype pages in one pageblock.
 */
int find_suitable_fallback(struct free_area *area, unsigned int order,
			int migratetype, bool only_stealable, bool *can_steal)
{
	int i;
	int fallback_mt;

	if (area->nr_free == 0)
		return -1;

	*can_steal = false;
	for (i = 0;; i++) {
		fallback_mt = fallbacks[migratetype][i];
		if (fallback_mt == MIGRATE_TYPES)
			break;

		if (free_area_empty(area, fallback_mt))
			continue;

		if (can_steal_fallback(order, migratetype))
			*can_steal = true;

		if (!only_stealable)
			return fallback_mt;

		if (*can_steal)
			return fallback_mt;
	}

	return -1;
}

/*
 * Reserve a pageblock for exclusive use of high-order atomic allocations if
 * there are no empty page blocks that contain a page with a suitable order
 */
static void reserve_highatomic_pageblock(struct page *page, struct zone *zone,
				unsigned int alloc_order)
{
	int mt;
	unsigned long max_managed, flags;

	/*
	 * Limit the number reserved to 1 pageblock or roughly 1% of a zone.
	 * Check is race-prone but harmless.
	 */
	max_managed = (zone_managed_pages(zone) / 100) + pageblock_nr_pages;
	if (zone->nr_reserved_highatomic >= max_managed)
		return;

	spin_lock_irqsave(&zone->lock, flags);

	/* Recheck the nr_reserved_highatomic limit under the lock */
	if (zone->nr_reserved_highatomic >= max_managed)
		goto out_unlock;

	/* Yoink! */
	mt = get_pageblock_migratetype(page);
	if (!is_migrate_highatomic(mt) && !is_migrate_isolate(mt)
	    && !is_migrate_cma(mt)) {
		zone->nr_reserved_highatomic += pageblock_nr_pages;
		set_pageblock_migratetype(page, MIGRATE_HIGHATOMIC);
		move_freepages_block(zone, page, MIGRATE_HIGHATOMIC, NULL);
	}

out_unlock:
	spin_unlock_irqrestore(&zone->lock, flags);
}

/*
 * Used when an allocation is about to fail under memory pressure. This
 * potentially hurts the reliability of high-order allocations when under
 * intense memory pressure but failed atomic allocations should be easier
 * to recover from than an OOM.
 *
 * If @force is true, try to unreserve a pageblock even though highatomic
 * pageblock is exhausted.
 */
static bool unreserve_highatomic_pageblock(const struct alloc_context *ac,
						bool force)
{
	struct zonelist *zonelist = ac->zonelist;
	unsigned long flags;
	struct zoneref *z;
	struct zone *zone;
	struct page *page;
	int order;
	bool ret;

	for_each_zone_zonelist_nodemask(zone, z, zonelist, ac->highest_zoneidx,
								ac->nodemask) {
		/*
		 * Preserve at least one pageblock unless memory pressure
		 * is really high.
		 */
		if (!force && zone->nr_reserved_highatomic <=
					pageblock_nr_pages)
			continue;

		spin_lock_irqsave(&zone->lock, flags);
		for (order = 0; order < MAX_ORDER; order++) {
			struct free_area *area = &(zone->free_area[order]);

			page = get_page_from_free_area(area, MIGRATE_HIGHATOMIC);
			if (!page)
				continue;

			/*
			 * In page freeing path, migratetype change is racy so
			 * we can counter several free pages in a pageblock
			 * in this loop althoug we changed the pageblock type
			 * from highatomic to ac->migratetype. So we should
			 * adjust the count once.
			 */
			if (is_migrate_highatomic_page(page)) {
				/*
				 * It should never happen but changes to
				 * locking could inadvertently allow a per-cpu
				 * drain to add pages to MIGRATE_HIGHATOMIC
				 * while unreserving so be safe and watch for
				 * underflows.
				 */
				zone->nr_reserved_highatomic -= min(
						pageblock_nr_pages,
						zone->nr_reserved_highatomic);
			}

			/*
			 * Convert to ac->migratetype and avoid the normal
			 * pageblock stealing heuristics. Minimally, the caller
			 * is doing the work and needs the pages. More
			 * importantly, if the block was always converted to
			 * MIGRATE_UNMOVABLE or another type then the number
			 * of pageblocks that cannot be completely freed
			 * may increase.
			 */
			set_pageblock_migratetype(page, ac->migratetype);
			ret = move_freepages_block(zone, page, ac->migratetype,
									NULL);
			if (ret) {
				spin_unlock_irqrestore(&zone->lock, flags);
				return ret;
			}
		}
		spin_unlock_irqrestore(&zone->lock, flags);
	}

	return false;
}

/*
 * Try finding a free buddy page on the fallback list and put it on the free
 * list of requested migratetype, possibly along with other pages from the same
 * block, depending on fragmentation avoidance heuristics. Returns true if
 * fallback was found so that __rmqueue_smallest() can grab it.
 *
 * The use of signed ints for order and current_order is a deliberate
 * deviation from the rest of this file, to make the for loop
 * condition simpler.
 */
static __always_inline bool
__rmqueue_fallback(struct zone *zone, int order, int start_migratetype,
						unsigned int alloc_flags)
{
	struct free_area *area;
	int current_order;
	int min_order = order;
	struct page *page;
	int fallback_mt;
	bool can_steal;

	/*
	 * Do not steal pages from freelists belonging to other pageblocks
	 * i.e. orders < pageblock_order. If there are no local zones free,
	 * the zonelists will be reiterated without ALLOC_NOFRAGMENT.
	 */
	if (alloc_flags & ALLOC_NOFRAGMENT)
		min_order = pageblock_order;

	/*
	 * Find the largest available free page in the other list. This roughly
	 * approximates finding the pageblock with the most free pages, which
	 * would be too costly to do exactly.
	 */
	for (current_order = MAX_ORDER - 1; current_order >= min_order;
				--current_order) {
		area = &(zone->free_area[current_order]);
		fallback_mt = find_suitable_fallback(area, current_order,
				start_migratetype, false, &can_steal);
		if (fallback_mt == -1)
			continue;

		/*
		 * We cannot steal all free pages from the pageblock and the
		 * requested migratetype is movable. In that case it's better to
		 * steal and split the smallest available page instead of the
		 * largest available page, because even if the next movable
		 * allocation falls back into a different pageblock than this
		 * one, it won't cause permanent fragmentation.
		 */
		if (!can_steal && start_migratetype == MIGRATE_MOVABLE
					&& current_order > order)
			goto find_smallest;

		goto do_steal;
	}

	return false;

find_smallest:
	for (current_order = order; current_order < MAX_ORDER;
							current_order++) {
		area = &(zone->free_area[current_order]);
		fallback_mt = find_suitable_fallback(area, current_order,
				start_migratetype, false, &can_steal);
		if (fallback_mt != -1)
			break;
	}

	/*
	 * This should not happen - we already found a suitable fallback
	 * when looking for the largest page.
	 */
	VM_BUG_ON(current_order == MAX_ORDER);

do_steal:
	page = get_page_from_free_area(area, fallback_mt);

	steal_suitable_fallback(zone, page, alloc_flags, start_migratetype,
								can_steal);

	trace_mm_page_alloc_extfrag(page, order, current_order,
		start_migratetype, fallback_mt);

	return true;

}

/*
 * Do the hard work of removing an element from the buddy allocator.
 * Call me with the zone->lock already held.
 */
static __always_inline struct page *
__rmqueue(struct zone *zone, unsigned int order, int migratetype,
						unsigned int alloc_flags)
{
	struct page *page;

	if (IS_ENABLED(CONFIG_CMA)) {
		/*
		 * Balance movable allocations between regular and CMA areas by
		 * allocating from CMA when over half of the zone's free memory
		 * is in the CMA area.
		 */
		if (alloc_flags & ALLOC_CMA &&
		    zone_page_state(zone, NR_FREE_CMA_PAGES) >
		    zone_page_state(zone, NR_FREE_PAGES) / 2) {
			page = __rmqueue_cma_fallback(zone, order);
			if (page)
				goto out;
		}
	}
retry:
	page = __rmqueue_smallest(zone, order, migratetype);
	if (unlikely(!page)) {
		if (alloc_flags & ALLOC_CMA)
			page = __rmqueue_cma_fallback(zone, order);

		if (!page && __rmqueue_fallback(zone, order, migratetype,
								alloc_flags))
			goto retry;
	}
out:
	if (page)
		trace_mm_page_alloc_zone_locked(page, order, migratetype);
	return page;
}

/*
 * Obtain a specified number of elements from the buddy allocator, all under
 * a single hold of the lock, for efficiency.  Add them to the supplied list.
 * Returns the number of new pages which were placed at *list.
 */
static int rmqueue_bulk(struct zone *zone, unsigned int order,
			unsigned long count, struct list_head *list,
			int migratetype, unsigned int alloc_flags)
{
	int i, alloced = 0;

	spin_lock(&zone->lock);
	for (i = 0; i < count; ++i) {
		struct page *page = __rmqueue(zone, order, migratetype,
								alloc_flags);
		if (unlikely(page == NULL))
			break;

		if (unlikely(check_pcp_refill(page)))
			continue;

		/*
		 * Split buddy pages returned by expand() are received here in
		 * physical page order. The page is added to the tail of
		 * caller's list. From the callers perspective, the linked list
		 * is ordered by page number under some conditions. This is
		 * useful for IO devices that can forward direction from the
		 * head, thus also in the physical page order. This is useful
		 * for IO devices that can merge IO requests if the physical
		 * pages are ordered properly.
		 */
		list_add_tail(&page->lru, list);
		alloced++;
		if (is_migrate_cma(get_pcppage_migratetype(page)))
			__mod_zone_page_state(zone, NR_FREE_CMA_PAGES,
					      -(1 << order));
	}

	/*
	 * i pages were removed from the buddy list even if some leak due
	 * to check_pcp_refill failing so adjust NR_FREE_PAGES based
	 * on i. Do not confuse with 'alloced' which is the number of
	 * pages added to the pcp list.
	 */
	__mod_zone_page_state(zone, NR_FREE_PAGES, -(i << order));
	spin_unlock(&zone->lock);
	return alloced;
}

#ifdef CONFIG_NUMA
/*
 * Called from the vmstat counter updater to drain pagesets of this
 * currently executing processor on remote nodes after they have
 * expired.
 *
 * Note that this function must be called with the thread pinned to
 * a single processor.
 */
void drain_zone_pages(struct zone *zone, struct per_cpu_pages *pcp)
{
	unsigned long flags;
	int to_drain, batch;

	local_irq_save(flags);
	batch = READ_ONCE(pcp->batch);
	to_drain = min(pcp->count, batch);
	if (to_drain > 0)
		free_pcppages_bulk(zone, to_drain, pcp);
	local_irq_restore(flags);
}
#endif

/*
 * Drain pcplists of the indicated processor and zone.
 *
 * The processor must either be the current processor and the
 * thread pinned to the current processor or a processor that
 * is not online.
 */
static void drain_pages_zone(unsigned int cpu, struct zone *zone)
{
	unsigned long flags;
	struct per_cpu_pageset *pset;
	struct per_cpu_pages *pcp;

	local_irq_save(flags);
	pset = per_cpu_ptr(zone->pageset, cpu);

	pcp = &pset->pcp;
	if (pcp->count)
		free_pcppages_bulk(zone, pcp->count, pcp);
	local_irq_restore(flags);
}

/*
 * Drain pcplists of all zones on the indicated processor.
 *
 * The processor must either be the current processor and the
 * thread pinned to the current processor or a processor that
 * is not online.
 */
static void drain_pages(unsigned int cpu)
{
	struct zone *zone;

	for_each_populated_zone(zone) {
		drain_pages_zone(cpu, zone);
	}
}

/*
 * Spill all of this CPU's per-cpu pages back into the buddy allocator.
 *
 * The CPU has to be pinned. When zone parameter is non-NULL, spill just
 * the single zone's pages.
 */
void drain_local_pages(struct zone *zone)
{
	int cpu = smp_processor_id();

	if (zone)
		drain_pages_zone(cpu, zone);
	else
		drain_pages(cpu);
}

static void drain_local_pages_wq(struct work_struct *work)
{
	struct pcpu_drain *drain;

	drain = container_of(work, struct pcpu_drain, work);

	/*
	 * drain_all_pages doesn't use proper cpu hotplug protection so
	 * we can race with cpu offline when the WQ can move this from
	 * a cpu pinned worker to an unbound one. We can operate on a different
	 * cpu which is allright but we also have to make sure to not move to
	 * a different one.
	 */
	preempt_disable();
	drain_local_pages(drain->zone);
	preempt_enable();
}

/*
 * The implementation of drain_all_pages(), exposing an extra parameter to
 * drain on all cpus.
 *
 * drain_all_pages() is optimized to only execute on cpus where pcplists are
 * not empty. The check for non-emptiness can however race with a free to
 * pcplist that has not yet increased the pcp->count from 0 to 1. Callers
 * that need the guarantee that every CPU has drained can disable the
 * optimizing racy check.
 */
static void __drain_all_pages(struct zone *zone, bool force_all_cpus)
{
	int cpu;

	/*
	 * Allocate in the BSS so we wont require allocation in
	 * direct reclaim path for CONFIG_CPUMASK_OFFSTACK=y
	 */
	static cpumask_t cpus_with_pcps;

	/*
	 * Make sure nobody triggers this path before mm_percpu_wq is fully
	 * initialized.
	 */
	if (WARN_ON_ONCE(!mm_percpu_wq))
		return;

	/*
	 * Do not drain if one is already in progress unless it's specific to
	 * a zone. Such callers are primarily CMA and memory hotplug and need
	 * the drain to be complete when the call returns.
	 */
	if (unlikely(!mutex_trylock(&pcpu_drain_mutex))) {
		if (!zone)
			return;
		mutex_lock(&pcpu_drain_mutex);
	}

	/*
	 * We don't care about racing with CPU hotplug event
	 * as offline notification will cause the notified
	 * cpu to drain that CPU pcps and on_each_cpu_mask
	 * disables preemption as part of its processing
	 */
	for_each_online_cpu(cpu) {
		struct per_cpu_pageset *pcp;
		struct zone *z;
		bool has_pcps = false;

		if (force_all_cpus) {
			/*
			 * The pcp.count check is racy, some callers need a
			 * guarantee that no cpu is missed.
			 */
			has_pcps = true;
		} else if (zone) {
			pcp = per_cpu_ptr(zone->pageset, cpu);
			if (pcp->pcp.count)
				has_pcps = true;
		} else {
			for_each_populated_zone(z) {
				pcp = per_cpu_ptr(z->pageset, cpu);
				if (pcp->pcp.count) {
					has_pcps = true;
					break;
				}
			}
		}

		if (has_pcps)
			cpumask_set_cpu(cpu, &cpus_with_pcps);
		else
			cpumask_clear_cpu(cpu, &cpus_with_pcps);
	}

	for_each_cpu(cpu, &cpus_with_pcps) {
		struct pcpu_drain *drain = per_cpu_ptr(&pcpu_drain, cpu);

		drain->zone = zone;
		INIT_WORK(&drain->work, drain_local_pages_wq);
		queue_work_on(cpu, mm_percpu_wq, &drain->work);
	}
	for_each_cpu(cpu, &cpus_with_pcps)
		flush_work(&per_cpu_ptr(&pcpu_drain, cpu)->work);

	mutex_unlock(&pcpu_drain_mutex);
}

/*
 * Spill all the per-cpu pages from all CPUs back into the buddy allocator.
 *
 * When zone parameter is non-NULL, spill just the single zone's pages.
 *
 * Note that this can be extremely slow as the draining happens in a workqueue.
 */
void drain_all_pages(struct zone *zone)
{
	__drain_all_pages(zone, false);
}

#ifdef CONFIG_HIBERNATION

/*
 * Touch the watchdog for every WD_PAGE_COUNT pages.
 */
#define WD_PAGE_COUNT	(128*1024)

void mark_free_pages(struct zone *zone)
{
	unsigned long pfn, max_zone_pfn, page_count = WD_PAGE_COUNT;
	unsigned long flags;
	unsigned int order, t;
	struct page *page;

	if (zone_is_empty(zone))
		return;

	spin_lock_irqsave(&zone->lock, flags);

	max_zone_pfn = zone_end_pfn(zone);
	for (pfn = zone->zone_start_pfn; pfn < max_zone_pfn; pfn++)
		if (pfn_valid(pfn)) {
			page = pfn_to_page(pfn);

			if (!--page_count) {
				touch_nmi_watchdog();
				page_count = WD_PAGE_COUNT;
			}

			if (page_zone(page) != zone)
				continue;

			if (!swsusp_page_is_forbidden(page))
				swsusp_unset_page_free(page);
		}

	for_each_migratetype_order(order, t) {
		list_for_each_entry(page,
				&zone->free_area[order].free_list[t], lru) {
			unsigned long i;

			pfn = page_to_pfn(page);
			for (i = 0; i < (1UL << order); i++) {
				if (!--page_count) {
					touch_nmi_watchdog();
					page_count = WD_PAGE_COUNT;
				}
				swsusp_set_page_free(pfn_to_page(pfn + i));
			}
		}
	}
	spin_unlock_irqrestore(&zone->lock, flags);
}
#endif /* CONFIG_PM */

static bool free_unref_page_prepare(struct page *page, unsigned long pfn)
{
	int migratetype;

	if (!free_pcp_prepare(page))
		return false;

	migratetype = get_pfnblock_migratetype(page, pfn);
	set_pcppage_migratetype(page, migratetype);
	return true;
}

static void free_unref_page_commit(struct page *page, unsigned long pfn)
{
	struct zone *zone = page_zone(page);
	struct per_cpu_pages *pcp;
	int migratetype;

	migratetype = get_pcppage_migratetype(page);
	__count_vm_event(PGFREE);

	/*
	 * We only track unmovable, reclaimable and movable on pcp lists.
	 * Free ISOLATE pages back to the allocator because they are being
	 * offlined but treat HIGHATOMIC as movable pages so we can get those
	 * areas back if necessary. Otherwise, we may have to free
	 * excessively into the page allocator
	 */
	if (migratetype >= MIGRATE_PCPTYPES) {
		if (unlikely(is_migrate_isolate(migratetype))) {
			free_one_page(zone, page, pfn, 0, migratetype,
				      FPI_NONE);
			return;
		}
		migratetype = MIGRATE_MOVABLE;
	}

	pcp = &this_cpu_ptr(zone->pageset)->pcp;
	list_add(&page->lru, &pcp->lists[migratetype]);
	pcp->count++;
	if (pcp->count >= READ_ONCE(pcp->high))
		free_pcppages_bulk(zone, READ_ONCE(pcp->batch), pcp);
}

/*
 * Free a 0-order page
 */
void free_unref_page(struct page *page)
{
	unsigned long flags;
	unsigned long pfn = page_to_pfn(page);

	if (!free_unref_page_prepare(page, pfn))
		return;

	local_irq_save(flags);
	free_unref_page_commit(page, pfn);
	local_irq_restore(flags);
}

/*
 * Free a list of 0-order pages
 */
void free_unref_page_list(struct list_head *list)
{
	struct page *page, *next;
	unsigned long flags, pfn;
	int batch_count = 0;

	/* Prepare pages for freeing */
	list_for_each_entry_safe(page, next, list, lru) {
		pfn = page_to_pfn(page);
		if (!free_unref_page_prepare(page, pfn))
			list_del(&page->lru);
		set_page_private(page, pfn);
	}

	local_irq_save(flags);
	list_for_each_entry_safe(page, next, list, lru) {
		unsigned long pfn = page_private(page);

		set_page_private(page, 0);
		trace_mm_page_free_batched(page);
		free_unref_page_commit(page, pfn);

		/*
		 * Guard against excessive IRQ disabled times when we get
		 * a large list of pages to free.
		 */
		if (++batch_count == SWAP_CLUSTER_MAX) {
			local_irq_restore(flags);
			batch_count = 0;
			local_irq_save(flags);
		}
	}
	local_irq_restore(flags);
}

/*
 * split_page takes a non-compound higher-order page, and splits it into
 * n (1<<order) sub-pages: page[0..n]
 * Each sub-page must be freed individually.
 *
 * Note: this is probably too low level an operation for use in drivers.
 * Please consult with lkml before using this in your driver.
 */
void split_page(struct page *page, unsigned int order)
{
	int i;

	VM_BUG_ON_PAGE(PageCompound(page), page);
	VM_BUG_ON_PAGE(!page_count(page), page);

	for (i = 1; i < (1 << order); i++)
		set_page_refcounted(page + i);
	split_page_owner(page, 1 << order);
}
EXPORT_SYMBOL_GPL(split_page);

int __isolate_free_page(struct page *page, unsigned int order)
{
	unsigned long watermark;
	struct zone *zone;
	int mt;

	BUG_ON(!PageBuddy(page));

	zone = page_zone(page);
	mt = get_pageblock_migratetype(page);

	if (!is_migrate_isolate(mt)) {
		/*
		 * Obey watermarks as if the page was being allocated. We can
		 * emulate a high-order watermark check with a raised order-0
		 * watermark, because we already know our high-order page
		 * exists.
		 */
		watermark = zone->_watermark[WMARK_MIN] + (1UL << order);
		if (!zone_watermark_ok(zone, 0, watermark, 0, ALLOC_CMA))
			return 0;

		__mod_zone_freepage_state(zone, -(1UL << order), mt);
	}

	/* Remove page from free list */

	del_page_from_free_list(page, zone, order);

	/*
	 * Set the pageblock if the isolated page is at least half of a
	 * pageblock
	 */
	if (order >= pageblock_order - 1) {
		struct page *endpage = page + (1 << order) - 1;
		for (; page < endpage; page += pageblock_nr_pages) {
			int mt = get_pageblock_migratetype(page);
			if (!is_migrate_isolate(mt) && !is_migrate_cma(mt)
			    && !is_migrate_highatomic(mt))
				set_pageblock_migratetype(page,
							  MIGRATE_MOVABLE);
		}
	}


	return 1UL << order;
}

/**
 * __putback_isolated_page - Return a now-isolated page back where we got it
 * @page: Page that was isolated
 * @order: Order of the isolated page
 * @mt: The page's pageblock's migratetype
 *
 * This function is meant to return a page pulled from the free lists via
 * __isolate_free_page back to the free lists they were pulled from.
 */
void __putback_isolated_page(struct page *page, unsigned int order, int mt)
{
	struct zone *zone = page_zone(page);

	/* zone lock should be held when this function is called */
	lockdep_assert_held(&zone->lock);

	/* Return isolated page to tail of freelist. */
	__free_one_page(page, page_to_pfn(page), zone, order, mt,
			FPI_SKIP_REPORT_NOTIFY | FPI_TO_TAIL);
}

/*
 * Update NUMA hit/miss statistics
 *
 * Must be called with interrupts disabled.
 */
static inline void zone_statistics(struct zone *preferred_zone, struct zone *z)
{
#ifdef CONFIG_NUMA
	enum numa_stat_item local_stat = NUMA_LOCAL;

	/* skip numa counters update if numa stats is disabled */
	if (!static_branch_likely(&vm_numa_stat_key))
		return;

	if (zone_to_nid(z) != numa_node_id())
		local_stat = NUMA_OTHER;

	if (zone_to_nid(z) == zone_to_nid(preferred_zone))
		__inc_numa_state(z, NUMA_HIT);
	else {
		__inc_numa_state(z, NUMA_MISS);
		__inc_numa_state(preferred_zone, NUMA_FOREIGN);
	}
	__inc_numa_state(z, local_stat);
#endif
}

/* Remove page from the per-cpu list, caller must protect the list */
static struct page *__rmqueue_pcplist(struct zone *zone, int migratetype,
			unsigned int alloc_flags,
			struct per_cpu_pages *pcp,
			struct list_head *list)
{
	struct page *page;

	do {
		if (list_empty(list)) {
			pcp->count += rmqueue_bulk(zone, 0,
					READ_ONCE(pcp->batch), list,
					migratetype, alloc_flags);
			if (unlikely(list_empty(list)))
				return NULL;
		}

		page = list_first_entry(list, struct page, lru);
		list_del(&page->lru);
		pcp->count--;
	} while (check_new_pcp(page));

	return page;
}

/* Lock and remove page from the per-cpu list */
static struct page *rmqueue_pcplist(struct zone *preferred_zone,
			struct zone *zone, gfp_t gfp_flags,
			int migratetype, unsigned int alloc_flags)
{
	struct per_cpu_pages *pcp;
	struct list_head *list;
	struct page *page;
	unsigned long flags;

	local_irq_save(flags);
	pcp = &this_cpu_ptr(zone->pageset)->pcp;
	list = &pcp->lists[migratetype];
	page = __rmqueue_pcplist(zone,  migratetype, alloc_flags, pcp, list);
	if (page) {
		__count_zid_vm_events(PGALLOC, page_zonenum(page), 1);
		zone_statistics(preferred_zone, zone);
	}
	local_irq_restore(flags);
	return page;
}

/*
 * Allocate a page from the given zone. Use pcplists for order-0 allocations.
 */
static inline
struct page *rmqueue(struct zone *preferred_zone,
			struct zone *zone, unsigned int order,
			gfp_t gfp_flags, unsigned int alloc_flags,
			int migratetype)
{
	unsigned long flags;
	struct page *page;

	if (likely(order == 0)) {
		/*
		 * MIGRATE_MOVABLE pcplist could have the pages on CMA area and
		 * we need to skip it when CMA area isn't allowed.
		 */
		if (!IS_ENABLED(CONFIG_CMA) || alloc_flags & ALLOC_CMA ||
				migratetype != MIGRATE_MOVABLE) {
			page = rmqueue_pcplist(preferred_zone, zone, gfp_flags,
					migratetype, alloc_flags);
			goto out;
		}
	}

	/*
	 * We most definitely don't want callers attempting to
	 * allocate greater than order-1 page units with __GFP_NOFAIL.
	 */
	WARN_ON_ONCE((gfp_flags & __GFP_NOFAIL) && (order > 1));
	spin_lock_irqsave(&zone->lock, flags);

	do {
		page = NULL;
		/*
		 * order-0 request can reach here when the pcplist is skipped
		 * due to non-CMA allocation context. HIGHATOMIC area is
		 * reserved for high-order atomic allocation, so order-0
		 * request should skip it.
		 */
		if (order > 0 && alloc_flags & ALLOC_HARDER) {
			page = __rmqueue_smallest(zone, order, MIGRATE_HIGHATOMIC);
			if (page)
				trace_mm_page_alloc_zone_locked(page, order, migratetype);
		}
		if (!page)
			page = __rmqueue(zone, order, migratetype, alloc_flags);
	} while (page && check_new_pages(page, order));
	spin_unlock(&zone->lock);
	if (!page)
		goto failed;
	__mod_zone_freepage_state(zone, -(1 << order),
				  get_pcppage_migratetype(page));

	__count_zid_vm_events(PGALLOC, page_zonenum(page), 1 << order);
	zone_statistics(preferred_zone, zone);
	local_irq_restore(flags);

out:
	/* Separate test+clear to avoid unnecessary atomics */
	if (test_bit(ZONE_BOOSTED_WATERMARK, &zone->flags)) {
		clear_bit(ZONE_BOOSTED_WATERMARK, &zone->flags);
		wakeup_kswapd(zone, 0, 0, zone_idx(zone));
	}

	VM_BUG_ON_PAGE(page && bad_range(zone, page), page);
	return page;

failed:
	local_irq_restore(flags);
	return NULL;
}

#ifdef CONFIG_FAIL_PAGE_ALLOC

static struct {
	struct fault_attr attr;

	bool ignore_gfp_highmem;
	bool ignore_gfp_reclaim;
	u32 min_order;
} fail_page_alloc = {
	.attr = FAULT_ATTR_INITIALIZER,
	.ignore_gfp_reclaim = true,
	.ignore_gfp_highmem = true,
	.min_order = 1,
};

static int __init setup_fail_page_alloc(char *str)
{
	return setup_fault_attr(&fail_page_alloc.attr, str);
}
__setup("fail_page_alloc=", setup_fail_page_alloc);

static bool __should_fail_alloc_page(gfp_t gfp_mask, unsigned int order)
{
	if (order < fail_page_alloc.min_order)
		return false;
	if (gfp_mask & __GFP_NOFAIL)
		return false;
	if (fail_page_alloc.ignore_gfp_highmem && (gfp_mask & __GFP_HIGHMEM))
		return false;
	if (fail_page_alloc.ignore_gfp_reclaim &&
			(gfp_mask & __GFP_DIRECT_RECLAIM))
		return false;

	return should_fail(&fail_page_alloc.attr, 1 << order);
}

#ifdef CONFIG_FAULT_INJECTION_DEBUG_FS

static int __init fail_page_alloc_debugfs(void)
{
	umode_t mode = S_IFREG | 0600;
	struct dentry *dir;

	dir = fault_create_debugfs_attr("fail_page_alloc", NULL,
					&fail_page_alloc.attr);

	debugfs_create_bool("ignore-gfp-wait", mode, dir,
			    &fail_page_alloc.ignore_gfp_reclaim);
	debugfs_create_bool("ignore-gfp-highmem", mode, dir,
			    &fail_page_alloc.ignore_gfp_highmem);
	debugfs_create_u32("min-order", mode, dir, &fail_page_alloc.min_order);

	return 0;
}

late_initcall(fail_page_alloc_debugfs);

#endif /* CONFIG_FAULT_INJECTION_DEBUG_FS */

#else /* CONFIG_FAIL_PAGE_ALLOC */

static inline bool __should_fail_alloc_page(gfp_t gfp_mask, unsigned int order)
{
	return false;
}

#endif /* CONFIG_FAIL_PAGE_ALLOC */

noinline bool should_fail_alloc_page(gfp_t gfp_mask, unsigned int order)
{
	return __should_fail_alloc_page(gfp_mask, order);
}
ALLOW_ERROR_INJECTION(should_fail_alloc_page, TRUE);

static inline long __zone_watermark_unusable_free(struct zone *z,
				unsigned int order, unsigned int alloc_flags)
{
	const bool alloc_harder = (alloc_flags & (ALLOC_HARDER|ALLOC_OOM));
	long unusable_free = (1 << order) - 1;

	/*
	 * If the caller does not have rights to ALLOC_HARDER then subtract
	 * the high-atomic reserves. This will over-estimate the size of the
	 * atomic reserve but it avoids a search.
	 */
	if (likely(!alloc_harder))
		unusable_free += z->nr_reserved_highatomic;

#ifdef CONFIG_CMA
	/* If allocation can't use CMA areas don't use free CMA pages */
	if (!(alloc_flags & ALLOC_CMA))
		unusable_free += zone_page_state(z, NR_FREE_CMA_PAGES);
#endif

	return unusable_free;
}

/*
 * Return true if free base pages are above 'mark'. For high-order checks it
 * will return true of the order-0 watermark is reached and there is at least
 * one free page of a suitable size. Checking now avoids taking the zone lock
 * to check in the allocation paths if no pages are free.
 */
bool __zone_watermark_ok(struct zone *z, unsigned int order, unsigned long mark,
			 int highest_zoneidx, unsigned int alloc_flags,
			 long free_pages)
{
	long min = mark;
	int o;
	const bool alloc_harder = (alloc_flags & (ALLOC_HARDER|ALLOC_OOM));

	/* free_pages may go negative - that's OK */
	free_pages -= __zone_watermark_unusable_free(z, order, alloc_flags);

	if (alloc_flags & ALLOC_HIGH)
		min -= min / 2;

	if (unlikely(alloc_harder)) {
		/*
		 * OOM victims can try even harder than normal ALLOC_HARDER
		 * users on the grounds that it's definitely going to be in
		 * the exit path shortly and free memory. Any allocation it
		 * makes during the free path will be small and short-lived.
		 */
		if (alloc_flags & ALLOC_OOM)
			min -= min / 2;
		else
			min -= min / 4;
	}

	/*
	 * Check watermarks for an order-0 allocation request. If these
	 * are not met, then a high-order request also cannot go ahead
	 * even if a suitable page happened to be free.
	 */
	if (free_pages <= min + z->lowmem_reserve[highest_zoneidx])
		return false;

	/* If this is an order-0 request then the watermark is fine */
	if (!order)
		return true;

	/* For a high-order request, check at least one suitable page is free */
	for (o = order; o < MAX_ORDER; o++) {
		struct free_area *area = &z->free_area[o];
		int mt;

		if (!area->nr_free)
			continue;

		for (mt = 0; mt < MIGRATE_PCPTYPES; mt++) {
			if (!free_area_empty(area, mt))
				return true;
		}

#ifdef CONFIG_CMA
		if ((alloc_flags & ALLOC_CMA) &&
		    !free_area_empty(area, MIGRATE_CMA)) {
			return true;
		}
#endif
		if (alloc_harder && !free_area_empty(area, MIGRATE_HIGHATOMIC))
			return true;
	}
	return false;
}

bool zone_watermark_ok(struct zone *z, unsigned int order, unsigned long mark,
		      int highest_zoneidx, unsigned int alloc_flags)
{
	return __zone_watermark_ok(z, order, mark, highest_zoneidx, alloc_flags,
					zone_page_state(z, NR_FREE_PAGES));
}

static inline bool zone_watermark_fast(struct zone *z, unsigned int order,
				unsigned long mark, int highest_zoneidx,
				unsigned int alloc_flags, gfp_t gfp_mask)
{
	long free_pages;

	free_pages = zone_page_state(z, NR_FREE_PAGES);

	/*
	 * Fast check for order-0 only. If this fails then the reserves
	 * need to be calculated.
	 */
	if (!order) {
		long fast_free;

		fast_free = free_pages;
		fast_free -= __zone_watermark_unusable_free(z, 0, alloc_flags);
		if (fast_free > mark + z->lowmem_reserve[highest_zoneidx])
			return true;
	}

	if (__zone_watermark_ok(z, order, mark, highest_zoneidx, alloc_flags,
					free_pages))
		return true;
	/*
	 * Ignore watermark boosting for GFP_ATOMIC order-0 allocations
	 * when checking the min watermark. The min watermark is the
	 * point where boosting is ignored so that kswapd is woken up
	 * when below the low watermark.
	 */
	if (unlikely(!order && (gfp_mask & __GFP_ATOMIC) && z->watermark_boost
		&& ((alloc_flags & ALLOC_WMARK_MASK) == WMARK_MIN))) {
		mark = z->_watermark[WMARK_MIN];
		return __zone_watermark_ok(z, order, mark, highest_zoneidx,
					alloc_flags, free_pages);
	}

	return false;
}

bool zone_watermark_ok_safe(struct zone *z, unsigned int order,
			unsigned long mark, int highest_zoneidx)
{
	long free_pages = zone_page_state(z, NR_FREE_PAGES);

	if (z->percpu_drift_mark && free_pages < z->percpu_drift_mark)
		free_pages = zone_page_state_snapshot(z, NR_FREE_PAGES);

	return __zone_watermark_ok(z, order, mark, highest_zoneidx, 0,
								free_pages);
}

#ifdef CONFIG_NUMA
static bool zone_allows_reclaim(struct zone *local_zone, struct zone *zone)
{
	return node_distance(zone_to_nid(local_zone), zone_to_nid(zone)) <=
				node_reclaim_distance;
}
#else	/* CONFIG_NUMA */
static bool zone_allows_reclaim(struct zone *local_zone, struct zone *zone)
{
	return true;
}
#endif	/* CONFIG_NUMA */

/*
 * The restriction on ZONE_DMA32 as being a suitable zone to use to avoid
 * fragmentation is subtle. If the preferred zone was HIGHMEM then
 * premature use of a lower zone may cause lowmem pressure problems that
 * are worse than fragmentation. If the next zone is ZONE_DMA then it is
 * probably too small. It only makes sense to spread allocations to avoid
 * fragmentation between the Normal and DMA32 zones.
 */
static inline unsigned int
alloc_flags_nofragment(struct zone *zone, gfp_t gfp_mask)
{
	unsigned int alloc_flags;

	/*
	 * __GFP_KSWAPD_RECLAIM is assumed to be the same as ALLOC_KSWAPD
	 * to save a branch.
	 */
	alloc_flags = (__force int) (gfp_mask & __GFP_KSWAPD_RECLAIM);

#ifdef CONFIG_ZONE_DMA32
	if (!zone)
		return alloc_flags;

	if (zone_idx(zone) != ZONE_NORMAL)
		return alloc_flags;

	/*
	 * If ZONE_DMA32 exists, assume it is the one after ZONE_NORMAL and
	 * the pointer is within zone->zone_pgdat->node_zones[]. Also assume
	 * on UMA that if Normal is populated then so is DMA32.
	 */
	BUILD_BUG_ON(ZONE_NORMAL - ZONE_DMA32 != 1);
	if (nr_online_nodes > 1 && !populated_zone(--zone))
		return alloc_flags;

	alloc_flags |= ALLOC_NOFRAGMENT;
#endif /* CONFIG_ZONE_DMA32 */
	return alloc_flags;
}

static inline unsigned int current_alloc_flags(gfp_t gfp_mask,
					unsigned int alloc_flags)
{
#ifdef CONFIG_CMA
	unsigned int pflags = current->flags;

	if (!(pflags & PF_MEMALLOC_NOCMA) &&
			gfp_migratetype(gfp_mask) == MIGRATE_MOVABLE)
		alloc_flags |= ALLOC_CMA;

#endif
	return alloc_flags;
}

/*
 * get_page_from_freelist goes through the zonelist trying to allocate
 * a page.
 */
static struct page *
get_page_from_freelist(gfp_t gfp_mask, unsigned int order, int alloc_flags,
						const struct alloc_context *ac)
{
	struct zoneref *z;
	struct zone *zone;
	struct pglist_data *last_pgdat_dirty_limit = NULL;
	bool no_fallback;

retry:
	/*
	 * Scan zonelist, looking for a zone with enough free.
	 * See also __cpuset_node_allowed() comment in kernel/cpuset.c.
	 */
	no_fallback = alloc_flags & ALLOC_NOFRAGMENT;
	z = ac->preferred_zoneref;
	for_next_zone_zonelist_nodemask(zone, z, ac->highest_zoneidx,
					ac->nodemask) {
		struct page *page;
		unsigned long mark;

		if (cpusets_enabled() &&
			(alloc_flags & ALLOC_CPUSET) &&
			!__cpuset_zone_allowed(zone, gfp_mask))
				continue;
		/*
		 * When allocating a page cache page for writing, we
		 * want to get it from a node that is within its dirty
		 * limit, such that no single node holds more than its
		 * proportional share of globally allowed dirty pages.
		 * The dirty limits take into account the node's
		 * lowmem reserves and high watermark so that kswapd
		 * should be able to balance it without having to
		 * write pages from its LRU list.
		 *
		 * XXX: For now, allow allocations to potentially
		 * exceed the per-node dirty limit in the slowpath
		 * (spread_dirty_pages unset) before going into reclaim,
		 * which is important when on a NUMA setup the allowed
		 * nodes are together not big enough to reach the
		 * global limit.  The proper fix for these situations
		 * will require awareness of nodes in the
		 * dirty-throttling and the flusher threads.
		 */
		if (ac->spread_dirty_pages) {
			if (last_pgdat_dirty_limit == zone->zone_pgdat)
				continue;

			if (!node_dirty_ok(zone->zone_pgdat)) {
				last_pgdat_dirty_limit = zone->zone_pgdat;
				continue;
			}
		}

		if (no_fallback && nr_online_nodes > 1 &&
		    zone != ac->preferred_zoneref->zone) {
			int local_nid;

			/*
			 * If moving to a remote node, retry but allow
			 * fragmenting fallbacks. Locality is more important
			 * than fragmentation avoidance.
			 */
			local_nid = zone_to_nid(ac->preferred_zoneref->zone);
			if (zone_to_nid(zone) != local_nid) {
				alloc_flags &= ~ALLOC_NOFRAGMENT;
				goto retry;
			}
		}

		mark = wmark_pages(zone, alloc_flags & ALLOC_WMARK_MASK);
		if (!zone_watermark_fast(zone, order, mark,
				       ac->highest_zoneidx, alloc_flags,
				       gfp_mask)) {
			int ret;

#ifdef CONFIG_DEFERRED_STRUCT_PAGE_INIT
			/*
			 * Watermark failed for this zone, but see if we can
			 * grow this zone if it contains deferred pages.
			 */
			if (static_branch_unlikely(&deferred_pages)) {
				if (_deferred_grow_zone(zone, order))
					goto try_this_zone;
			}
#endif
			/* Checked here to keep the fast path fast */
			BUILD_BUG_ON(ALLOC_NO_WATERMARKS < NR_WMARK);
			if (alloc_flags & ALLOC_NO_WATERMARKS)
				goto try_this_zone;

			if (node_reclaim_mode == 0 ||
			    !zone_allows_reclaim(ac->preferred_zoneref->zone, zone))
				continue;

			ret = node_reclaim(zone->zone_pgdat, gfp_mask, order);
			switch (ret) {
			case NODE_RECLAIM_NOSCAN:
				/* did not scan */
				continue;
			case NODE_RECLAIM_FULL:
				/* scanned but unreclaimable */
				continue;
			default:
				/* did we reclaim enough */
				if (zone_watermark_ok(zone, order, mark,
					ac->highest_zoneidx, alloc_flags))
					goto try_this_zone;

				continue;
			}
		}

try_this_zone:
		page = rmqueue(ac->preferred_zoneref->zone, zone, order,
				gfp_mask, alloc_flags, ac->migratetype);
		if (page) {
			prep_new_page(page, order, gfp_mask, alloc_flags);

			/*
			 * If this is a high-order atomic allocation then check
			 * if the pageblock should be reserved for the future
			 */
			if (unlikely(order && (alloc_flags & ALLOC_HARDER)))
				reserve_highatomic_pageblock(page, zone, order);

			return page;
		} else {
#ifdef CONFIG_DEFERRED_STRUCT_PAGE_INIT
			/* Try again if zone has deferred pages */
			if (static_branch_unlikely(&deferred_pages)) {
				if (_deferred_grow_zone(zone, order))
					goto try_this_zone;
			}
#endif
		}
	}

	/*
	 * It's possible on a UMA machine to get through all zones that are
	 * fragmented. If avoiding fragmentation, reset and try again.
	 */
	if (no_fallback) {
		alloc_flags &= ~ALLOC_NOFRAGMENT;
		goto retry;
	}

	return NULL;
}

static void warn_alloc_show_mem(gfp_t gfp_mask, nodemask_t *nodemask)
{
	unsigned int filter = SHOW_MEM_FILTER_NODES;

	/*
	 * This documents exceptions given to allocations in certain
	 * contexts that are allowed to allocate outside current's set
	 * of allowed nodes.
	 */
	if (!(gfp_mask & __GFP_NOMEMALLOC))
		if (tsk_is_oom_victim(current) ||
		    (current->flags & (PF_MEMALLOC | PF_EXITING)))
			filter &= ~SHOW_MEM_FILTER_NODES;
	if (in_interrupt() || !(gfp_mask & __GFP_DIRECT_RECLAIM))
		filter &= ~SHOW_MEM_FILTER_NODES;

	show_mem(filter, nodemask);
}

void warn_alloc(gfp_t gfp_mask, nodemask_t *nodemask, const char *fmt, ...)
{
	struct va_format vaf;
	va_list args;
	static DEFINE_RATELIMIT_STATE(nopage_rs, 10*HZ, 1);

	if ((gfp_mask & __GFP_NOWARN) || !__ratelimit(&nopage_rs))
		return;

	va_start(args, fmt);
	vaf.fmt = fmt;
	vaf.va = &args;
	pr_warn("%s: %pV, mode:%#x(%pGg), nodemask=%*pbl",
			current->comm, &vaf, gfp_mask, &gfp_mask,
			nodemask_pr_args(nodemask));
	va_end(args);

	cpuset_print_current_mems_allowed();
	pr_cont("\n");
	dump_stack();
	warn_alloc_show_mem(gfp_mask, nodemask);
}

static inline struct page *
__alloc_pages_cpuset_fallback(gfp_t gfp_mask, unsigned int order,
			      unsigned int alloc_flags,
			      const struct alloc_context *ac)
{
	struct page *page;

	page = get_page_from_freelist(gfp_mask, order,
			alloc_flags|ALLOC_CPUSET, ac);
	/*
	 * fallback to ignore cpuset restriction if our nodes
	 * are depleted
	 */
	if (!page)
		page = get_page_from_freelist(gfp_mask, order,
				alloc_flags, ac);

	return page;
}

static inline struct page *
__alloc_pages_may_oom(gfp_t gfp_mask, unsigned int order,
	const struct alloc_context *ac, unsigned long *did_some_progress)
{
	struct oom_control oc = {
		.zonelist = ac->zonelist,
		.nodemask = ac->nodemask,
		.memcg = NULL,
		.gfp_mask = gfp_mask,
		.order = order,
	};
	struct page *page;

	*did_some_progress = 0;

	/*
	 * Acquire the oom lock.  If that fails, somebody else is
	 * making progress for us.
	 */
	if (!mutex_trylock(&oom_lock)) {
		*did_some_progress = 1;
		schedule_timeout_uninterruptible(1);
		return NULL;
	}

	/*
	 * Go through the zonelist yet one more time, keep very high watermark
	 * here, this is only to catch a parallel oom killing, we must fail if
	 * we're still under heavy pressure. But make sure that this reclaim
	 * attempt shall not depend on __GFP_DIRECT_RECLAIM && !__GFP_NORETRY
	 * allocation which will never fail due to oom_lock already held.
	 */
	page = get_page_from_freelist((gfp_mask | __GFP_HARDWALL) &
				      ~__GFP_DIRECT_RECLAIM, order,
				      ALLOC_WMARK_HIGH|ALLOC_CPUSET, ac);
	if (page)
		goto out;

	/* Coredumps can quickly deplete all memory reserves */
	if (current->flags & PF_DUMPCORE)
		goto out;
	/* The OOM killer will not help higher order allocs */
	if (order > PAGE_ALLOC_COSTLY_ORDER)
		goto out;
	/*
	 * We have already exhausted all our reclaim opportunities without any
	 * success so it is time to admit defeat. We will skip the OOM killer
	 * because it is very likely that the caller has a more reasonable
	 * fallback than shooting a random task.
	 *
	 * The OOM killer may not free memory on a specific node.
	 */
	if (gfp_mask & (__GFP_RETRY_MAYFAIL | __GFP_THISNODE))
		goto out;
	/* The OOM killer does not needlessly kill tasks for lowmem */
	if (ac->highest_zoneidx < ZONE_NORMAL)
		goto out;
	if (pm_suspended_storage())
		goto out;
	/*
	 * XXX: GFP_NOFS allocations should rather fail than rely on
	 * other request to make a forward progress.
	 * We are in an unfortunate situation where out_of_memory cannot
	 * do much for this context but let's try it to at least get
	 * access to memory reserved if the current task is killed (see
	 * out_of_memory). Once filesystems are ready to handle allocation
	 * failures more gracefully we should just bail out here.
	 */

	/* Exhausted what can be done so it's blame time */
	if (out_of_memory(&oc) || WARN_ON_ONCE(gfp_mask & __GFP_NOFAIL)) {
		*did_some_progress = 1;

		/*
		 * Help non-failing allocations by giving them access to memory
		 * reserves
		 */
		if (gfp_mask & __GFP_NOFAIL)
			page = __alloc_pages_cpuset_fallback(gfp_mask, order,
					ALLOC_NO_WATERMARKS, ac);
	}
out:
	mutex_unlock(&oom_lock);
	return page;
}

/*
 * Maximum number of compaction retries wit a progress before OOM
 * killer is consider as the only way to move forward.
 */
#define MAX_COMPACT_RETRIES 16

#ifdef CONFIG_COMPACTION
/* Try memory compaction for high-order allocations before reclaim */
static struct page *
__alloc_pages_direct_compact(gfp_t gfp_mask, unsigned int order,
		unsigned int alloc_flags, const struct alloc_context *ac,
		enum compact_priority prio, enum compact_result *compact_result)
{
	struct page *page = NULL;
	unsigned long pflags;
	unsigned int noreclaim_flag;

	if (!order)
		return NULL;

	psi_memstall_enter(&pflags);
	noreclaim_flag = memalloc_noreclaim_save();

	*compact_result = try_to_compact_pages(gfp_mask, order, alloc_flags, ac,
								prio, &page);

	memalloc_noreclaim_restore(noreclaim_flag);
	psi_memstall_leave(&pflags);

	/*
	 * At least in one zone compaction wasn't deferred or skipped, so let's
	 * count a compaction stall
	 */
	count_vm_event(COMPACTSTALL);

	/* Prep a captured page if available */
	if (page)
		prep_new_page(page, order, gfp_mask, alloc_flags);

	/* Try get a page from the freelist if available */
	if (!page)
		page = get_page_from_freelist(gfp_mask, order, alloc_flags, ac);

	if (page) {
		struct zone *zone = page_zone(page);

		zone->compact_blockskip_flush = false;
		compaction_defer_reset(zone, order, true);
		count_vm_event(COMPACTSUCCESS);
		return page;
	}

	/*
	 * It's bad if compaction run occurs and fails. The most likely reason
	 * is that pages exist, but not enough to satisfy watermarks.
	 */
	count_vm_event(COMPACTFAIL);

	cond_resched();

	return NULL;
}

static inline bool
should_compact_retry(struct alloc_context *ac, int order, int alloc_flags,
		     enum compact_result compact_result,
		     enum compact_priority *compact_priority,
		     int *compaction_retries)
{
	int max_retries = MAX_COMPACT_RETRIES;
	int min_priority;
	bool ret = false;
	int retries = *compaction_retries;
	enum compact_priority priority = *compact_priority;

	if (!order)
		return false;

	if (compaction_made_progress(compact_result))
		(*compaction_retries)++;

	/*
	 * compaction considers all the zone as desperately out of memory
	 * so it doesn't really make much sense to retry except when the
	 * failure could be caused by insufficient priority
	 */
	if (compaction_failed(compact_result))
		goto check_priority;

	/*
	 * compaction was skipped because there are not enough order-0 pages
	 * to work with, so we retry only if it looks like reclaim can help.
	 */
	if (compaction_needs_reclaim(compact_result)) {
		ret = compaction_zonelist_suitable(ac, order, alloc_flags);
		goto out;
	}

	/*
	 * make sure the compaction wasn't deferred or didn't bail out early
	 * due to locks contention before we declare that we should give up.
	 * But the next retry should use a higher priority if allowed, so
	 * we don't just keep bailing out endlessly.
	 */
	if (compaction_withdrawn(compact_result)) {
		goto check_priority;
	}

	/*
	 * !costly requests are much more important than __GFP_RETRY_MAYFAIL
	 * costly ones because they are de facto nofail and invoke OOM
	 * killer to move on while costly can fail and users are ready
	 * to cope with that. 1/4 retries is rather arbitrary but we
	 * would need much more detailed feedback from compaction to
	 * make a better decision.
	 */
	if (order > PAGE_ALLOC_COSTLY_ORDER)
		max_retries /= 4;
	if (*compaction_retries <= max_retries) {
		ret = true;
		goto out;
	}

	/*
	 * Make sure there are attempts at the highest priority if we exhausted
	 * all retries or failed at the lower priorities.
	 */
check_priority:
	min_priority = (order > PAGE_ALLOC_COSTLY_ORDER) ?
			MIN_COMPACT_COSTLY_PRIORITY : MIN_COMPACT_PRIORITY;

	if (*compact_priority > min_priority) {
		(*compact_priority)--;
		*compaction_retries = 0;
		ret = true;
	}
out:
	trace_compact_retry(order, priority, compact_result, retries, max_retries, ret);
	return ret;
}
#else
static inline struct page *
__alloc_pages_direct_compact(gfp_t gfp_mask, unsigned int order,
		unsigned int alloc_flags, const struct alloc_context *ac,
		enum compact_priority prio, enum compact_result *compact_result)
{
	*compact_result = COMPACT_SKIPPED;
	return NULL;
}

static inline bool
should_compact_retry(struct alloc_context *ac, unsigned int order, int alloc_flags,
		     enum compact_result compact_result,
		     enum compact_priority *compact_priority,
		     int *compaction_retries)
{
	struct zone *zone;
	struct zoneref *z;

	if (!order || order > PAGE_ALLOC_COSTLY_ORDER)
		return false;

	/*
	 * There are setups with compaction disabled which would prefer to loop
	 * inside the allocator rather than hit the oom killer prematurely.
	 * Let's give them a good hope and keep retrying while the order-0
	 * watermarks are OK.
	 */
	for_each_zone_zonelist_nodemask(zone, z, ac->zonelist,
				ac->highest_zoneidx, ac->nodemask) {
		if (zone_watermark_ok(zone, 0, min_wmark_pages(zone),
					ac->highest_zoneidx, alloc_flags))
			return true;
	}
	return false;
}
#endif /* CONFIG_COMPACTION */

#ifdef CONFIG_LOCKDEP
static struct lockdep_map __fs_reclaim_map =
	STATIC_LOCKDEP_MAP_INIT("fs_reclaim", &__fs_reclaim_map);

static bool __need_reclaim(gfp_t gfp_mask)
{
	/* no reclaim without waiting on it */
	if (!(gfp_mask & __GFP_DIRECT_RECLAIM))
		return false;

	/* this guy won't enter reclaim */
	if (current->flags & PF_MEMALLOC)
		return false;

	if (gfp_mask & __GFP_NOLOCKDEP)
		return false;

	return true;
}

void __fs_reclaim_acquire(void)
{
	lock_map_acquire(&__fs_reclaim_map);
}

void __fs_reclaim_release(void)
{
	lock_map_release(&__fs_reclaim_map);
}

void fs_reclaim_acquire(gfp_t gfp_mask)
{
	gfp_mask = current_gfp_context(gfp_mask);

	if (__need_reclaim(gfp_mask)) {
		if (gfp_mask & __GFP_FS)
			__fs_reclaim_acquire();

#ifdef CONFIG_MMU_NOTIFIER
		lock_map_acquire(&__mmu_notifier_invalidate_range_start_map);
		lock_map_release(&__mmu_notifier_invalidate_range_start_map);
#endif

	}
}
EXPORT_SYMBOL_GPL(fs_reclaim_acquire);

void fs_reclaim_release(gfp_t gfp_mask)
{
	gfp_mask = current_gfp_context(gfp_mask);

	if (__need_reclaim(gfp_mask)) {
		if (gfp_mask & __GFP_FS)
			__fs_reclaim_release();
	}
}
EXPORT_SYMBOL_GPL(fs_reclaim_release);
#endif

/* Perform direct synchronous page reclaim */
static unsigned long
__perform_reclaim(gfp_t gfp_mask, unsigned int order,
					const struct alloc_context *ac)
{
	unsigned int noreclaim_flag;
	unsigned long pflags, progress;

	cond_resched();

	/* We now go into synchronous reclaim */
	cpuset_memory_pressure_bump();
	psi_memstall_enter(&pflags);
	fs_reclaim_acquire(gfp_mask);
	noreclaim_flag = memalloc_noreclaim_save();

	progress = try_to_free_pages(ac->zonelist, order, gfp_mask,
								ac->nodemask);

	memalloc_noreclaim_restore(noreclaim_flag);
	fs_reclaim_release(gfp_mask);
	psi_memstall_leave(&pflags);

	cond_resched();

	return progress;
}

/* The really slow allocator path where we enter direct reclaim */
static inline struct page *
__alloc_pages_direct_reclaim(gfp_t gfp_mask, unsigned int order,
		unsigned int alloc_flags, const struct alloc_context *ac,
		unsigned long *did_some_progress)
{
	struct page *page = NULL;
	bool drained = false;

	*did_some_progress = __perform_reclaim(gfp_mask, order, ac);
	if (unlikely(!(*did_some_progress)))
		return NULL;

retry:
	page = get_page_from_freelist(gfp_mask, order, alloc_flags, ac);

	/*
	 * If an allocation failed after direct reclaim, it could be because
	 * pages are pinned on the per-cpu lists or in high alloc reserves.
	 * Shrink them and try again
	 */
	if (!page && !drained) {
		unreserve_highatomic_pageblock(ac, false);
		drain_all_pages(NULL);
		drained = true;
		goto retry;
	}

	return page;
}

static void wake_all_kswapds(unsigned int order, gfp_t gfp_mask,
			     const struct alloc_context *ac)
{
	struct zoneref *z;
	struct zone *zone;
	pg_data_t *last_pgdat = NULL;
	enum zone_type highest_zoneidx = ac->highest_zoneidx;

	for_each_zone_zonelist_nodemask(zone, z, ac->zonelist, highest_zoneidx,
					ac->nodemask) {
		if (last_pgdat != zone->zone_pgdat)
			wakeup_kswapd(zone, gfp_mask, order, highest_zoneidx);
		last_pgdat = zone->zone_pgdat;
	}
}

static inline unsigned int
gfp_to_alloc_flags(gfp_t gfp_mask)
{
	unsigned int alloc_flags = ALLOC_WMARK_MIN | ALLOC_CPUSET;

	/*
	 * __GFP_HIGH is assumed to be the same as ALLOC_HIGH
	 * and __GFP_KSWAPD_RECLAIM is assumed to be the same as ALLOC_KSWAPD
	 * to save two branches.
	 */
	BUILD_BUG_ON(__GFP_HIGH != (__force gfp_t) ALLOC_HIGH);
	BUILD_BUG_ON(__GFP_KSWAPD_RECLAIM != (__force gfp_t) ALLOC_KSWAPD);

	/*
	 * The caller may dip into page reserves a bit more if the caller
	 * cannot run direct reclaim, or if the caller has realtime scheduling
	 * policy or is asking for __GFP_HIGH memory.  GFP_ATOMIC requests will
	 * set both ALLOC_HARDER (__GFP_ATOMIC) and ALLOC_HIGH (__GFP_HIGH).
	 */
	alloc_flags |= (__force int)
		(gfp_mask & (__GFP_HIGH | __GFP_KSWAPD_RECLAIM));

	if (gfp_mask & __GFP_ATOMIC) {
		/*
		 * Not worth trying to allocate harder for __GFP_NOMEMALLOC even
		 * if it can't schedule.
		 */
		if (!(gfp_mask & __GFP_NOMEMALLOC))
			alloc_flags |= ALLOC_HARDER;
		/*
		 * Ignore cpuset mems for GFP_ATOMIC rather than fail, see the
		 * comment for __cpuset_node_allowed().
		 */
		alloc_flags &= ~ALLOC_CPUSET;
	} else if (unlikely(rt_task(current)) && !in_interrupt())
		alloc_flags |= ALLOC_HARDER;

	alloc_flags = current_alloc_flags(gfp_mask, alloc_flags);

	return alloc_flags;
}

static bool oom_reserves_allowed(struct task_struct *tsk)
{
	if (!tsk_is_oom_victim(tsk))
		return false;

	/*
	 * !MMU doesn't have oom reaper so give access to memory reserves
	 * only to the thread with TIF_MEMDIE set
	 */
	if (!IS_ENABLED(CONFIG_MMU) && !test_thread_flag(TIF_MEMDIE))
		return false;

	return true;
}

/*
 * Distinguish requests which really need access to full memory
 * reserves from oom victims which can live with a portion of it
 */
static inline int __gfp_pfmemalloc_flags(gfp_t gfp_mask)
{
	if (unlikely(gfp_mask & __GFP_NOMEMALLOC))
		return 0;
	if (gfp_mask & __GFP_MEMALLOC)
		return ALLOC_NO_WATERMARKS;
	if (in_serving_softirq() && (current->flags & PF_MEMALLOC))
		return ALLOC_NO_WATERMARKS;
	if (!in_interrupt()) {
		if (current->flags & PF_MEMALLOC)
			return ALLOC_NO_WATERMARKS;
		else if (oom_reserves_allowed(current))
			return ALLOC_OOM;
	}

	return 0;
}

bool gfp_pfmemalloc_allowed(gfp_t gfp_mask)
{
	return !!__gfp_pfmemalloc_flags(gfp_mask);
}

/*
 * Checks whether it makes sense to retry the reclaim to make a forward progress
 * for the given allocation request.
 *
 * We give up when we either have tried MAX_RECLAIM_RETRIES in a row
 * without success, or when we couldn't even meet the watermark if we
 * reclaimed all remaining pages on the LRU lists.
 *
 * Returns true if a retry is viable or false to enter the oom path.
 */
static inline bool
should_reclaim_retry(gfp_t gfp_mask, unsigned order,
		     struct alloc_context *ac, int alloc_flags,
		     bool did_some_progress, int *no_progress_loops)
{
	struct zone *zone;
	struct zoneref *z;
	bool ret = false;

	/*
	 * Costly allocations might have made a progress but this doesn't mean
	 * their order will become available due to high fragmentation so
	 * always increment the no progress counter for them
	 */
	if (did_some_progress && order <= PAGE_ALLOC_COSTLY_ORDER)
		*no_progress_loops = 0;
	else
		(*no_progress_loops)++;

	/*
	 * Make sure we converge to OOM if we cannot make any progress
	 * several times in the row.
	 */
	if (*no_progress_loops > MAX_RECLAIM_RETRIES) {
		/* Before OOM, exhaust highatomic_reserve */
		return unreserve_highatomic_pageblock(ac, true);
	}

	/*
	 * Keep reclaiming pages while there is a chance this will lead
	 * somewhere.  If none of the target zones can satisfy our allocation
	 * request even if all reclaimable pages are considered then we are
	 * screwed and have to go OOM.
	 */
	for_each_zone_zonelist_nodemask(zone, z, ac->zonelist,
				ac->highest_zoneidx, ac->nodemask) {
		unsigned long available;
		unsigned long reclaimable;
		unsigned long min_wmark = min_wmark_pages(zone);
		bool wmark;

		available = reclaimable = zone_reclaimable_pages(zone);
		available += zone_page_state_snapshot(zone, NR_FREE_PAGES);

		/*
		 * Would the allocation succeed if we reclaimed all
		 * reclaimable pages?
		 */
		wmark = __zone_watermark_ok(zone, order, min_wmark,
				ac->highest_zoneidx, alloc_flags, available);
		trace_reclaim_retry_zone(z, order, reclaimable,
				available, min_wmark, *no_progress_loops, wmark);
		if (wmark) {
			/*
			 * If we didn't make any progress and have a lot of
			 * dirty + writeback pages then we should wait for
			 * an IO to complete to slow down the reclaim and
			 * prevent from pre mature OOM
			 */
			if (!did_some_progress) {
				unsigned long write_pending;

				write_pending = zone_page_state_snapshot(zone,
							NR_ZONE_WRITE_PENDING);

				if (2 * write_pending > reclaimable) {
					congestion_wait(BLK_RW_ASYNC, HZ/10);
					return true;
				}
			}

			ret = true;
			goto out;
		}
	}

out:
	/*
	 * Memory allocation/reclaim might be called from a WQ context and the
	 * current implementation of the WQ concurrency control doesn't
	 * recognize that a particular WQ is congested if the worker thread is
	 * looping without ever sleeping. Therefore we have to do a short sleep
	 * here rather than calling cond_resched().
	 */
	if (current->flags & PF_WQ_WORKER)
		schedule_timeout_uninterruptible(1);
	else
		cond_resched();
	return ret;
}

static inline bool
check_retry_cpuset(int cpuset_mems_cookie, struct alloc_context *ac)
{
	/*
	 * It's possible that cpuset's mems_allowed and the nodemask from
	 * mempolicy don't intersect. This should be normally dealt with by
	 * policy_nodemask(), but it's possible to race with cpuset update in
	 * such a way the check therein was true, and then it became false
	 * before we got our cpuset_mems_cookie here.
	 * This assumes that for all allocations, ac->nodemask can come only
	 * from MPOL_BIND mempolicy (whose documented semantics is to be ignored
	 * when it does not intersect with the cpuset restrictions) or the
	 * caller can deal with a violated nodemask.
	 */
	if (cpusets_enabled() && ac->nodemask &&
			!cpuset_nodemask_valid_mems_allowed(ac->nodemask)) {
		ac->nodemask = NULL;
		return true;
	}

	/*
	 * When updating a task's mems_allowed or mempolicy nodemask, it is
	 * possible to race with parallel threads in such a way that our
	 * allocation can fail while the mask is being updated. If we are about
	 * to fail, check if the cpuset changed during allocation and if so,
	 * retry.
	 */
	if (read_mems_allowed_retry(cpuset_mems_cookie))
		return true;

	return false;
}

static inline struct page *
__alloc_pages_slowpath(gfp_t gfp_mask, unsigned int order,
						struct alloc_context *ac)
{
	bool can_direct_reclaim = gfp_mask & __GFP_DIRECT_RECLAIM;
	const bool costly_order = order > PAGE_ALLOC_COSTLY_ORDER;
	struct page *page = NULL;
	unsigned int alloc_flags;
	unsigned long did_some_progress;
	enum compact_priority compact_priority;
	enum compact_result compact_result;
	int compaction_retries;
	int no_progress_loops;
	unsigned int cpuset_mems_cookie;
	int reserve_flags;

	/*
	 * We also sanity check to catch abuse of atomic reserves being used by
	 * callers that are not in atomic context.
	 */
	if (WARN_ON_ONCE((gfp_mask & (__GFP_ATOMIC|__GFP_DIRECT_RECLAIM)) ==
				(__GFP_ATOMIC|__GFP_DIRECT_RECLAIM)))
		gfp_mask &= ~__GFP_ATOMIC;

retry_cpuset:
	compaction_retries = 0;
	no_progress_loops = 0;
	compact_priority = DEF_COMPACT_PRIORITY;
	cpuset_mems_cookie = read_mems_allowed_begin();

	/*
	 * The fast path uses conservative alloc_flags to succeed only until
	 * kswapd needs to be woken up, and to avoid the cost of setting up
	 * alloc_flags precisely. So we do that now.
	 */
	alloc_flags = gfp_to_alloc_flags(gfp_mask);

	/*
	 * We need to recalculate the starting point for the zonelist iterator
	 * because we might have used different nodemask in the fast path, or
	 * there was a cpuset modification and we are retrying - otherwise we
	 * could end up iterating over non-eligible zones endlessly.
	 */
	ac->preferred_zoneref = first_zones_zonelist(ac->zonelist,
					ac->highest_zoneidx, ac->nodemask);
	if (!ac->preferred_zoneref->zone)
		goto nopage;

	if (alloc_flags & ALLOC_KSWAPD)
		wake_all_kswapds(order, gfp_mask, ac);

	/*
	 * The adjusted alloc_flags might result in immediate success, so try
	 * that first
	 */
	page = get_page_from_freelist(gfp_mask, order, alloc_flags, ac);
	if (page)
		goto got_pg;

	/*
	 * For costly allocations, try direct compaction first, as it's likely
	 * that we have enough base pages and don't need to reclaim. For non-
	 * movable high-order allocations, do that as well, as compaction will
	 * try prevent permanent fragmentation by migrating from blocks of the
	 * same migratetype.
	 * Don't try this for allocations that are allowed to ignore
	 * watermarks, as the ALLOC_NO_WATERMARKS attempt didn't yet happen.
	 */
	if (can_direct_reclaim &&
			(costly_order ||
			   (order > 0 && ac->migratetype != MIGRATE_MOVABLE))
			&& !gfp_pfmemalloc_allowed(gfp_mask)) {
		page = __alloc_pages_direct_compact(gfp_mask, order,
						alloc_flags, ac,
						INIT_COMPACT_PRIORITY,
						&compact_result);
		if (page)
			goto got_pg;

		/*
		 * Checks for costly allocations with __GFP_NORETRY, which
		 * includes some THP page fault allocations
		 */
		if (costly_order && (gfp_mask & __GFP_NORETRY)) {
			/*
			 * If allocating entire pageblock(s) and compaction
			 * failed because all zones are below low watermarks
			 * or is prohibited because it recently failed at this
			 * order, fail immediately unless the allocator has
			 * requested compaction and reclaim retry.
			 *
			 * Reclaim is
			 *  - potentially very expensive because zones are far
			 *    below their low watermarks or this is part of very
			 *    bursty high order allocations,
			 *  - not guaranteed to help because isolate_freepages()
			 *    may not iterate over freed pages as part of its
			 *    linear scan, and
			 *  - unlikely to make entire pageblocks free on its
			 *    own.
			 */
			if (compact_result == COMPACT_SKIPPED ||
			    compact_result == COMPACT_DEFERRED)
				goto nopage;

			/*
			 * Looks like reclaim/compaction is worth trying, but
			 * sync compaction could be very expensive, so keep
			 * using async compaction.
			 */
			compact_priority = INIT_COMPACT_PRIORITY;
		}
	}

retry:
	/* Ensure kswapd doesn't accidentally go to sleep as long as we loop */
	if (alloc_flags & ALLOC_KSWAPD)
		wake_all_kswapds(order, gfp_mask, ac);

	reserve_flags = __gfp_pfmemalloc_flags(gfp_mask);
	if (reserve_flags)
		alloc_flags = current_alloc_flags(gfp_mask, reserve_flags);

	/*
	 * Reset the nodemask and zonelist iterators if memory policies can be
	 * ignored. These allocations are high priority and system rather than
	 * user oriented.
	 */
	if (!(alloc_flags & ALLOC_CPUSET) || reserve_flags) {
		ac->nodemask = NULL;
		ac->preferred_zoneref = first_zones_zonelist(ac->zonelist,
					ac->highest_zoneidx, ac->nodemask);
	}

	/* Attempt with potentially adjusted zonelist and alloc_flags */
	page = get_page_from_freelist(gfp_mask, order, alloc_flags, ac);
	if (page)
		goto got_pg;

	/* Caller is not willing to reclaim, we can't balance anything */
	if (!can_direct_reclaim)
		goto nopage;

	/* Avoid recursion of direct reclaim */
	if (current->flags & PF_MEMALLOC)
		goto nopage;

	/* Try direct reclaim and then allocating */
	page = __alloc_pages_direct_reclaim(gfp_mask, order, alloc_flags, ac,
							&did_some_progress);
	if (page)
		goto got_pg;

	/* Try direct compaction and then allocating */
	page = __alloc_pages_direct_compact(gfp_mask, order, alloc_flags, ac,
					compact_priority, &compact_result);
	if (page)
		goto got_pg;

	/* Do not loop if specifically requested */
	if (gfp_mask & __GFP_NORETRY)
		goto nopage;

	/*
	 * Do not retry costly high order allocations unless they are
	 * __GFP_RETRY_MAYFAIL
	 */
	if (costly_order && !(gfp_mask & __GFP_RETRY_MAYFAIL))
		goto nopage;

	if (should_reclaim_retry(gfp_mask, order, ac, alloc_flags,
				 did_some_progress > 0, &no_progress_loops))
		goto retry;

	/*
	 * It doesn't make any sense to retry for the compaction if the order-0
	 * reclaim is not able to make any progress because the current
	 * implementation of the compaction depends on the sufficient amount
	 * of free memory (see __compaction_suitable)
	 */
	if (did_some_progress > 0 &&
			should_compact_retry(ac, order, alloc_flags,
				compact_result, &compact_priority,
				&compaction_retries))
		goto retry;


	/* Deal with possible cpuset update races before we start OOM killing */
	if (check_retry_cpuset(cpuset_mems_cookie, ac))
		goto retry_cpuset;

	/* Reclaim has failed us, start killing things */
	page = __alloc_pages_may_oom(gfp_mask, order, ac, &did_some_progress);
	if (page)
		goto got_pg;

	/* Avoid allocations with no watermarks from looping endlessly */
	if (tsk_is_oom_victim(current) &&
	    (alloc_flags & ALLOC_OOM ||
	     (gfp_mask & __GFP_NOMEMALLOC)))
		goto nopage;

	/* Retry as long as the OOM killer is making progress */
	if (did_some_progress) {
		no_progress_loops = 0;
		goto retry;
	}

nopage:
	/* Deal with possible cpuset update races before we fail */
	if (check_retry_cpuset(cpuset_mems_cookie, ac))
		goto retry_cpuset;

	/*
	 * Make sure that __GFP_NOFAIL request doesn't leak out and make sure
	 * we always retry
	 */
	if (gfp_mask & __GFP_NOFAIL) {
		/*
		 * All existing users of the __GFP_NOFAIL are blockable, so warn
		 * of any new users that actually require GFP_NOWAIT
		 */
		if (WARN_ON_ONCE(!can_direct_reclaim))
			goto fail;

		/*
		 * PF_MEMALLOC request from this context is rather bizarre
		 * because we cannot reclaim anything and only can loop waiting
		 * for somebody to do a work for us
		 */
		WARN_ON_ONCE(current->flags & PF_MEMALLOC);

		/*
		 * non failing costly orders are a hard requirement which we
		 * are not prepared for much so let's warn about these users
		 * so that we can identify them and convert them to something
		 * else.
		 */
		WARN_ON_ONCE(order > PAGE_ALLOC_COSTLY_ORDER);

		/*
		 * Help non-failing allocations by giving them access to memory
		 * reserves but do not use ALLOC_NO_WATERMARKS because this
		 * could deplete whole memory reserves which would just make
		 * the situation worse
		 */
		page = __alloc_pages_cpuset_fallback(gfp_mask, order, ALLOC_HARDER, ac);
		if (page)
			goto got_pg;

		cond_resched();
		goto retry;
	}
fail:
	warn_alloc(gfp_mask, ac->nodemask,
			"page allocation failure: order:%u", order);
got_pg:
	return page;
}

static inline bool prepare_alloc_pages(gfp_t gfp_mask, unsigned int order,
		int preferred_nid, nodemask_t *nodemask,
		struct alloc_context *ac, gfp_t *alloc_mask,
		unsigned int *alloc_flags)
{
	ac->highest_zoneidx = gfp_zone(gfp_mask);
	ac->zonelist = node_zonelist(preferred_nid, gfp_mask);
	ac->nodemask = nodemask;
	ac->migratetype = gfp_migratetype(gfp_mask);

	if (cpusets_enabled()) {
		*alloc_mask |= __GFP_HARDWALL;
		/*
		 * When we are in the interrupt context, it is irrelevant
		 * to the current task context. It means that any node ok.
		 */
		if (!in_interrupt() && !ac->nodemask)
			ac->nodemask = &cpuset_current_mems_allowed;
		else
			*alloc_flags |= ALLOC_CPUSET;
	}

	fs_reclaim_acquire(gfp_mask);
	fs_reclaim_release(gfp_mask);

	might_sleep_if(gfp_mask & __GFP_DIRECT_RECLAIM);

	if (should_fail_alloc_page(gfp_mask, order))
		return false;

	*alloc_flags = current_alloc_flags(gfp_mask, *alloc_flags);

	/* Dirty zone balancing only done in the fast path */
	ac->spread_dirty_pages = (gfp_mask & __GFP_WRITE);

	/*
	 * The preferred zone is used for statistics but crucially it is
	 * also used as the starting point for the zonelist iterator. It
	 * may get reset for allocations that ignore memory policies.
	 */
	ac->preferred_zoneref = first_zones_zonelist(ac->zonelist,
					ac->highest_zoneidx, ac->nodemask);

	return true;
}

/*
 * This is the 'heart' of the zoned buddy allocator.
 */
struct page *
__alloc_pages_nodemask(gfp_t gfp_mask, unsigned int order, int preferred_nid,
							nodemask_t *nodemask)
{
	struct page *page;
	unsigned int alloc_flags = ALLOC_WMARK_LOW;
	gfp_t alloc_mask; /* The gfp_t that was actually used for allocation */
	struct alloc_context ac = { };

	/*
	 * There are several places where we assume that the order value is sane
	 * so bail out early if the request is out of bound.
	 */
	if (unlikely(order >= MAX_ORDER)) {
		WARN_ON_ONCE(!(gfp_mask & __GFP_NOWARN));
		return NULL;
	}

	gfp_mask &= gfp_allowed_mask;
	alloc_mask = gfp_mask;
	if (!prepare_alloc_pages(gfp_mask, order, preferred_nid, nodemask, &ac, &alloc_mask, &alloc_flags))
		return NULL;

	/*
	 * Forbid the first pass from falling back to types that fragment
	 * memory until all local zones are considered.
	 */
	alloc_flags |= alloc_flags_nofragment(ac.preferred_zoneref->zone, gfp_mask);

	/* First allocation attempt */
	page = get_page_from_freelist(alloc_mask, order, alloc_flags, &ac);
	if (likely(page))
		goto out;

	/*
	 * Apply scoped allocation constraints. This is mainly about GFP_NOFS
	 * resp. GFP_NOIO which has to be inherited for all allocation requests
	 * from a particular context which has been marked by
	 * memalloc_no{fs,io}_{save,restore}.
	 */
	alloc_mask = current_gfp_context(gfp_mask);
	ac.spread_dirty_pages = false;

	/*
	 * Restore the original nodemask if it was potentially replaced with
	 * &cpuset_current_mems_allowed to optimize the fast-path attempt.
	 */
	ac.nodemask = nodemask;

	page = __alloc_pages_slowpath(alloc_mask, order, &ac);

out:
	if (memcg_kmem_enabled() && (gfp_mask & __GFP_ACCOUNT) && page &&
	    unlikely(__memcg_kmem_charge_page(page, gfp_mask, order) != 0)) {
		__free_pages(page, order);
		page = NULL;
	}

	trace_mm_page_alloc(page, order, alloc_mask, ac.migratetype);

	return page;
}
EXPORT_SYMBOL(__alloc_pages_nodemask);

/*
 * Common helper functions. Never use with __GFP_HIGHMEM because the returned
 * address cannot represent highmem pages. Use alloc_pages and then kmap if
 * you need to access high mem.
 */
unsigned long __get_free_pages(gfp_t gfp_mask, unsigned int order)
{
	struct page *page;

	page = alloc_pages(gfp_mask & ~__GFP_HIGHMEM, order);
	if (!page)
		return 0;
	return (unsigned long) page_address(page);
}
EXPORT_SYMBOL(__get_free_pages);

unsigned long get_zeroed_page(gfp_t gfp_mask)
{
	return __get_free_pages(gfp_mask | __GFP_ZERO, 0);
}
EXPORT_SYMBOL(get_zeroed_page);

static inline void free_the_page(struct page *page, unsigned int order)
{
	if (order == 0)		/* Via pcp? */
		free_unref_page(page);
	else
		__free_pages_ok(page, order, FPI_NONE);
}

/**
 * __free_pages - Free pages allocated with alloc_pages().
 * @page: The page pointer returned from alloc_pages().
 * @order: The order of the allocation.
 *
 * This function can free multi-page allocations that are not compound
 * pages.  It does not check that the @order passed in matches that of
 * the allocation, so it is easy to leak memory.  Freeing more memory
 * than was allocated will probably emit a warning.
 *
 * If the last reference to this page is speculative, it will be released
 * by put_page() which only frees the first page of a non-compound
 * allocation.  To prevent the remaining pages from being leaked, we free
 * the subsequent pages here.  If you want to use the page's reference
 * count to decide when to free the allocation, you should allocate a
 * compound page, and use put_page() instead of __free_pages().
 *
 * Context: May be called in interrupt context or while holding a normal
 * spinlock, but not in NMI context or while holding a raw spinlock.
 */
void __free_pages(struct page *page, unsigned int order)
{
	if (put_page_testzero(page))
		free_the_page(page, order);
	else if (!PageHead(page))
		while (order-- > 0)
			free_the_page(page + (1 << order), order);
}
EXPORT_SYMBOL(__free_pages);

void free_pages(unsigned long addr, unsigned int order)
{
	if (addr != 0) {
		VM_BUG_ON(!virt_addr_valid((void *)addr));
		__free_pages(virt_to_page((void *)addr), order);
	}
}

EXPORT_SYMBOL(free_pages);

/*
 * Page Fragment:
 *  An arbitrary-length arbitrary-offset area of memory which resides
 *  within a 0 or higher order page.  Multiple fragments within that page
 *  are individually refcounted, in the page's reference counter.
 *
 * The page_frag functions below provide a simple allocation framework for
 * page fragments.  This is used by the network stack and network device
 * drivers to provide a backing region of memory for use as either an
 * sk_buff->head, or to be used in the "frags" portion of skb_shared_info.
 */
static struct page *__page_frag_cache_refill(struct page_frag_cache *nc,
					     gfp_t gfp_mask)
{
	struct page *page = NULL;
	gfp_t gfp = gfp_mask;

#if (PAGE_SIZE < PAGE_FRAG_CACHE_MAX_SIZE)
	gfp_mask |= __GFP_COMP | __GFP_NOWARN | __GFP_NORETRY |
		    __GFP_NOMEMALLOC;
	page = alloc_pages_node(NUMA_NO_NODE, gfp_mask,
				PAGE_FRAG_CACHE_MAX_ORDER);
	nc->size = page ? PAGE_FRAG_CACHE_MAX_SIZE : PAGE_SIZE;
#endif
	if (unlikely(!page))
		page = alloc_pages_node(NUMA_NO_NODE, gfp, 0);

	nc->va = page ? page_address(page) : NULL;

	return page;
}

void __page_frag_cache_drain(struct page *page, unsigned int count)
{
	VM_BUG_ON_PAGE(page_ref_count(page) == 0, page);

	if (page_ref_sub_and_test(page, count))
		free_the_page(page, compound_order(page));
}
EXPORT_SYMBOL(__page_frag_cache_drain);

void *page_frag_alloc(struct page_frag_cache *nc,
		      unsigned int fragsz, gfp_t gfp_mask)
{
	unsigned int size = PAGE_SIZE;
	struct page *page;
	int offset;

	if (unlikely(!nc->va)) {
refill:
		page = __page_frag_cache_refill(nc, gfp_mask);
		if (!page)
			return NULL;

#if (PAGE_SIZE < PAGE_FRAG_CACHE_MAX_SIZE)
		/* if size can vary use size else just use PAGE_SIZE */
		size = nc->size;
#endif
		/* Even if we own the page, we do not use atomic_set().
		 * This would break get_page_unless_zero() users.
		 */
		page_ref_add(page, PAGE_FRAG_CACHE_MAX_SIZE);

		/* reset page count bias and offset to start of new frag */
		nc->pfmemalloc = page_is_pfmemalloc(page);
		nc->pagecnt_bias = PAGE_FRAG_CACHE_MAX_SIZE + 1;
		nc->offset = size;
	}

	offset = nc->offset - fragsz;
	if (unlikely(offset < 0)) {
		page = virt_to_page(nc->va);

		if (!page_ref_sub_and_test(page, nc->pagecnt_bias))
			goto refill;

		if (unlikely(nc->pfmemalloc)) {
			free_the_page(page, compound_order(page));
			goto refill;
		}

#if (PAGE_SIZE < PAGE_FRAG_CACHE_MAX_SIZE)
		/* if size can vary use size else just use PAGE_SIZE */
		size = nc->size;
#endif
		/* OK, page count is 0, we can safely set it */
		set_page_count(page, PAGE_FRAG_CACHE_MAX_SIZE + 1);

		/* reset page count bias and offset to start of new frag */
		nc->pagecnt_bias = PAGE_FRAG_CACHE_MAX_SIZE + 1;
		offset = size - fragsz;
	}

	nc->pagecnt_bias--;
	nc->offset = offset;

	return nc->va + offset;
}
EXPORT_SYMBOL(page_frag_alloc);

/*
 * Frees a page fragment allocated out of either a compound or order 0 page.
 */
void page_frag_free(void *addr)
{
	struct page *page = virt_to_head_page(addr);

	if (unlikely(put_page_testzero(page)))
		free_the_page(page, compound_order(page));
}
EXPORT_SYMBOL(page_frag_free);

static void *make_alloc_exact(unsigned long addr, unsigned int order,
		size_t size)
{
	if (addr) {
		unsigned long alloc_end = addr + (PAGE_SIZE << order);
		unsigned long used = addr + PAGE_ALIGN(size);

		split_page(virt_to_page((void *)addr), order);
		while (used < alloc_end) {
			free_page(used);
			used += PAGE_SIZE;
		}
	}
	return (void *)addr;
}

/**
 * alloc_pages_exact - allocate an exact number physically-contiguous pages.
 * @size: the number of bytes to allocate
 * @gfp_mask: GFP flags for the allocation, must not contain __GFP_COMP
 *
 * This function is similar to alloc_pages(), except that it allocates the
 * minimum number of pages to satisfy the request.  alloc_pages() can only
 * allocate memory in power-of-two pages.
 *
 * This function is also limited by MAX_ORDER.
 *
 * Memory allocated by this function must be released by free_pages_exact().
 *
 * Return: pointer to the allocated area or %NULL in case of error.
 */
void *alloc_pages_exact(size_t size, gfp_t gfp_mask)
{
	unsigned int order = get_order(size);
	unsigned long addr;

	if (WARN_ON_ONCE(gfp_mask & __GFP_COMP))
		gfp_mask &= ~__GFP_COMP;

	addr = __get_free_pages(gfp_mask, order);
	return make_alloc_exact(addr, order, size);
}
EXPORT_SYMBOL(alloc_pages_exact);

/**
 * alloc_pages_exact_nid - allocate an exact number of physically-contiguous
 *			   pages on a node.
 * @nid: the preferred node ID where memory should be allocated
 * @size: the number of bytes to allocate
 * @gfp_mask: GFP flags for the allocation, must not contain __GFP_COMP
 *
 * Like alloc_pages_exact(), but try to allocate on node nid first before falling
 * back.
 *
 * Return: pointer to the allocated area or %NULL in case of error.
 */
void * __meminit alloc_pages_exact_nid(int nid, size_t size, gfp_t gfp_mask)
{
	unsigned int order = get_order(size);
	struct page *p;

	if (WARN_ON_ONCE(gfp_mask & __GFP_COMP))
		gfp_mask &= ~__GFP_COMP;

	p = alloc_pages_node(nid, gfp_mask, order);
	if (!p)
		return NULL;
	return make_alloc_exact((unsigned long)page_address(p), order, size);
}

/**
 * free_pages_exact - release memory allocated via alloc_pages_exact()
 * @virt: the value returned by alloc_pages_exact.
 * @size: size of allocation, same value as passed to alloc_pages_exact().
 *
 * Release the memory allocated by a previous call to alloc_pages_exact.
 */
void free_pages_exact(void *virt, size_t size)
{
	unsigned long addr = (unsigned long)virt;
	unsigned long end = addr + PAGE_ALIGN(size);

	while (addr < end) {
		free_page(addr);
		addr += PAGE_SIZE;
	}
}
EXPORT_SYMBOL(free_pages_exact);

/**
 * nr_free_zone_pages - count number of pages beyond high watermark
 * @offset: The zone index of the highest zone
 *
 * nr_free_zone_pages() counts the number of pages which are beyond the
 * high watermark within all zones at or below a given zone index.  For each
 * zone, the number of pages is calculated as:
 *
 *     nr_free_zone_pages = managed_pages - high_pages
 *
 * Return: number of pages beyond high watermark.
 */
static unsigned long nr_free_zone_pages(int offset)
{
	struct zoneref *z;
	struct zone *zone;

	/* Just pick one node, since fallback list is circular */
	unsigned long sum = 0;

	struct zonelist *zonelist = node_zonelist(numa_node_id(), GFP_KERNEL);

	for_each_zone_zonelist(zone, z, zonelist, offset) {
		unsigned long size = zone_managed_pages(zone);
		unsigned long high = high_wmark_pages(zone);
		if (size > high)
			sum += size - high;
	}

	return sum;
}

/**
 * nr_free_buffer_pages - count number of pages beyond high watermark
 *
 * nr_free_buffer_pages() counts the number of pages which are beyond the high
 * watermark within ZONE_DMA and ZONE_NORMAL.
 *
 * Return: number of pages beyond high watermark within ZONE_DMA and
 * ZONE_NORMAL.
 */
unsigned long nr_free_buffer_pages(void)
{
	return nr_free_zone_pages(gfp_zone(GFP_USER));
}
EXPORT_SYMBOL_GPL(nr_free_buffer_pages);

static inline void show_node(struct zone *zone)
{
	if (IS_ENABLED(CONFIG_NUMA))
		printk("Node %d ", zone_to_nid(zone));
}

long si_mem_available(void)
{
	long available;
	unsigned long pagecache;
	unsigned long wmark_low = 0;
	unsigned long pages[NR_LRU_LISTS];
	unsigned long reclaimable;
	struct zone *zone;
	int lru;

	for (lru = LRU_BASE; lru < NR_LRU_LISTS; lru++)
		pages[lru] = global_node_page_state(NR_LRU_BASE + lru);

	for_each_zone(zone)
		wmark_low += low_wmark_pages(zone);

	/*
	 * Estimate the amount of memory available for userspace allocations,
	 * without causing swapping.
	 */
	available = global_zone_page_state(NR_FREE_PAGES) - totalreserve_pages;

	/*
	 * Not all the page cache can be freed, otherwise the system will
	 * start swapping. Assume at least half of the page cache, or the
	 * low watermark worth of cache, needs to stay.
	 */
	pagecache = pages[LRU_ACTIVE_FILE] + pages[LRU_INACTIVE_FILE];
	pagecache -= min(pagecache / 2, wmark_low);
	available += pagecache;

	/*
	 * Part of the reclaimable slab and other kernel memory consists of
	 * items that are in use, and cannot be freed. Cap this estimate at the
	 * low watermark.
	 */
	reclaimable = global_node_page_state_pages(NR_SLAB_RECLAIMABLE_B) +
		global_node_page_state(NR_KERNEL_MISC_RECLAIMABLE);
	available += reclaimable - min(reclaimable / 2, wmark_low);

	if (available < 0)
		available = 0;
	return available;
}
EXPORT_SYMBOL_GPL(si_mem_available);

void si_meminfo(struct sysinfo *val)
{
	val->totalram = totalram_pages();
	val->sharedram = global_node_page_state(NR_SHMEM);
	val->freeram = global_zone_page_state(NR_FREE_PAGES);
	val->bufferram = nr_blockdev_pages();
	val->totalhigh = totalhigh_pages();
	val->freehigh = nr_free_highpages();
	val->mem_unit = PAGE_SIZE;
}

EXPORT_SYMBOL(si_meminfo);

#ifdef CONFIG_NUMA
void si_meminfo_node(struct sysinfo *val, int nid)
{
	int zone_type;		/* needs to be signed */
	unsigned long managed_pages = 0;
	unsigned long managed_highpages = 0;
	unsigned long free_highpages = 0;
	pg_data_t *pgdat = NODE_DATA(nid);

	for (zone_type = 0; zone_type < MAX_NR_ZONES; zone_type++)
		managed_pages += zone_managed_pages(&pgdat->node_zones[zone_type]);
	val->totalram = managed_pages;
	val->sharedram = node_page_state(pgdat, NR_SHMEM);
	val->freeram = sum_zone_node_page_state(nid, NR_FREE_PAGES);
#ifdef CONFIG_HIGHMEM
	for (zone_type = 0; zone_type < MAX_NR_ZONES; zone_type++) {
		struct zone *zone = &pgdat->node_zones[zone_type];

		if (is_highmem(zone)) {
			managed_highpages += zone_managed_pages(zone);
			free_highpages += zone_page_state(zone, NR_FREE_PAGES);
		}
	}
	val->totalhigh = managed_highpages;
	val->freehigh = free_highpages;
#else
	val->totalhigh = managed_highpages;
	val->freehigh = free_highpages;
#endif
	val->mem_unit = PAGE_SIZE;
}
#endif

/*
 * Determine whether the node should be displayed or not, depending on whether
 * SHOW_MEM_FILTER_NODES was passed to show_free_areas().
 */
static bool show_mem_node_skip(unsigned int flags, int nid, nodemask_t *nodemask)
{
	if (!(flags & SHOW_MEM_FILTER_NODES))
		return false;

	/*
	 * no node mask - aka implicit memory numa policy. Do not bother with
	 * the synchronization - read_mems_allowed_begin - because we do not
	 * have to be precise here.
	 */
	if (!nodemask)
		nodemask = &cpuset_current_mems_allowed;

	return !node_isset(nid, *nodemask);
}

#define K(x) ((x) << (PAGE_SHIFT-10))

static void show_migration_types(unsigned char type)
{
	static const char types[MIGRATE_TYPES] = {
		[MIGRATE_UNMOVABLE]	= 'U',
		[MIGRATE_MOVABLE]	= 'M',
		[MIGRATE_RECLAIMABLE]	= 'E',
		[MIGRATE_HIGHATOMIC]	= 'H',
#ifdef CONFIG_CMA
		[MIGRATE_CMA]		= 'C',
#endif
#ifdef CONFIG_MEMORY_ISOLATION
		[MIGRATE_ISOLATE]	= 'I',
#endif
	};
	char tmp[MIGRATE_TYPES + 1];
	char *p = tmp;
	int i;

	for (i = 0; i < MIGRATE_TYPES; i++) {
		if (type & (1 << i))
			*p++ = types[i];
	}

	*p = '\0';
	printk(KERN_CONT "(%s) ", tmp);
}

/*
 * Show free area list (used inside shift_scroll-lock stuff)
 * We also calculate the percentage fragmentation. We do this by counting the
 * memory on each free list with the exception of the first item on the list.
 *
 * Bits in @filter:
 * SHOW_MEM_FILTER_NODES: suppress nodes that are not allowed by current's
 *   cpuset.
 */
void show_free_areas(unsigned int filter, nodemask_t *nodemask)
{
	unsigned long free_pcp = 0;
	int cpu;
	struct zone *zone;
	pg_data_t *pgdat;

	for_each_populated_zone(zone) {
		if (show_mem_node_skip(filter, zone_to_nid(zone), nodemask))
			continue;

		for_each_online_cpu(cpu)
			free_pcp += per_cpu_ptr(zone->pageset, cpu)->pcp.count;
	}

	printk("active_anon:%lu inactive_anon:%lu isolated_anon:%lu\n"
		" active_file:%lu inactive_file:%lu isolated_file:%lu\n"
		" unevictable:%lu dirty:%lu writeback:%lu\n"
		" slab_reclaimable:%lu slab_unreclaimable:%lu\n"
		" mapped:%lu shmem:%lu pagetables:%lu bounce:%lu\n"
		" free:%lu free_pcp:%lu free_cma:%lu\n",
		global_node_page_state(NR_ACTIVE_ANON),
		global_node_page_state(NR_INACTIVE_ANON),
		global_node_page_state(NR_ISOLATED_ANON),
		global_node_page_state(NR_ACTIVE_FILE),
		global_node_page_state(NR_INACTIVE_FILE),
		global_node_page_state(NR_ISOLATED_FILE),
		global_node_page_state(NR_UNEVICTABLE),
		global_node_page_state(NR_FILE_DIRTY),
		global_node_page_state(NR_WRITEBACK),
		global_node_page_state_pages(NR_SLAB_RECLAIMABLE_B),
		global_node_page_state_pages(NR_SLAB_UNRECLAIMABLE_B),
		global_node_page_state(NR_FILE_MAPPED),
		global_node_page_state(NR_SHMEM),
		global_node_page_state(NR_PAGETABLE),
		global_zone_page_state(NR_BOUNCE),
		global_zone_page_state(NR_FREE_PAGES),
		free_pcp,
		global_zone_page_state(NR_FREE_CMA_PAGES));

	for_each_online_pgdat(pgdat) {
		if (show_mem_node_skip(filter, pgdat->node_id, nodemask))
			continue;

		printk("Node %d"
			" active_anon:%lukB"
			" inactive_anon:%lukB"
			" active_file:%lukB"
			" inactive_file:%lukB"
			" unevictable:%lukB"
			" isolated(anon):%lukB"
			" isolated(file):%lukB"
			" mapped:%lukB"
			" dirty:%lukB"
			" writeback:%lukB"
			" shmem:%lukB"
#ifdef CONFIG_TRANSPARENT_HUGEPAGE
			" shmem_thp: %lukB"
			" shmem_pmdmapped: %lukB"
			" anon_thp: %lukB"
#endif
			" writeback_tmp:%lukB"
			" kernel_stack:%lukB"
#ifdef CONFIG_SHADOW_CALL_STACK
			" shadow_call_stack:%lukB"
#endif
			" pagetables:%lukB"
			" all_unreclaimable? %s"
			"\n",
			pgdat->node_id,
			K(node_page_state(pgdat, NR_ACTIVE_ANON)),
			K(node_page_state(pgdat, NR_INACTIVE_ANON)),
			K(node_page_state(pgdat, NR_ACTIVE_FILE)),
			K(node_page_state(pgdat, NR_INACTIVE_FILE)),
			K(node_page_state(pgdat, NR_UNEVICTABLE)),
			K(node_page_state(pgdat, NR_ISOLATED_ANON)),
			K(node_page_state(pgdat, NR_ISOLATED_FILE)),
			K(node_page_state(pgdat, NR_FILE_MAPPED)),
			K(node_page_state(pgdat, NR_FILE_DIRTY)),
			K(node_page_state(pgdat, NR_WRITEBACK)),
			K(node_page_state(pgdat, NR_SHMEM)),
#ifdef CONFIG_TRANSPARENT_HUGEPAGE
			K(node_page_state(pgdat, NR_SHMEM_THPS) * HPAGE_PMD_NR),
			K(node_page_state(pgdat, NR_SHMEM_PMDMAPPED)
					* HPAGE_PMD_NR),
			K(node_page_state(pgdat, NR_ANON_THPS) * HPAGE_PMD_NR),
#endif
			K(node_page_state(pgdat, NR_WRITEBACK_TEMP)),
			node_page_state(pgdat, NR_KERNEL_STACK_KB),
#ifdef CONFIG_SHADOW_CALL_STACK
			node_page_state(pgdat, NR_KERNEL_SCS_KB),
#endif
			K(node_page_state(pgdat, NR_PAGETABLE)),
			pgdat->kswapd_failures >= MAX_RECLAIM_RETRIES ?
				"yes" : "no");
	}

	for_each_populated_zone(zone) {
		int i;

		if (show_mem_node_skip(filter, zone_to_nid(zone), nodemask))
			continue;

		free_pcp = 0;
		for_each_online_cpu(cpu)
			free_pcp += per_cpu_ptr(zone->pageset, cpu)->pcp.count;

		show_node(zone);
		printk(KERN_CONT
			"%s"
			" free:%lukB"
			" min:%lukB"
			" low:%lukB"
			" high:%lukB"
			" reserved_highatomic:%luKB"
			" active_anon:%lukB"
			" inactive_anon:%lukB"
			" active_file:%lukB"
			" inactive_file:%lukB"
			" unevictable:%lukB"
			" writepending:%lukB"
			" present:%lukB"
			" managed:%lukB"
			" mlocked:%lukB"
			" bounce:%lukB"
			" free_pcp:%lukB"
			" local_pcp:%ukB"
			" free_cma:%lukB"
			"\n",
			zone->name,
			K(zone_page_state(zone, NR_FREE_PAGES)),
			K(min_wmark_pages(zone)),
			K(low_wmark_pages(zone)),
			K(high_wmark_pages(zone)),
			K(zone->nr_reserved_highatomic),
			K(zone_page_state(zone, NR_ZONE_ACTIVE_ANON)),
			K(zone_page_state(zone, NR_ZONE_INACTIVE_ANON)),
			K(zone_page_state(zone, NR_ZONE_ACTIVE_FILE)),
			K(zone_page_state(zone, NR_ZONE_INACTIVE_FILE)),
			K(zone_page_state(zone, NR_ZONE_UNEVICTABLE)),
			K(zone_page_state(zone, NR_ZONE_WRITE_PENDING)),
			K(zone->present_pages),
			K(zone_managed_pages(zone)),
			K(zone_page_state(zone, NR_MLOCK)),
			K(zone_page_state(zone, NR_BOUNCE)),
			K(free_pcp),
			K(this_cpu_read(zone->pageset->pcp.count)),
			K(zone_page_state(zone, NR_FREE_CMA_PAGES)));
		printk("lowmem_reserve[]:");
		for (i = 0; i < MAX_NR_ZONES; i++)
			printk(KERN_CONT " %ld", zone->lowmem_reserve[i]);
		printk(KERN_CONT "\n");
	}

	for_each_populated_zone(zone) {
		unsigned int order;
		unsigned long nr[MAX_ORDER], flags, total = 0;
		unsigned char types[MAX_ORDER];

		if (show_mem_node_skip(filter, zone_to_nid(zone), nodemask))
			continue;
		show_node(zone);
		printk(KERN_CONT "%s: ", zone->name);

		spin_lock_irqsave(&zone->lock, flags);
		for (order = 0; order < MAX_ORDER; order++) {
			struct free_area *area = &zone->free_area[order];
			int type;

			nr[order] = area->nr_free;
			total += nr[order] << order;

			types[order] = 0;
			for (type = 0; type < MIGRATE_TYPES; type++) {
				if (!free_area_empty(area, type))
					types[order] |= 1 << type;
			}
		}
		spin_unlock_irqrestore(&zone->lock, flags);
		for (order = 0; order < MAX_ORDER; order++) {
			printk(KERN_CONT "%lu*%lukB ",
			       nr[order], K(1UL) << order);
			if (nr[order])
				show_migration_types(types[order]);
		}
		printk(KERN_CONT "= %lukB\n", K(total));
	}

	hugetlb_show_meminfo();

	printk("%ld total pagecache pages\n", global_node_page_state(NR_FILE_PAGES));

	show_swap_cache_info();
}

static void zoneref_set_zone(struct zone *zone, struct zoneref *zoneref)
{
	zoneref->zone = zone;
	zoneref->zone_idx = zone_idx(zone);
}

/*
 * Builds allocation fallback zone lists.
 *
 * Add all populated zones of a node to the zonelist.
 */
static int build_zonerefs_node(pg_data_t *pgdat, struct zoneref *zonerefs)
{
	struct zone *zone;
	enum zone_type zone_type = MAX_NR_ZONES;
	int nr_zones = 0;

	do {
		zone_type--;
		zone = pgdat->node_zones + zone_type;
		if (managed_zone(zone)) {
			zoneref_set_zone(zone, &zonerefs[nr_zones++]);
			check_highest_zone(zone_type);
		}
	} while (zone_type);

	return nr_zones;
}

#ifdef CONFIG_NUMA

static int __parse_numa_zonelist_order(char *s)
{
	/*
	 * We used to support different zonlists modes but they turned
	 * out to be just not useful. Let's keep the warning in place
	 * if somebody still use the cmd line parameter so that we do
	 * not fail it silently
	 */
	if (!(*s == 'd' || *s == 'D' || *s == 'n' || *s == 'N')) {
		pr_warn("Ignoring unsupported numa_zonelist_order value:  %s\n", s);
		return -EINVAL;
	}
	return 0;
}

char numa_zonelist_order[] = "Node";

/*
 * sysctl handler for numa_zonelist_order
 */
int numa_zonelist_order_handler(struct ctl_table *table, int write,
		void *buffer, size_t *length, loff_t *ppos)
{
	if (write)
		return __parse_numa_zonelist_order(buffer);
	return proc_dostring(table, write, buffer, length, ppos);
}


#define MAX_NODE_LOAD (nr_online_nodes)
static int node_load[MAX_NUMNODES];

/**
 * find_next_best_node - find the next node that should appear in a given node's fallback list
 * @node: node whose fallback list we're appending
 * @used_node_mask: nodemask_t of already used nodes
 *
 * We use a number of factors to determine which is the next node that should
 * appear on a given node's fallback list.  The node should not have appeared
 * already in @node's fallback list, and it should be the next closest node
 * according to the distance array (which contains arbitrary distance values
 * from each node to each node in the system), and should also prefer nodes
 * with no CPUs, since presumably they'll have very little allocation pressure
 * on them otherwise.
 *
 * Return: node id of the found node or %NUMA_NO_NODE if no node is found.
 */
static int find_next_best_node(int node, nodemask_t *used_node_mask)
{
	int n, val;
	int min_val = INT_MAX;
	int best_node = NUMA_NO_NODE;

	/* Use the local node if we haven't already */
	if (!node_isset(node, *used_node_mask)) {
		node_set(node, *used_node_mask);
		return node;
	}

	for_each_node_state(n, N_MEMORY) {

		/* Don't want a node to appear more than once */
		if (node_isset(n, *used_node_mask))
			continue;

		/* Use the distance array to find the distance */
		val = node_distance(node, n);

		/* Penalize nodes under us ("prefer the next node") */
		val += (n < node);

		/* Give preference to headless and unused nodes */
		if (!cpumask_empty(cpumask_of_node(n)))
			val += PENALTY_FOR_NODE_WITH_CPUS;

		/* Slight preference for less loaded node */
		val *= (MAX_NODE_LOAD*MAX_NUMNODES);
		val += node_load[n];

		if (val < min_val) {
			min_val = val;
			best_node = n;
		}
	}

	if (best_node >= 0)
		node_set(best_node, *used_node_mask);

	return best_node;
}


/*
 * Build zonelists ordered by node and zones within node.
 * This results in maximum locality--normal zone overflows into local
 * DMA zone, if any--but risks exhausting DMA zone.
 */
static void build_zonelists_in_node_order(pg_data_t *pgdat, int *node_order,
		unsigned nr_nodes)
{
	struct zoneref *zonerefs;
	int i;

	zonerefs = pgdat->node_zonelists[ZONELIST_FALLBACK]._zonerefs;

	for (i = 0; i < nr_nodes; i++) {
		int nr_zones;

		pg_data_t *node = NODE_DATA(node_order[i]);

		nr_zones = build_zonerefs_node(node, zonerefs);
		zonerefs += nr_zones;
	}
	zonerefs->zone = NULL;
	zonerefs->zone_idx = 0;
}

/*
 * Build gfp_thisnode zonelists
 */
static void build_thisnode_zonelists(pg_data_t *pgdat)
{
	struct zoneref *zonerefs;
	int nr_zones;

	zonerefs = pgdat->node_zonelists[ZONELIST_NOFALLBACK]._zonerefs;
	nr_zones = build_zonerefs_node(pgdat, zonerefs);
	zonerefs += nr_zones;
	zonerefs->zone = NULL;
	zonerefs->zone_idx = 0;
}

/*
 * Build zonelists ordered by zone and nodes within zones.
 * This results in conserving DMA zone[s] until all Normal memory is
 * exhausted, but results in overflowing to remote node while memory
 * may still exist in local DMA zone.
 */

static void build_zonelists(pg_data_t *pgdat)
{
	static int node_order[MAX_NUMNODES];
	int node, load, nr_nodes = 0;
	nodemask_t used_mask = NODE_MASK_NONE;
	int local_node, prev_node;

	/* NUMA-aware ordering of nodes */
	local_node = pgdat->node_id;
	load = nr_online_nodes;
	prev_node = local_node;

	memset(node_order, 0, sizeof(node_order));
	while ((node = find_next_best_node(local_node, &used_mask)) >= 0) {
		/*
		 * We don't want to pressure a particular node.
		 * So adding penalty to the first node in same
		 * distance group to make it round-robin.
		 */
		if (node_distance(local_node, node) !=
		    node_distance(local_node, prev_node))
			node_load[node] = load;

		node_order[nr_nodes++] = node;
		prev_node = node;
		load--;
	}

	build_zonelists_in_node_order(pgdat, node_order, nr_nodes);
	build_thisnode_zonelists(pgdat);
}

#ifdef CONFIG_HAVE_MEMORYLESS_NODES
/*
 * Return node id of node used for "local" allocations.
 * I.e., first node id of first zone in arg node's generic zonelist.
 * Used for initializing percpu 'numa_mem', which is used primarily
 * for kernel allocations, so use GFP_KERNEL flags to locate zonelist.
 */
int local_memory_node(int node)
{
	struct zoneref *z;

	z = first_zones_zonelist(node_zonelist(node, GFP_KERNEL),
				   gfp_zone(GFP_KERNEL),
				   NULL);
	return zone_to_nid(z->zone);
}
#endif

static void setup_min_unmapped_ratio(void);
static void setup_min_slab_ratio(void);
#else	/* CONFIG_NUMA */

static void build_zonelists(pg_data_t *pgdat)
{
	int node, local_node;
	struct zoneref *zonerefs;
	int nr_zones;

	local_node = pgdat->node_id;

	zonerefs = pgdat->node_zonelists[ZONELIST_FALLBACK]._zonerefs;
	nr_zones = build_zonerefs_node(pgdat, zonerefs);
	zonerefs += nr_zones;

	/*
	 * Now we build the zonelist so that it contains the zones
	 * of all the other nodes.
	 * We don't want to pressure a particular node, so when
	 * building the zones for node N, we make sure that the
	 * zones coming right after the local ones are those from
	 * node N+1 (modulo N)
	 */
	for (node = local_node + 1; node < MAX_NUMNODES; node++) {
		if (!node_online(node))
			continue;
		nr_zones = build_zonerefs_node(NODE_DATA(node), zonerefs);
		zonerefs += nr_zones;
	}
	for (node = 0; node < local_node; node++) {
		if (!node_online(node))
			continue;
		nr_zones = build_zonerefs_node(NODE_DATA(node), zonerefs);
		zonerefs += nr_zones;
	}

	zonerefs->zone = NULL;
	zonerefs->zone_idx = 0;
}

#endif	/* CONFIG_NUMA */

/*
 * Boot pageset table. One per cpu which is going to be used for all
 * zones and all nodes. The parameters will be set in such a way
 * that an item put on a list will immediately be handed over to
 * the buddy list. This is safe since pageset manipulation is done
 * with interrupts disabled.
 *
 * The boot_pagesets must be kept even after bootup is complete for
 * unused processors and/or zones. They do play a role for bootstrapping
 * hotplugged processors.
 *
 * zoneinfo_show() and maybe other functions do
 * not check if the processor is online before following the pageset pointer.
 * Other parts of the kernel may not check if the zone is available.
 */
static void pageset_init(struct per_cpu_pageset *p);
/* These effectively disable the pcplists in the boot pageset completely */
#define BOOT_PAGESET_HIGH	0
#define BOOT_PAGESET_BATCH	1
static DEFINE_PER_CPU(struct per_cpu_pageset, boot_pageset);
static DEFINE_PER_CPU(struct per_cpu_nodestat, boot_nodestats);

static void __build_all_zonelists(void *data)
{
	int nid;
	int __maybe_unused cpu;
	pg_data_t *self = data;
	static DEFINE_SPINLOCK(lock);

	spin_lock(&lock);

#ifdef CONFIG_NUMA
	memset(node_load, 0, sizeof(node_load));
#endif

	/*
	 * This node is hotadded and no memory is yet present.   So just
	 * building zonelists is fine - no need to touch other nodes.
	 */
	if (self && !node_online(self->node_id)) {
		build_zonelists(self);
	} else {
		for_each_online_node(nid) {
			pg_data_t *pgdat = NODE_DATA(nid);

			build_zonelists(pgdat);
		}

#ifdef CONFIG_HAVE_MEMORYLESS_NODES
		/*
		 * We now know the "local memory node" for each node--
		 * i.e., the node of the first zone in the generic zonelist.
		 * Set up numa_mem percpu variable for on-line cpus.  During
		 * boot, only the boot cpu should be on-line;  we'll init the
		 * secondary cpus' numa_mem as they come on-line.  During
		 * node/memory hotplug, we'll fixup all on-line cpus.
		 */
		for_each_online_cpu(cpu)
			set_cpu_numa_mem(cpu, local_memory_node(cpu_to_node(cpu)));
#endif
	}

	spin_unlock(&lock);
}

static noinline void __init
build_all_zonelists_init(void)
{
	int cpu;

	__build_all_zonelists(NULL);

	/*
	 * Initialize the boot_pagesets that are going to be used
	 * for bootstrapping processors. The real pagesets for
	 * each zone will be allocated later when the per cpu
	 * allocator is available.
	 *
	 * boot_pagesets are used also for bootstrapping offline
	 * cpus if the system is already booted because the pagesets
	 * are needed to initialize allocators on a specific cpu too.
	 * F.e. the percpu allocator needs the page allocator which
	 * needs the percpu allocator in order to allocate its pagesets
	 * (a chicken-egg dilemma).
	 */
	for_each_possible_cpu(cpu)
		pageset_init(&per_cpu(boot_pageset, cpu));

	mminit_verify_zonelist();
	cpuset_init_current_mems_allowed();
}

/*
 * unless system_state == SYSTEM_BOOTING.
 *
 * __ref due to call of __init annotated helper build_all_zonelists_init
 * [protected by SYSTEM_BOOTING].
 */
void __ref build_all_zonelists(pg_data_t *pgdat)
{
	unsigned long vm_total_pages;

	if (system_state == SYSTEM_BOOTING) {
		build_all_zonelists_init();
	} else {
		__build_all_zonelists(pgdat);
		/* cpuset refresh routine should be here */
	}
	/* Get the number of free pages beyond high watermark in all zones. */
	vm_total_pages = nr_free_zone_pages(gfp_zone(GFP_HIGHUSER_MOVABLE));
	/*
	 * Disable grouping by mobility if the number of pages in the
	 * system is too low to allow the mechanism to work. It would be
	 * more accurate, but expensive to check per-zone. This check is
	 * made on memory-hotadd so a system can start with mobility
	 * disabled and enable it later
	 */
	if (vm_total_pages < (pageblock_nr_pages * MIGRATE_TYPES))
		page_group_by_mobility_disabled = 1;
	else
		page_group_by_mobility_disabled = 0;

	pr_info("Built %u zonelists, mobility grouping %s.  Total pages: %ld\n",
		nr_online_nodes,
		page_group_by_mobility_disabled ? "off" : "on",
		vm_total_pages);
#ifdef CONFIG_NUMA
	pr_info("Policy zone: %s\n", zone_names[policy_zone]);
#endif
}

/* If zone is ZONE_MOVABLE but memory is mirrored, it is an overlapped init */
static bool __meminit
overlap_memmap_init(unsigned long zone, unsigned long *pfn)
{
	static struct memblock_region *r;

	if (mirrored_kernelcore && zone == ZONE_MOVABLE) {
		if (!r || *pfn >= memblock_region_memory_end_pfn(r)) {
			for_each_mem_region(r) {
				if (*pfn < memblock_region_memory_end_pfn(r))
					break;
			}
		}
		if (*pfn >= memblock_region_memory_base_pfn(r) &&
		    memblock_is_mirror(r)) {
			*pfn = memblock_region_memory_end_pfn(r);
			return true;
		}
	}
	return false;
}

/*
 * Initially all pages are reserved - free ones are freed
 * up by memblock_free_all() once the early boot process is
 * done. Non-atomic initialization, single-pass.
 *
 * All aligned pageblocks are initialized to the specified migratetype
 * (usually MIGRATE_MOVABLE). Besides setting the migratetype, no related
 * zone stats (e.g., nr_isolate_pageblock) are touched.
 */
void __meminit memmap_init_zone(unsigned long size, int nid, unsigned long zone,
		unsigned long start_pfn, unsigned long zone_end_pfn,
		enum meminit_context context,
		struct vmem_altmap *altmap, int migratetype)
{
	unsigned long pfn, end_pfn = start_pfn + size;
	struct page *page;

	if (highest_memmap_pfn < end_pfn - 1)
		highest_memmap_pfn = end_pfn - 1;

#ifdef CONFIG_ZONE_DEVICE
	/*
	 * Honor reservation requested by the driver for this ZONE_DEVICE
	 * memory. We limit the total number of pages to initialize to just
	 * those that might contain the memory mapping. We will defer the
	 * ZONE_DEVICE page initialization until after we have released
	 * the hotplug lock.
	 */
	if (zone == ZONE_DEVICE) {
		if (!altmap)
			return;

		if (start_pfn == altmap->base_pfn)
			start_pfn += altmap->reserve;
		end_pfn = altmap->base_pfn + vmem_altmap_offset(altmap);
	}
#endif

	for (pfn = start_pfn; pfn < end_pfn; ) {
		/*
		 * There can be holes in boot-time mem_map[]s handed to this
		 * function.  They do not exist on hotplugged memory.
		 */
		if (context == MEMINIT_EARLY) {
			if (overlap_memmap_init(zone, &pfn))
				continue;
			if (defer_init(nid, pfn, zone_end_pfn))
				break;
		}

		page = pfn_to_page(pfn);
		__init_single_page(page, pfn, zone, nid);
		if (context == MEMINIT_HOTPLUG)
			__SetPageReserved(page);

		/*
		 * Usually, we want to mark the pageblock MIGRATE_MOVABLE,
		 * such that unmovable allocations won't be scattered all
		 * over the place during system boot.
		 */
		if (IS_ALIGNED(pfn, pageblock_nr_pages)) {
			set_pageblock_migratetype(page, migratetype);
			cond_resched();
		}
		pfn++;
	}
}

#ifdef CONFIG_ZONE_DEVICE
void __ref memmap_init_zone_device(struct zone *zone,
				   unsigned long start_pfn,
				   unsigned long nr_pages,
				   struct dev_pagemap *pgmap)
{
	unsigned long pfn, end_pfn = start_pfn + nr_pages;
	struct pglist_data *pgdat = zone->zone_pgdat;
	struct vmem_altmap *altmap = pgmap_altmap(pgmap);
	unsigned long zone_idx = zone_idx(zone);
	unsigned long start = jiffies;
	int nid = pgdat->node_id;

	if (WARN_ON_ONCE(!pgmap || zone_idx(zone) != ZONE_DEVICE))
		return;

	/*
	 * The call to memmap_init_zone should have already taken care
	 * of the pages reserved for the memmap, so we can just jump to
	 * the end of that region and start processing the device pages.
	 */
	if (altmap) {
		start_pfn = altmap->base_pfn + vmem_altmap_offset(altmap);
		nr_pages = end_pfn - start_pfn;
	}

	for (pfn = start_pfn; pfn < end_pfn; pfn++) {
		struct page *page = pfn_to_page(pfn);

		__init_single_page(page, pfn, zone_idx, nid);

		/*
		 * Mark page reserved as it will need to wait for onlining
		 * phase for it to be fully associated with a zone.
		 *
		 * We can use the non-atomic __set_bit operation for setting
		 * the flag as we are still initializing the pages.
		 */
		__SetPageReserved(page);

		/*
		 * ZONE_DEVICE pages union ->lru with a ->pgmap back pointer
		 * and zone_device_data.  It is a bug if a ZONE_DEVICE page is
		 * ever freed or placed on a driver-private list.
		 */
		page->pgmap = pgmap;
		page->zone_device_data = NULL;

		/*
		 * Mark the block movable so that blocks are reserved for
		 * movable at startup. This will force kernel allocations
		 * to reserve their blocks rather than leaking throughout
		 * the address space during boot when many long-lived
		 * kernel allocations are made.
		 *
		 * Please note that MEMINIT_HOTPLUG path doesn't clear memmap
		 * because this is done early in section_activate()
		 */
		if (IS_ALIGNED(pfn, pageblock_nr_pages)) {
			set_pageblock_migratetype(page, MIGRATE_MOVABLE);
			cond_resched();
		}
	}

	pr_info("%s initialised %lu pages in %ums\n", __func__,
		nr_pages, jiffies_to_msecs(jiffies - start));
}

#endif
static void __meminit zone_init_free_lists(struct zone *zone)
{
	unsigned int order, t;
	for_each_migratetype_order(order, t) {
		INIT_LIST_HEAD(&zone->free_area[order].free_list[t]);
		zone->free_area[order].nr_free = 0;
	}
}

void __meminit __weak memmap_init(unsigned long size, int nid,
				  unsigned long zone,
				  unsigned long range_start_pfn)
{
	unsigned long start_pfn, end_pfn;
	unsigned long range_end_pfn = range_start_pfn + size;
	int i;

	for_each_mem_pfn_range(i, nid, &start_pfn, &end_pfn, NULL) {
		start_pfn = clamp(start_pfn, range_start_pfn, range_end_pfn);
		end_pfn = clamp(end_pfn, range_start_pfn, range_end_pfn);

		if (end_pfn > start_pfn) {
			size = end_pfn - start_pfn;
			memmap_init_zone(size, nid, zone, start_pfn, range_end_pfn,
					 MEMINIT_EARLY, NULL, MIGRATE_MOVABLE);
		}
	}
}

static int zone_batchsize(struct zone *zone)
{
#ifdef CONFIG_MMU
	int batch;

	/*
	 * The per-cpu-pages pools are set to around 1000th of the
	 * size of the zone.
	 */
	batch = zone_managed_pages(zone) / 1024;
	/* But no more than a meg. */
	if (batch * PAGE_SIZE > 1024 * 1024)
		batch = (1024 * 1024) / PAGE_SIZE;
	batch /= 4;		/* We effectively *= 4 below */
	if (batch < 1)
		batch = 1;

	/*
	 * Clamp the batch to a 2^n - 1 value. Having a power
	 * of 2 value was found to be more likely to have
	 * suboptimal cache aliasing properties in some cases.
	 *
	 * For example if 2 tasks are alternately allocating
	 * batches of pages, one task can end up with a lot
	 * of pages of one half of the possible page colors
	 * and the other with pages of the other colors.
	 */
	batch = rounddown_pow_of_two(batch + batch/2) - 1;

	return batch;

#else
	/* The deferral and batching of frees should be suppressed under NOMMU
	 * conditions.
	 *
	 * The problem is that NOMMU needs to be able to allocate large chunks
	 * of contiguous memory as there's no hardware page translation to
	 * assemble apparent contiguous memory from discontiguous pages.
	 *
	 * Queueing large contiguous runs of pages for batching, however,
	 * causes the pages to actually be freed in smaller chunks.  As there
	 * can be a significant delay between the individual batches being
	 * recycled, this leads to the once large chunks of space being
	 * fragmented and becoming unavailable for high-order allocations.
	 */
	return 0;
#endif
}

/*
 * pcp->high and pcp->batch values are related and generally batch is lower
 * than high. They are also related to pcp->count such that count is lower
 * than high, and as soon as it reaches high, the pcplist is flushed.
 *
 * However, guaranteeing these relations at all times would require e.g. write
 * barriers here but also careful usage of read barriers at the read side, and
 * thus be prone to error and bad for performance. Thus the update only prevents
 * store tearing. Any new users of pcp->batch and pcp->high should ensure they
 * can cope with those fields changing asynchronously, and fully trust only the
 * pcp->count field on the local CPU with interrupts disabled.
 *
 * mutex_is_locked(&pcp_batch_high_lock) required when calling this function
 * outside of boot time (or some other assurance that no concurrent updaters
 * exist).
 */
static void pageset_update(struct per_cpu_pages *pcp, unsigned long high,
		unsigned long batch)
{
	WRITE_ONCE(pcp->batch, batch);
	WRITE_ONCE(pcp->high, high);
}

static void pageset_init(struct per_cpu_pageset *p)
{
	struct per_cpu_pages *pcp;
	int migratetype;

	memset(p, 0, sizeof(*p));

	pcp = &p->pcp;
	for (migratetype = 0; migratetype < MIGRATE_PCPTYPES; migratetype++)
		INIT_LIST_HEAD(&pcp->lists[migratetype]);

	/*
	 * Set batch and high values safe for a boot pageset. A true percpu
	 * pageset's initialization will update them subsequently. Here we don't
	 * need to be as careful as pageset_update() as nobody can access the
	 * pageset yet.
	 */
	pcp->high = BOOT_PAGESET_HIGH;
	pcp->batch = BOOT_PAGESET_BATCH;
}

static void __zone_set_pageset_high_and_batch(struct zone *zone, unsigned long high,
		unsigned long batch)
{
	struct per_cpu_pageset *p;
	int cpu;

	for_each_possible_cpu(cpu) {
		p = per_cpu_ptr(zone->pageset, cpu);
		pageset_update(&p->pcp, high, batch);
	}
}

/*
 * Calculate and set new high and batch values for all per-cpu pagesets of a
 * zone, based on the zone's size and the percpu_pagelist_fraction sysctl.
 */
static void zone_set_pageset_high_and_batch(struct zone *zone)
{
	unsigned long new_high, new_batch;

	if (percpu_pagelist_fraction) {
		new_high = zone_managed_pages(zone) / percpu_pagelist_fraction;
		new_batch = max(1UL, new_high / 4);
		if ((new_high / 4) > (PAGE_SHIFT * 8))
			new_batch = PAGE_SHIFT * 8;
	} else {
		new_batch = zone_batchsize(zone);
		new_high = 6 * new_batch;
		new_batch = max(1UL, 1 * new_batch);
	}

	if (zone->pageset_high == new_high &&
	    zone->pageset_batch == new_batch)
		return;

	zone->pageset_high = new_high;
	zone->pageset_batch = new_batch;

	__zone_set_pageset_high_and_batch(zone, new_high, new_batch);
}

void __meminit setup_zone_pageset(struct zone *zone)
{
	struct per_cpu_pageset *p;
	int cpu;

	zone->pageset = alloc_percpu(struct per_cpu_pageset);
	for_each_possible_cpu(cpu) {
		p = per_cpu_ptr(zone->pageset, cpu);
		pageset_init(p);
	}

	zone_set_pageset_high_and_batch(zone);
}

/*
 * Allocate per cpu pagesets and initialize them.
 * Before this call only boot pagesets were available.
 */
void __init setup_per_cpu_pageset(void)
{
	struct pglist_data *pgdat;
	struct zone *zone;
	int __maybe_unused cpu;

	for_each_populated_zone(zone)
		setup_zone_pageset(zone);

#ifdef CONFIG_NUMA
	/*
	 * Unpopulated zones continue using the boot pagesets.
	 * The numa stats for these pagesets need to be reset.
	 * Otherwise, they will end up skewing the stats of
	 * the nodes these zones are associated with.
	 */
	for_each_possible_cpu(cpu) {
		struct per_cpu_pageset *pcp = &per_cpu(boot_pageset, cpu);
		memset(pcp->vm_numa_stat_diff, 0,
		       sizeof(pcp->vm_numa_stat_diff));
	}
#endif

	for_each_online_pgdat(pgdat)
		pgdat->per_cpu_nodestats =
			alloc_percpu(struct per_cpu_nodestat);
}

static __meminit void zone_pcp_init(struct zone *zone)
{
	/*
	 * per cpu subsystem is not up at this point. The following code
	 * relies on the ability of the linker to provide the
	 * offset of a (static) per cpu variable into the per cpu area.
	 */
	zone->pageset = &boot_pageset;
	zone->pageset_high = BOOT_PAGESET_HIGH;
	zone->pageset_batch = BOOT_PAGESET_BATCH;

	if (populated_zone(zone))
		printk(KERN_DEBUG "  %s zone: %lu pages, LIFO batch:%u\n",
			zone->name, zone->present_pages,
					 zone_batchsize(zone));
}

void __meminit init_currently_empty_zone(struct zone *zone,
					unsigned long zone_start_pfn,
					unsigned long size)
{
	struct pglist_data *pgdat = zone->zone_pgdat;
	int zone_idx = zone_idx(zone) + 1;

	if (zone_idx > pgdat->nr_zones)
		pgdat->nr_zones = zone_idx;

	zone->zone_start_pfn = zone_start_pfn;

	mminit_dprintk(MMINIT_TRACE, "memmap_init",
			"Initialising map node %d zone %lu pfns %lu -> %lu\n",
			pgdat->node_id,
			(unsigned long)zone_idx(zone),
			zone_start_pfn, (zone_start_pfn + size));

	zone_init_free_lists(zone);
	zone->initialized = 1;
}

/**
 * get_pfn_range_for_nid - Return the start and end page frames for a node
 * @nid: The nid to return the range for. If MAX_NUMNODES, the min and max PFN are returned.
 * @start_pfn: Passed by reference. On return, it will have the node start_pfn.
 * @end_pfn: Passed by reference. On return, it will have the node end_pfn.
 *
 * It returns the start and end page frame of a node based on information
 * provided by memblock_set_node(). If called for a node
 * with no available memory, a warning is printed and the start and end
 * PFNs will be 0.
 */
void __init get_pfn_range_for_nid(unsigned int nid,
			unsigned long *start_pfn, unsigned long *end_pfn)
{
	unsigned long this_start_pfn, this_end_pfn;
	int i;

	*start_pfn = -1UL;
	*end_pfn = 0;

	for_each_mem_pfn_range(i, nid, &this_start_pfn, &this_end_pfn, NULL) {
		*start_pfn = min(*start_pfn, this_start_pfn);
		*end_pfn = max(*end_pfn, this_end_pfn);
	}

	if (*start_pfn == -1UL)
		*start_pfn = 0;
}

/*
 * This finds a zone that can be used for ZONE_MOVABLE pages. The
 * assumption is made that zones within a node are ordered in monotonic
 * increasing memory addresses so that the "highest" populated zone is used
 */
static void __init find_usable_zone_for_movable(void)
{
	int zone_index;
	for (zone_index = MAX_NR_ZONES - 1; zone_index >= 0; zone_index--) {
		if (zone_index == ZONE_MOVABLE)
			continue;

		if (arch_zone_highest_possible_pfn[zone_index] >
				arch_zone_lowest_possible_pfn[zone_index])
			break;
	}

	VM_BUG_ON(zone_index == -1);
	movable_zone = zone_index;
}

/*
 * The zone ranges provided by the architecture do not include ZONE_MOVABLE
 * because it is sized independent of architecture. Unlike the other zones,
 * the starting point for ZONE_MOVABLE is not fixed. It may be different
 * in each node depending on the size of each node and how evenly kernelcore
 * is distributed. This helper function adjusts the zone ranges
 * provided by the architecture for a given node by using the end of the
 * highest usable zone for ZONE_MOVABLE. This preserves the assumption that
 * zones within a node are in order of monotonic increases memory addresses
 */
static void __init adjust_zone_range_for_zone_movable(int nid,
					unsigned long zone_type,
					unsigned long node_start_pfn,
					unsigned long node_end_pfn,
					unsigned long *zone_start_pfn,
					unsigned long *zone_end_pfn)
{
	/* Only adjust if ZONE_MOVABLE is on this node */
	if (zone_movable_pfn[nid]) {
		/* Size ZONE_MOVABLE */
		if (zone_type == ZONE_MOVABLE) {
			*zone_start_pfn = zone_movable_pfn[nid];
			*zone_end_pfn = min(node_end_pfn,
				arch_zone_highest_possible_pfn[movable_zone]);

		/* Adjust for ZONE_MOVABLE starting within this range */
		} else if (!mirrored_kernelcore &&
			*zone_start_pfn < zone_movable_pfn[nid] &&
			*zone_end_pfn > zone_movable_pfn[nid]) {
			*zone_end_pfn = zone_movable_pfn[nid];

		/* Check if this whole range is within ZONE_MOVABLE */
		} else if (*zone_start_pfn >= zone_movable_pfn[nid])
			*zone_start_pfn = *zone_end_pfn;
	}
}

/*
 * Return the number of pages a zone spans in a node, including holes
 * present_pages = zone_spanned_pages_in_node() - zone_absent_pages_in_node()
 */
static unsigned long __init zone_spanned_pages_in_node(int nid,
					unsigned long zone_type,
					unsigned long node_start_pfn,
					unsigned long node_end_pfn,
					unsigned long *zone_start_pfn,
					unsigned long *zone_end_pfn)
{
	unsigned long zone_low = arch_zone_lowest_possible_pfn[zone_type];
	unsigned long zone_high = arch_zone_highest_possible_pfn[zone_type];
	/* When hotadd a new node from cpu_up(), the node should be empty */
	if (!node_start_pfn && !node_end_pfn)
		return 0;

	/* Get the start and end of the zone */
	*zone_start_pfn = clamp(node_start_pfn, zone_low, zone_high);
	*zone_end_pfn = clamp(node_end_pfn, zone_low, zone_high);
	adjust_zone_range_for_zone_movable(nid, zone_type,
				node_start_pfn, node_end_pfn,
				zone_start_pfn, zone_end_pfn);

	/* Check that this node has pages within the zone's required range */
	if (*zone_end_pfn < node_start_pfn || *zone_start_pfn > node_end_pfn)
		return 0;

	/* Move the zone boundaries inside the node if necessary */
	*zone_end_pfn = min(*zone_end_pfn, node_end_pfn);
	*zone_start_pfn = max(*zone_start_pfn, node_start_pfn);

	/* Return the spanned pages */
	return *zone_end_pfn - *zone_start_pfn;
}

/*
 * Return the number of holes in a range on a node. If nid is MAX_NUMNODES,
 * then all holes in the requested range will be accounted for.
 */
unsigned long __init __absent_pages_in_range(int nid,
				unsigned long range_start_pfn,
				unsigned long range_end_pfn)
{
	unsigned long nr_absent = range_end_pfn - range_start_pfn;
	unsigned long start_pfn, end_pfn;
	int i;

	for_each_mem_pfn_range(i, nid, &start_pfn, &end_pfn, NULL) {
		start_pfn = clamp(start_pfn, range_start_pfn, range_end_pfn);
		end_pfn = clamp(end_pfn, range_start_pfn, range_end_pfn);
		nr_absent -= end_pfn - start_pfn;
	}
	return nr_absent;
}

/**
 * absent_pages_in_range - Return number of page frames in holes within a range
 * @start_pfn: The start PFN to start searching for holes
 * @end_pfn: The end PFN to stop searching for holes
 *
 * Return: the number of pages frames in memory holes within a range.
 */
unsigned long __init absent_pages_in_range(unsigned long start_pfn,
							unsigned long end_pfn)
{
	return __absent_pages_in_range(MAX_NUMNODES, start_pfn, end_pfn);
}

/* Return the number of page frames in holes in a zone on a node */
static unsigned long __init zone_absent_pages_in_node(int nid,
					unsigned long zone_type,
					unsigned long node_start_pfn,
					unsigned long node_end_pfn)
{
	unsigned long zone_low = arch_zone_lowest_possible_pfn[zone_type];
	unsigned long zone_high = arch_zone_highest_possible_pfn[zone_type];
	unsigned long zone_start_pfn, zone_end_pfn;
	unsigned long nr_absent;

	/* When hotadd a new node from cpu_up(), the node should be empty */
	if (!node_start_pfn && !node_end_pfn)
		return 0;

	zone_start_pfn = clamp(node_start_pfn, zone_low, zone_high);
	zone_end_pfn = clamp(node_end_pfn, zone_low, zone_high);

	adjust_zone_range_for_zone_movable(nid, zone_type,
			node_start_pfn, node_end_pfn,
			&zone_start_pfn, &zone_end_pfn);
	nr_absent = __absent_pages_in_range(nid, zone_start_pfn, zone_end_pfn);

	/*
	 * ZONE_MOVABLE handling.
	 * Treat pages to be ZONE_MOVABLE in ZONE_NORMAL as absent pages
	 * and vice versa.
	 */
	if (mirrored_kernelcore && zone_movable_pfn[nid]) {
		unsigned long start_pfn, end_pfn;
		struct memblock_region *r;

		for_each_mem_region(r) {
			start_pfn = clamp(memblock_region_memory_base_pfn(r),
					  zone_start_pfn, zone_end_pfn);
			end_pfn = clamp(memblock_region_memory_end_pfn(r),
					zone_start_pfn, zone_end_pfn);

			if (zone_type == ZONE_MOVABLE &&
			    memblock_is_mirror(r))
				nr_absent += end_pfn - start_pfn;

			if (zone_type == ZONE_NORMAL &&
			    !memblock_is_mirror(r))
				nr_absent += end_pfn - start_pfn;
		}
	}

	return nr_absent;
}

static void __init calculate_node_totalpages(struct pglist_data *pgdat,
						unsigned long node_start_pfn,
						unsigned long node_end_pfn)
{
	unsigned long realtotalpages = 0, totalpages = 0;
	enum zone_type i;

	for (i = 0; i < MAX_NR_ZONES; i++) {
		struct zone *zone = pgdat->node_zones + i;
		unsigned long zone_start_pfn, zone_end_pfn;
		unsigned long spanned, absent;
		unsigned long size, real_size;

		spanned = zone_spanned_pages_in_node(pgdat->node_id, i,
						     node_start_pfn,
						     node_end_pfn,
						     &zone_start_pfn,
						     &zone_end_pfn);
		absent = zone_absent_pages_in_node(pgdat->node_id, i,
						   node_start_pfn,
						   node_end_pfn);

		size = spanned;
		real_size = size - absent;

		if (size)
			zone->zone_start_pfn = zone_start_pfn;
		else
			zone->zone_start_pfn = 0;
		zone->spanned_pages = size;
		zone->present_pages = real_size;

		totalpages += size;
		realtotalpages += real_size;
	}

	pgdat->node_spanned_pages = totalpages;
	pgdat->node_present_pages = realtotalpages;
	printk(KERN_DEBUG "On node %d totalpages: %lu\n", pgdat->node_id,
							realtotalpages);
}

#ifndef CONFIG_SPARSEMEM
/*
 * Calculate the size of the zone->blockflags rounded to an unsigned long
 * Start by making sure zonesize is a multiple of pageblock_order by rounding
 * up. Then use 1 NR_PAGEBLOCK_BITS worth of bits per pageblock, finally
 * round what is now in bits to nearest long in bits, then return it in
 * bytes.
 */
static unsigned long __init usemap_size(unsigned long zone_start_pfn, unsigned long zonesize)
{
	unsigned long usemapsize;

	zonesize += zone_start_pfn & (pageblock_nr_pages-1);
	usemapsize = roundup(zonesize, pageblock_nr_pages);
	usemapsize = usemapsize >> pageblock_order;
	usemapsize *= NR_PAGEBLOCK_BITS;
	usemapsize = roundup(usemapsize, 8 * sizeof(unsigned long));

	return usemapsize / 8;
}

static void __ref setup_usemap(struct pglist_data *pgdat,
				struct zone *zone,
				unsigned long zone_start_pfn,
				unsigned long zonesize)
{
	unsigned long usemapsize = usemap_size(zone_start_pfn, zonesize);
	zone->pageblock_flags = NULL;
	if (usemapsize) {
		zone->pageblock_flags =
			memblock_alloc_node(usemapsize, SMP_CACHE_BYTES,
					    pgdat->node_id);
		if (!zone->pageblock_flags)
			panic("Failed to allocate %ld bytes for zone %s pageblock flags on node %d\n",
			      usemapsize, zone->name, pgdat->node_id);
	}
}
#else
static inline void setup_usemap(struct pglist_data *pgdat, struct zone *zone,
				unsigned long zone_start_pfn, unsigned long zonesize) {}
#endif /* CONFIG_SPARSEMEM */

#ifdef CONFIG_HUGETLB_PAGE_SIZE_VARIABLE

/* Initialise the number of pages represented by NR_PAGEBLOCK_BITS */
void __init set_pageblock_order(void)
{
	unsigned int order;

	/* Check that pageblock_nr_pages has not already been setup */
	if (pageblock_order)
		return;

	if (HPAGE_SHIFT > PAGE_SHIFT)
		order = HUGETLB_PAGE_ORDER;
	else
		order = MAX_ORDER - 1;

	/*
	 * Assume the largest contiguous order of interest is a huge page.
	 * This value may be variable depending on boot parameters on IA64 and
	 * powerpc.
	 */
	pageblock_order = order;
}
#else /* CONFIG_HUGETLB_PAGE_SIZE_VARIABLE */

/*
 * When CONFIG_HUGETLB_PAGE_SIZE_VARIABLE is not set, set_pageblock_order()
 * is unused as pageblock_order is set at compile-time. See
 * include/linux/pageblock-flags.h for the values of pageblock_order based on
 * the kernel config
 */
void __init set_pageblock_order(void)
{
}

#endif /* CONFIG_HUGETLB_PAGE_SIZE_VARIABLE */

static unsigned long __init calc_memmap_size(unsigned long spanned_pages,
						unsigned long present_pages)
{
	unsigned long pages = spanned_pages;

	/*
	 * Provide a more accurate estimation if there are holes within
	 * the zone and SPARSEMEM is in use. If there are holes within the
	 * zone, each populated memory region may cost us one or two extra
	 * memmap pages due to alignment because memmap pages for each
	 * populated regions may not be naturally aligned on page boundary.
	 * So the (present_pages >> 4) heuristic is a tradeoff for that.
	 */
	if (spanned_pages > present_pages + (present_pages >> 4) &&
	    IS_ENABLED(CONFIG_SPARSEMEM))
		pages = present_pages;

	return PAGE_ALIGN(pages * sizeof(struct page)) >> PAGE_SHIFT;
}

#ifdef CONFIG_TRANSPARENT_HUGEPAGE
static void pgdat_init_split_queue(struct pglist_data *pgdat)
{
	struct deferred_split *ds_queue = &pgdat->deferred_split_queue;

	spin_lock_init(&ds_queue->split_queue_lock);
	INIT_LIST_HEAD(&ds_queue->split_queue);
	ds_queue->split_queue_len = 0;
}
#else
static void pgdat_init_split_queue(struct pglist_data *pgdat) {}
#endif

#ifdef CONFIG_COMPACTION
static void pgdat_init_kcompactd(struct pglist_data *pgdat)
{
	init_waitqueue_head(&pgdat->kcompactd_wait);
}
#else
static void pgdat_init_kcompactd(struct pglist_data *pgdat) {}
#endif

static void __meminit pgdat_init_internals(struct pglist_data *pgdat)
{
	pgdat_resize_init(pgdat);

	pgdat_init_split_queue(pgdat);
	pgdat_init_kcompactd(pgdat);

	init_waitqueue_head(&pgdat->kswapd_wait);
	init_waitqueue_head(&pgdat->pfmemalloc_wait);

	pgdat_page_ext_init(pgdat);
	lruvec_init(&pgdat->__lruvec);
}

static void __meminit zone_init_internals(struct zone *zone, enum zone_type idx, int nid,
							unsigned long remaining_pages)
{
	atomic_long_set(&zone->managed_pages, remaining_pages);
	zone_set_nid(zone, nid);
	zone->name = zone_names[idx];
	zone->zone_pgdat = NODE_DATA(nid);
	spin_lock_init(&zone->lock);
	zone_seqlock_init(zone);
	zone_pcp_init(zone);
}

/*
 * Set up the zone data structures
 * - init pgdat internals
 * - init all zones belonging to this node
 *
 * NOTE: this function is only called during memory hotplug
 */
#ifdef CONFIG_MEMORY_HOTPLUG
void __ref free_area_init_core_hotplug(int nid)
{
	enum zone_type z;
	pg_data_t *pgdat = NODE_DATA(nid);

	pgdat_init_internals(pgdat);
	for (z = 0; z < MAX_NR_ZONES; z++)
		zone_init_internals(&pgdat->node_zones[z], z, nid, 0);
}
#endif

/*
 * Set up the zone data structures:
 *   - mark all pages reserved
 *   - mark all memory queues empty
 *   - clear the memory bitmaps
 *
 * NOTE: pgdat should get zeroed by caller.
 * NOTE: this function is only called during early init.
 */
static void __init free_area_init_core(struct pglist_data *pgdat)
{
	enum zone_type j;
	int nid = pgdat->node_id;

	pgdat_init_internals(pgdat);
	pgdat->per_cpu_nodestats = &boot_nodestats;

	for (j = 0; j < MAX_NR_ZONES; j++) {
		struct zone *zone = pgdat->node_zones + j;
		unsigned long size, freesize, memmap_pages;
		unsigned long zone_start_pfn = zone->zone_start_pfn;

		size = zone->spanned_pages;
		freesize = zone->present_pages;

		/*
		 * Adjust freesize so that it accounts for how much memory
		 * is used by this zone for memmap. This affects the watermark
		 * and per-cpu initialisations
		 */
		memmap_pages = calc_memmap_size(size, freesize);
		if (!is_highmem_idx(j)) {
			if (freesize >= memmap_pages) {
				freesize -= memmap_pages;
				if (memmap_pages)
					printk(KERN_DEBUG
					       "  %s zone: %lu pages used for memmap\n",
					       zone_names[j], memmap_pages);
			} else
				pr_warn("  %s zone: %lu pages exceeds freesize %lu\n",
					zone_names[j], memmap_pages, freesize);
		}

		/* Account for reserved pages */
		if (j == 0 && freesize > dma_reserve) {
			freesize -= dma_reserve;
			printk(KERN_DEBUG "  %s zone: %lu pages reserved\n",
					zone_names[0], dma_reserve);
		}

		if (!is_highmem_idx(j))
			nr_kernel_pages += freesize;
		/* Charge for highmem memmap if there are enough kernel pages */
		else if (nr_kernel_pages > memmap_pages * 2)
			nr_kernel_pages -= memmap_pages;
		nr_all_pages += freesize;

		/*
		 * Set an approximate value for lowmem here, it will be adjusted
		 * when the bootmem allocator frees pages into the buddy system.
		 * And all highmem pages will be managed by the buddy system.
		 */
		zone_init_internals(zone, j, nid, freesize);

		if (!size)
			continue;

		set_pageblock_order();
		setup_usemap(pgdat, zone, zone_start_pfn, size);
		init_currently_empty_zone(zone, zone_start_pfn, size);
		memmap_init(size, nid, j, zone_start_pfn);
	}
}

#ifdef CONFIG_FLAT_NODE_MEM_MAP
static void __ref alloc_node_mem_map(struct pglist_data *pgdat)
{
	unsigned long __maybe_unused start = 0;
	unsigned long __maybe_unused offset = 0;

	/* Skip empty nodes */
	if (!pgdat->node_spanned_pages)
		return;

	start = pgdat->node_start_pfn & ~(MAX_ORDER_NR_PAGES - 1);
	offset = pgdat->node_start_pfn - start;
	/* ia64 gets its own node_mem_map, before this, without bootmem */
	if (!pgdat->node_mem_map) {
		unsigned long size, end;
		struct page *map;

		/*
		 * The zone's endpoints aren't required to be MAX_ORDER
		 * aligned but the node_mem_map endpoints must be in order
		 * for the buddy allocator to function correctly.
		 */
		end = pgdat_end_pfn(pgdat);
		end = ALIGN(end, MAX_ORDER_NR_PAGES);
		size =  (end - start) * sizeof(struct page);
		map = memblock_alloc_node(size, SMP_CACHE_BYTES,
					  pgdat->node_id);
		if (!map)
			panic("Failed to allocate %ld bytes for node %d memory map\n",
			      size, pgdat->node_id);
		pgdat->node_mem_map = map + offset;
	}
	pr_debug("%s: node %d, pgdat %08lx, node_mem_map %08lx\n",
				__func__, pgdat->node_id, (unsigned long)pgdat,
				(unsigned long)pgdat->node_mem_map);
#ifndef CONFIG_NEED_MULTIPLE_NODES
	/*
	 * With no DISCONTIG, the global mem_map is just set as node 0's
	 */
	if (pgdat == NODE_DATA(0)) {
		mem_map = NODE_DATA(0)->node_mem_map;
		if (page_to_pfn(mem_map) != pgdat->node_start_pfn)
			mem_map -= offset;
	}
#endif
}
#else
static void __ref alloc_node_mem_map(struct pglist_data *pgdat) { }
#endif /* CONFIG_FLAT_NODE_MEM_MAP */

#ifdef CONFIG_DEFERRED_STRUCT_PAGE_INIT
static inline void pgdat_set_deferred_range(pg_data_t *pgdat)
{
	pgdat->first_deferred_pfn = ULONG_MAX;
}
#else
static inline void pgdat_set_deferred_range(pg_data_t *pgdat) {}
#endif

static void __init free_area_init_node(int nid)
{
	pg_data_t *pgdat = NODE_DATA(nid);
	unsigned long start_pfn = 0;
	unsigned long end_pfn = 0;

	/* pg_data_t should be reset to zero when it's allocated */
	WARN_ON(pgdat->nr_zones || pgdat->kswapd_highest_zoneidx);

	get_pfn_range_for_nid(nid, &start_pfn, &end_pfn);

	pgdat->node_id = nid;
	pgdat->node_start_pfn = start_pfn;
	pgdat->per_cpu_nodestats = NULL;

	pr_info("Initmem setup node %d [mem %#018Lx-%#018Lx]\n", nid,
		(u64)start_pfn << PAGE_SHIFT,
		end_pfn ? ((u64)end_pfn << PAGE_SHIFT) - 1 : 0);
	calculate_node_totalpages(pgdat, start_pfn, end_pfn);

	alloc_node_mem_map(pgdat);
	pgdat_set_deferred_range(pgdat);

	free_area_init_core(pgdat);
}

void __init free_area_init_memoryless_node(int nid)
{
	free_area_init_node(nid);
}

#if !defined(CONFIG_FLAT_NODE_MEM_MAP)
/*
 * Initialize all valid struct pages in the range [spfn, epfn) and mark them
 * PageReserved(). Return the number of struct pages that were initialized.
 */
static u64 __init init_unavailable_range(unsigned long spfn, unsigned long epfn,
					 int zone, int nid)
{
	unsigned long pfn, zone_spfn, zone_epfn;
	u64 pgcnt = 0;

	zone_spfn = arch_zone_lowest_possible_pfn[zone];
	zone_epfn = arch_zone_highest_possible_pfn[zone];

	spfn = clamp(spfn, zone_spfn, zone_epfn);
	epfn = clamp(epfn, zone_spfn, zone_epfn);

	for (pfn = spfn; pfn < epfn; pfn++) {
		if (!pfn_valid(ALIGN_DOWN(pfn, pageblock_nr_pages))) {
			pfn = ALIGN_DOWN(pfn, pageblock_nr_pages)
				+ pageblock_nr_pages - 1;
			continue;
		}

		__init_single_page(pfn_to_page(pfn), pfn, zone, nid);
		__SetPageReserved(pfn_to_page(pfn));
		pgcnt++;
	}

	return pgcnt;
}

/*
 * Only struct pages that correspond to ranges defined by memblock.memory
 * are zeroed and initialized by going through __init_single_page() during
 * memmap_init().
 *
 * But, there could be struct pages that correspond to holes in
 * memblock.memory. This can happen because of the following reasons:
 * - phyiscal memory bank size is not necessarily the exact multiple of the
 *   arbitrary section size
 * - early reserved memory may not be listed in memblock.memory
 * - memory layouts defined with memmap= kernel parameter may not align
 *   nicely with memmap sections
 *
 * Explicitly initialize those struct pages so that:
 * - PG_Reserved is set
 * - zone link is set accorging to the architecture constrains
 * - node is set to node id of the next populated region except for the
 *   trailing hole where last node id is used
 */
static void __init init_zone_unavailable_mem(int zone)
{
	unsigned long start, end;
	int i, nid;
	u64 pgcnt;
	unsigned long next = 0;

	/*
	 * Loop through holes in memblock.memory and initialize struct
	 * pages corresponding to these holes
	 */
	pgcnt = 0;
	for_each_mem_pfn_range(i, MAX_NUMNODES, &start, &end, &nid) {
		if (next < start)
			pgcnt += init_unavailable_range(next, start, zone, nid);
		next = end;
	}

	/*
	 * Last section may surpass the actual end of memory (e.g. we can
	 * have 1Gb section and 512Mb of RAM pouplated).
	 * Make sure that memmap has a well defined state in this case.
	 */
	end = round_up(max_pfn, PAGES_PER_SECTION);
	pgcnt += init_unavailable_range(next, end, zone, nid);

	/*
	 * Struct pages that do not have backing memory. This could be because
	 * firmware is using some of this memory, or for some other reasons.
	 */
	if (pgcnt)
		pr_info("Zone %s: zeroed struct page in unavailable ranges: %lld pages", zone_names[zone], pgcnt);
}

static void __init init_unavailable_mem(void)
{
	int zone;

	for (zone = 0; zone < ZONE_MOVABLE; zone++)
		init_zone_unavailable_mem(zone);
}
#else
static inline void __init init_unavailable_mem(void)
{
}
#endif /* !CONFIG_FLAT_NODE_MEM_MAP */

#if MAX_NUMNODES > 1
/*
 * Figure out the number of possible node ids.
 */
void __init setup_nr_node_ids(void)
{
	unsigned int highest;

	highest = find_last_bit(node_possible_map.bits, MAX_NUMNODES);
	nr_node_ids = highest + 1;
}
#endif

/**
 * node_map_pfn_alignment - determine the maximum internode alignment
 *
 * This function should be called after node map is populated and sorted.
 * It calculates the maximum power of two alignment which can distinguish
 * all the nodes.
 *
 * For example, if all nodes are 1GiB and aligned to 1GiB, the return value
 * would indicate 1GiB alignment with (1 << (30 - PAGE_SHIFT)).  If the
 * nodes are shifted by 256MiB, 256MiB.  Note that if only the last node is
 * shifted, 1GiB is enough and this function will indicate so.
 *
 * This is used to test whether pfn -> nid mapping of the chosen memory
 * model has fine enough granularity to avoid incorrect mapping for the
 * populated node map.
 *
 * Return: the determined alignment in pfn's.  0 if there is no alignment
 * requirement (single node).
 */
unsigned long __init node_map_pfn_alignment(void)
{
	unsigned long accl_mask = 0, last_end = 0;
	unsigned long start, end, mask;
	int last_nid = NUMA_NO_NODE;
	int i, nid;

	for_each_mem_pfn_range(i, MAX_NUMNODES, &start, &end, &nid) {
		if (!start || last_nid < 0 || last_nid == nid) {
			last_nid = nid;
			last_end = end;
			continue;
		}

		/*
		 * Start with a mask granular enough to pin-point to the
		 * start pfn and tick off bits one-by-one until it becomes
		 * too coarse to separate the current node from the last.
		 */
		mask = ~((1 << __ffs(start)) - 1);
		while (mask && last_end <= (start & (mask << 1)))
			mask <<= 1;

		/* accumulate all internode masks */
		accl_mask |= mask;
	}

	/* convert mask to number of pages */
	return ~accl_mask + 1;
}

/**
 * find_min_pfn_with_active_regions - Find the minimum PFN registered
 *
 * Return: the minimum PFN based on information provided via
 * memblock_set_node().
 */
unsigned long __init find_min_pfn_with_active_regions(void)
{
	return PHYS_PFN(memblock_start_of_DRAM());
}

/*
 * early_calculate_totalpages()
 * Sum pages in active regions for movable zone.
 * Populate N_MEMORY for calculating usable_nodes.
 */
static unsigned long __init early_calculate_totalpages(void)
{
	unsigned long totalpages = 0;
	unsigned long start_pfn, end_pfn;
	int i, nid;

	for_each_mem_pfn_range(i, MAX_NUMNODES, &start_pfn, &end_pfn, &nid) {
		unsigned long pages = end_pfn - start_pfn;

		totalpages += pages;
		if (pages)
			node_set_state(nid, N_MEMORY);
	}
	return totalpages;
}

/*
 * Find the PFN the Movable zone begins in each node. Kernel memory
 * is spread evenly between nodes as long as the nodes have enough
 * memory. When they don't, some nodes will have more kernelcore than
 * others
 */
static void __init find_zone_movable_pfns_for_nodes(void)
{
	int i, nid;
	unsigned long usable_startpfn;
	unsigned long kernelcore_node, kernelcore_remaining;
	/* save the state before borrow the nodemask */
	nodemask_t saved_node_state = node_states[N_MEMORY];
	unsigned long totalpages = early_calculate_totalpages();
	int usable_nodes = nodes_weight(node_states[N_MEMORY]);
	struct memblock_region *r;

	/* Need to find movable_zone earlier when movable_node is specified. */
	find_usable_zone_for_movable();

	/*
	 * If movable_node is specified, ignore kernelcore and movablecore
	 * options.
	 */
	if (movable_node_is_enabled()) {
		for_each_mem_region(r) {
			if (!memblock_is_hotpluggable(r))
				continue;

			nid = memblock_get_region_node(r);

			usable_startpfn = PFN_DOWN(r->base);
			zone_movable_pfn[nid] = zone_movable_pfn[nid] ?
				min(usable_startpfn, zone_movable_pfn[nid]) :
				usable_startpfn;
		}

		goto out2;
	}

	/*
	 * If kernelcore=mirror is specified, ignore movablecore option
	 */
	if (mirrored_kernelcore) {
		bool mem_below_4gb_not_mirrored = false;

		for_each_mem_region(r) {
			if (memblock_is_mirror(r))
				continue;

			nid = memblock_get_region_node(r);

			usable_startpfn = memblock_region_memory_base_pfn(r);

			if (usable_startpfn < 0x100000) {
				mem_below_4gb_not_mirrored = true;
				continue;
			}

			zone_movable_pfn[nid] = zone_movable_pfn[nid] ?
				min(usable_startpfn, zone_movable_pfn[nid]) :
				usable_startpfn;
		}

		if (mem_below_4gb_not_mirrored)
			pr_warn("This configuration results in unmirrored kernel memory.\n");

		goto out2;
	}

	/*
	 * If kernelcore=nn% or movablecore=nn% was specified, calculate the
	 * amount of necessary memory.
	 */
	if (required_kernelcore_percent)
		required_kernelcore = (totalpages * 100 * required_kernelcore_percent) /
				       10000UL;
	if (required_movablecore_percent)
		required_movablecore = (totalpages * 100 * required_movablecore_percent) /
					10000UL;

	/*
	 * If movablecore= was specified, calculate what size of
	 * kernelcore that corresponds so that memory usable for
	 * any allocation type is evenly spread. If both kernelcore
	 * and movablecore are specified, then the value of kernelcore
	 * will be used for required_kernelcore if it's greater than
	 * what movablecore would have allowed.
	 */
	if (required_movablecore) {
		unsigned long corepages;

		/*
		 * Round-up so that ZONE_MOVABLE is at least as large as what
		 * was requested by the user
		 */
		required_movablecore =
			roundup(required_movablecore, MAX_ORDER_NR_PAGES);
		required_movablecore = min(totalpages, required_movablecore);
		corepages = totalpages - required_movablecore;

		required_kernelcore = max(required_kernelcore, corepages);
	}

	/*
	 * If kernelcore was not specified or kernelcore size is larger
	 * than totalpages, there is no ZONE_MOVABLE.
	 */
	if (!required_kernelcore || required_kernelcore >= totalpages)
		goto out;

	/* usable_startpfn is the lowest possible pfn ZONE_MOVABLE can be at */
	usable_startpfn = arch_zone_lowest_possible_pfn[movable_zone];

restart:
	/* Spread kernelcore memory as evenly as possible throughout nodes */
	kernelcore_node = required_kernelcore / usable_nodes;
	for_each_node_state(nid, N_MEMORY) {
		unsigned long start_pfn, end_pfn;

		/*
		 * Recalculate kernelcore_node if the division per node
		 * now exceeds what is necessary to satisfy the requested
		 * amount of memory for the kernel
		 */
		if (required_kernelcore < kernelcore_node)
			kernelcore_node = required_kernelcore / usable_nodes;

		/*
		 * As the map is walked, we track how much memory is usable
		 * by the kernel using kernelcore_remaining. When it is
		 * 0, the rest of the node is usable by ZONE_MOVABLE
		 */
		kernelcore_remaining = kernelcore_node;

		/* Go through each range of PFNs within this node */
		for_each_mem_pfn_range(i, nid, &start_pfn, &end_pfn, NULL) {
			unsigned long size_pages;

			start_pfn = max(start_pfn, zone_movable_pfn[nid]);
			if (start_pfn >= end_pfn)
				continue;

			/* Account for what is only usable for kernelcore */
			if (start_pfn < usable_startpfn) {
				unsigned long kernel_pages;
				kernel_pages = min(end_pfn, usable_startpfn)
								- start_pfn;

				kernelcore_remaining -= min(kernel_pages,
							kernelcore_remaining);
				required_kernelcore -= min(kernel_pages,
							required_kernelcore);

				/* Continue if range is now fully accounted */
				if (end_pfn <= usable_startpfn) {

					/*
					 * Push zone_movable_pfn to the end so
					 * that if we have to rebalance
					 * kernelcore across nodes, we will
					 * not double account here
					 */
					zone_movable_pfn[nid] = end_pfn;
					continue;
				}
				start_pfn = usable_startpfn;
			}

			/*
			 * The usable PFN range for ZONE_MOVABLE is from
			 * start_pfn->end_pfn. Calculate size_pages as the
			 * number of pages used as kernelcore
			 */
			size_pages = end_pfn - start_pfn;
			if (size_pages > kernelcore_remaining)
				size_pages = kernelcore_remaining;
			zone_movable_pfn[nid] = start_pfn + size_pages;

			/*
			 * Some kernelcore has been met, update counts and
			 * break if the kernelcore for this node has been
			 * satisfied
			 */
			required_kernelcore -= min(required_kernelcore,
								size_pages);
			kernelcore_remaining -= size_pages;
			if (!kernelcore_remaining)
				break;
		}
	}

	/*
	 * If there is still required_kernelcore, we do another pass with one
	 * less node in the count. This will push zone_movable_pfn[nid] further
	 * along on the nodes that still have memory until kernelcore is
	 * satisfied
	 */
	usable_nodes--;
	if (usable_nodes && required_kernelcore > usable_nodes)
		goto restart;

out2:
	/* Align start of ZONE_MOVABLE on all nids to MAX_ORDER_NR_PAGES */
	for (nid = 0; nid < MAX_NUMNODES; nid++)
		zone_movable_pfn[nid] =
			roundup(zone_movable_pfn[nid], MAX_ORDER_NR_PAGES);

out:
	/* restore the node_state */
	node_states[N_MEMORY] = saved_node_state;
}

/* Any regular or high memory on that node ? */
static void check_for_memory(pg_data_t *pgdat, int nid)
{
	enum zone_type zone_type;

	for (zone_type = 0; zone_type <= ZONE_MOVABLE - 1; zone_type++) {
		struct zone *zone = &pgdat->node_zones[zone_type];
		if (populated_zone(zone)) {
			if (IS_ENABLED(CONFIG_HIGHMEM))
				node_set_state(nid, N_HIGH_MEMORY);
			if (zone_type <= ZONE_NORMAL)
				node_set_state(nid, N_NORMAL_MEMORY);
			break;
		}
	}
}

/*
 * Some architecturs, e.g. ARC may have ZONE_HIGHMEM below ZONE_NORMAL. For
 * such cases we allow max_zone_pfn sorted in the descending order
 */
bool __weak arch_has_descending_max_zone_pfns(void)
{
	return false;
}

/**
 * free_area_init - Initialise all pg_data_t and zone data
 * @max_zone_pfn: an array of max PFNs for each zone
 *
 * This will call free_area_init_node() for each active node in the system.
 * Using the page ranges provided by memblock_set_node(), the size of each
 * zone in each node and their holes is calculated. If the maximum PFN
 * between two adjacent zones match, it is assumed that the zone is empty.
 * For example, if arch_max_dma_pfn == arch_max_dma32_pfn, it is assumed
 * that arch_max_dma32_pfn has no pages. It is also assumed that a zone
 * starts where the previous one ended. For example, ZONE_DMA32 starts
 * at arch_max_dma_pfn.
 */
void __init free_area_init(unsigned long *max_zone_pfn)
{
	unsigned long start_pfn, end_pfn;
	int i, nid, zone;
	bool descending;

	/* Record where the zone boundaries are */
	memset(arch_zone_lowest_possible_pfn, 0,
				sizeof(arch_zone_lowest_possible_pfn));
	memset(arch_zone_highest_possible_pfn, 0,
				sizeof(arch_zone_highest_possible_pfn));

	start_pfn = find_min_pfn_with_active_regions();
	descending = arch_has_descending_max_zone_pfns();

	for (i = 0; i < MAX_NR_ZONES; i++) {
		if (descending)
			zone = MAX_NR_ZONES - i - 1;
		else
			zone = i;

		if (zone == ZONE_MOVABLE)
			continue;

		end_pfn = max(max_zone_pfn[zone], start_pfn);
		arch_zone_lowest_possible_pfn[zone] = start_pfn;
		arch_zone_highest_possible_pfn[zone] = end_pfn;

		start_pfn = end_pfn;
	}

	/* Find the PFNs that ZONE_MOVABLE begins at in each node */
	memset(zone_movable_pfn, 0, sizeof(zone_movable_pfn));
	find_zone_movable_pfns_for_nodes();

	/* Print out the zone ranges */
	pr_info("Zone ranges:\n");
	for (i = 0; i < MAX_NR_ZONES; i++) {
		if (i == ZONE_MOVABLE)
			continue;
		pr_info("  %-8s ", zone_names[i]);
		if (arch_zone_lowest_possible_pfn[i] ==
				arch_zone_highest_possible_pfn[i])
			pr_cont("empty\n");
		else
			pr_cont("[mem %#018Lx-%#018Lx]\n",
				(u64)arch_zone_lowest_possible_pfn[i]
					<< PAGE_SHIFT,
				((u64)arch_zone_highest_possible_pfn[i]
					<< PAGE_SHIFT) - 1);
	}

	/* Print out the PFNs ZONE_MOVABLE begins at in each node */
	pr_info("Movable zone start for each node\n");
	for (i = 0; i < MAX_NUMNODES; i++) {
		if (zone_movable_pfn[i])
			pr_info("  Node %d: %#018Lx\n", i,
			       (u64)zone_movable_pfn[i] << PAGE_SHIFT);
	}

	/*
	 * Print out the early node map, and initialize the
	 * subsection-map relative to active online memory ranges to
	 * enable future "sub-section" extensions of the memory map.
	 */
	pr_info("Early memory node ranges\n");
	for_each_mem_pfn_range(i, MAX_NUMNODES, &start_pfn, &end_pfn, &nid) {
		pr_info("  node %3d: [mem %#018Lx-%#018Lx]\n", nid,
			(u64)start_pfn << PAGE_SHIFT,
			((u64)end_pfn << PAGE_SHIFT) - 1);
		subsection_map_init(start_pfn, end_pfn - start_pfn);
	}

	/* Initialise every node */
	mminit_verify_pageflags_layout();
	setup_nr_node_ids();
	init_unavailable_mem();
	for_each_online_node(nid) {
		pg_data_t *pgdat = NODE_DATA(nid);
		free_area_init_node(nid);

		/* Any memory on that node */
		if (pgdat->node_present_pages)
			node_set_state(nid, N_MEMORY);
		check_for_memory(pgdat, nid);
	}
}

static int __init cmdline_parse_core(char *p, unsigned long *core,
				     unsigned long *percent)
{
	unsigned long long coremem;
	char *endptr;

	if (!p)
		return -EINVAL;

	/* Value may be a percentage of total memory, otherwise bytes */
	coremem = simple_strtoull(p, &endptr, 0);
	if (*endptr == '%') {
		/* Paranoid check for percent values greater than 100 */
		WARN_ON(coremem > 100);

		*percent = coremem;
	} else {
		coremem = memparse(p, &p);
		/* Paranoid check that UL is enough for the coremem value */
		WARN_ON((coremem >> PAGE_SHIFT) > ULONG_MAX);

		*core = coremem >> PAGE_SHIFT;
		*percent = 0UL;
	}
	return 0;
}

/*
 * kernelcore=size sets the amount of memory for use for allocations that
 * cannot be reclaimed or migrated.
 */
static int __init cmdline_parse_kernelcore(char *p)
{
	/* parse kernelcore=mirror */
	if (parse_option_str(p, "mirror")) {
		mirrored_kernelcore = true;
		return 0;
	}

	return cmdline_parse_core(p, &required_kernelcore,
				  &required_kernelcore_percent);
}

/*
 * movablecore=size sets the amount of memory for use for allocations that
 * can be reclaimed or migrated.
 */
static int __init cmdline_parse_movablecore(char *p)
{
	return cmdline_parse_core(p, &required_movablecore,
				  &required_movablecore_percent);
}

early_param("kernelcore", cmdline_parse_kernelcore);
early_param("movablecore", cmdline_parse_movablecore);

void adjust_managed_page_count(struct page *page, long count)
{
	atomic_long_add(count, &page_zone(page)->managed_pages);
	totalram_pages_add(count);
#ifdef CONFIG_HIGHMEM
	if (PageHighMem(page))
		totalhigh_pages_add(count);
#endif
}
EXPORT_SYMBOL(adjust_managed_page_count);

unsigned long free_reserved_area(void *start, void *end, int poison, const char *s)
{
	void *pos;
	unsigned long pages = 0;

	start = (void *)PAGE_ALIGN((unsigned long)start);
	end = (void *)((unsigned long)end & PAGE_MASK);
	for (pos = start; pos < end; pos += PAGE_SIZE, pages++) {
		struct page *page = virt_to_page(pos);
		void *direct_map_addr;

		/*
		 * 'direct_map_addr' might be different from 'pos'
		 * because some architectures' virt_to_page()
		 * work with aliases.  Getting the direct map
		 * address ensures that we get a _writeable_
		 * alias for the memset().
		 */
		direct_map_addr = page_address(page);
		/*
		 * Perform a kasan-unchecked memset() since this memory
		 * has not been initialized.
		 */
		direct_map_addr = kasan_reset_tag(direct_map_addr);
		if ((unsigned int)poison <= 0xFF)
			memset(direct_map_addr, poison, PAGE_SIZE);

		free_reserved_page(page);
	}

	if (pages && s)
		pr_info("Freeing %s memory: %ldK\n",
			s, pages << (PAGE_SHIFT - 10));

	return pages;
}

#ifdef	CONFIG_HIGHMEM
void free_highmem_page(struct page *page)
{
	__free_reserved_page(page);
	totalram_pages_inc();
	atomic_long_inc(&page_zone(page)->managed_pages);
	totalhigh_pages_inc();
}
#endif


void __init mem_init_print_info(const char *str)
{
	unsigned long physpages, codesize, datasize, rosize, bss_size;
	unsigned long init_code_size, init_data_size;

	physpages = get_num_physpages();
	codesize = _etext - _stext;
	datasize = _edata - _sdata;
	rosize = __end_rodata - __start_rodata;
	bss_size = __bss_stop - __bss_start;
	init_data_size = __init_end - __init_begin;
	init_code_size = _einittext - _sinittext;

	/*
	 * Detect special cases and adjust section sizes accordingly:
	 * 1) .init.* may be embedded into .data sections
	 * 2) .init.text.* may be out of [__init_begin, __init_end],
	 *    please refer to arch/tile/kernel/vmlinux.lds.S.
	 * 3) .rodata.* may be embedded into .text or .data sections.
	 */
#define adj_init_size(start, end, size, pos, adj) \
	do { \
		if (start <= pos && pos < end && size > adj) \
			size -= adj; \
	} while (0)

	adj_init_size(__init_begin, __init_end, init_data_size,
		     _sinittext, init_code_size);
	adj_init_size(_stext, _etext, codesize, _sinittext, init_code_size);
	adj_init_size(_sdata, _edata, datasize, __init_begin, init_data_size);
	adj_init_size(_stext, _etext, codesize, __start_rodata, rosize);
	adj_init_size(_sdata, _edata, datasize, __start_rodata, rosize);

#undef	adj_init_size

	pr_info("Memory: %luK/%luK available (%luK kernel code, %luK rwdata, %luK rodata, %luK init, %luK bss, %luK reserved, %luK cma-reserved"
#ifdef	CONFIG_HIGHMEM
		", %luK highmem"
#endif
		"%s%s)\n",
		nr_free_pages() << (PAGE_SHIFT - 10),
		physpages << (PAGE_SHIFT - 10),
		codesize >> 10, datasize >> 10, rosize >> 10,
		(init_data_size + init_code_size) >> 10, bss_size >> 10,
		(physpages - totalram_pages() - totalcma_pages) << (PAGE_SHIFT - 10),
		totalcma_pages << (PAGE_SHIFT - 10),
#ifdef	CONFIG_HIGHMEM
		totalhigh_pages() << (PAGE_SHIFT - 10),
#endif
		str ? ", " : "", str ? str : "");
}

/**
 * set_dma_reserve - set the specified number of pages reserved in the first zone
 * @new_dma_reserve: The number of pages to mark reserved
 *
 * The per-cpu batchsize and zone watermarks are determined by managed_pages.
 * In the DMA zone, a significant percentage may be consumed by kernel image
 * and other unfreeable allocations which can skew the watermarks badly. This
 * function may optionally be used to account for unfreeable pages in the
 * first zone (e.g., ZONE_DMA). The effect will be lower watermarks and
 * smaller per-cpu batchsize.
 */
void __init set_dma_reserve(unsigned long new_dma_reserve)
{
	dma_reserve = new_dma_reserve;
}

static int page_alloc_cpu_dead(unsigned int cpu)
{

	lru_add_drain_cpu(cpu);
	drain_pages(cpu);

	/*
	 * Spill the event counters of the dead processor
	 * into the current processors event counters.
	 * This artificially elevates the count of the current
	 * processor.
	 */
	vm_events_fold_cpu(cpu);

	/*
	 * Zero the differential counters of the dead processor
	 * so that the vm statistics are consistent.
	 *
	 * This is only okay since the processor is dead and cannot
	 * race with what we are doing.
	 */
	cpu_vm_stats_fold(cpu);
	return 0;
}

#ifdef CONFIG_NUMA
int hashdist = HASHDIST_DEFAULT;

static int __init set_hashdist(char *str)
{
	if (!str)
		return 0;
	hashdist = simple_strtoul(str, &str, 0);
	return 1;
}
__setup("hashdist=", set_hashdist);
#endif

void __init page_alloc_init(void)
{
	int ret;

#ifdef CONFIG_NUMA
	if (num_node_state(N_MEMORY) == 1)
		hashdist = 0;
#endif

	ret = cpuhp_setup_state_nocalls(CPUHP_PAGE_ALLOC_DEAD,
					"mm/page_alloc:dead", NULL,
					page_alloc_cpu_dead);
	WARN_ON(ret < 0);
}

/*
 * calculate_totalreserve_pages - called when sysctl_lowmem_reserve_ratio
 *	or min_free_kbytes changes.
 */
static void calculate_totalreserve_pages(void)
{
	struct pglist_data *pgdat;
	unsigned long reserve_pages = 0;
	enum zone_type i, j;

	for_each_online_pgdat(pgdat) {

		pgdat->totalreserve_pages = 0;

		for (i = 0; i < MAX_NR_ZONES; i++) {
			struct zone *zone = pgdat->node_zones + i;
			long max = 0;
			unsigned long managed_pages = zone_managed_pages(zone);

			/* Find valid and maximum lowmem_reserve in the zone */
			for (j = i; j < MAX_NR_ZONES; j++) {
				if (zone->lowmem_reserve[j] > max)
					max = zone->lowmem_reserve[j];
			}

			/* we treat the high watermark as reserved pages. */
			max += high_wmark_pages(zone);

			if (max > managed_pages)
				max = managed_pages;

			pgdat->totalreserve_pages += max;

			reserve_pages += max;
		}
	}
	totalreserve_pages = reserve_pages;
}

/*
 * setup_per_zone_lowmem_reserve - called whenever
 *	sysctl_lowmem_reserve_ratio changes.  Ensures that each zone
 *	has a correct pages reserved value, so an adequate number of
 *	pages are left in the zone after a successful __alloc_pages().
 */
static void setup_per_zone_lowmem_reserve(void)
{
	struct pglist_data *pgdat;
	enum zone_type i, j;

	for_each_online_pgdat(pgdat) {
		for (i = 0; i < MAX_NR_ZONES - 1; i++) {
			struct zone *zone = &pgdat->node_zones[i];
			int ratio = sysctl_lowmem_reserve_ratio[i];
			bool clear = !ratio || !zone_managed_pages(zone);
			unsigned long managed_pages = 0;

			for (j = i + 1; j < MAX_NR_ZONES; j++) {
				if (clear) {
					zone->lowmem_reserve[j] = 0;
				} else {
					struct zone *upper_zone = &pgdat->node_zones[j];

					managed_pages += zone_managed_pages(upper_zone);
					zone->lowmem_reserve[j] = managed_pages / ratio;
				}
			}
		}
	}

	/* update totalreserve_pages */
	calculate_totalreserve_pages();
}

static void __setup_per_zone_wmarks(void)
{
	unsigned long pages_min = min_free_kbytes >> (PAGE_SHIFT - 10);
	unsigned long lowmem_pages = 0;
	struct zone *zone;
	unsigned long flags;

	/* Calculate total number of !ZONE_HIGHMEM pages */
	for_each_zone(zone) {
		if (!is_highmem(zone))
			lowmem_pages += zone_managed_pages(zone);
	}

	for_each_zone(zone) {
		u64 tmp;

		spin_lock_irqsave(&zone->lock, flags);
		tmp = (u64)pages_min * zone_managed_pages(zone);
		do_div(tmp, lowmem_pages);
		if (is_highmem(zone)) {
			/*
			 * __GFP_HIGH and PF_MEMALLOC allocations usually don't
			 * need highmem pages, so cap pages_min to a small
			 * value here.
			 *
			 * The WMARK_HIGH-WMARK_LOW and (WMARK_LOW-WMARK_MIN)
			 * deltas control async page reclaim, and so should
			 * not be capped for highmem.
			 */
			unsigned long min_pages;

			min_pages = zone_managed_pages(zone) / 1024;
			min_pages = clamp(min_pages, SWAP_CLUSTER_MAX, 128UL);
			zone->_watermark[WMARK_MIN] = min_pages;
		} else {
			/*
			 * If it's a lowmem zone, reserve a number of pages
			 * proportionate to the zone's size.
			 */
			zone->_watermark[WMARK_MIN] = tmp;
		}

		/*
		 * Set the kswapd watermarks distance according to the
		 * scale factor in proportion to available memory, but
		 * ensure a minimum size on small systems.
		 */
		tmp = max_t(u64, tmp >> 2,
			    mult_frac(zone_managed_pages(zone),
				      watermark_scale_factor, 10000));

		zone->watermark_boost = 0;
		zone->_watermark[WMARK_LOW]  = min_wmark_pages(zone) + tmp;
		zone->_watermark[WMARK_HIGH] = min_wmark_pages(zone) + tmp * 2;

		spin_unlock_irqrestore(&zone->lock, flags);
	}

	/* update totalreserve_pages */
	calculate_totalreserve_pages();
}

/**
 * setup_per_zone_wmarks - called when min_free_kbytes changes
 * or when memory is hot-{added|removed}
 *
 * Ensures that the watermark[min,low,high] values for each zone are set
 * correctly with respect to min_free_kbytes.
 */
void setup_per_zone_wmarks(void)
{
	static DEFINE_SPINLOCK(lock);

	spin_lock(&lock);
	__setup_per_zone_wmarks();
	spin_unlock(&lock);
}

/*
 * Initialise min_free_kbytes.
 *
 * For small machines we want it small (128k min).  For large machines
 * we want it large (256MB max).  But it is not linear, because network
 * bandwidth does not increase linearly with machine size.  We use
 *
 *	min_free_kbytes = 4 * sqrt(lowmem_kbytes), for better accuracy:
 *	min_free_kbytes = sqrt(lowmem_kbytes * 16)
 *
 * which yields
 *
 * 16MB:	512k
 * 32MB:	724k
 * 64MB:	1024k
 * 128MB:	1448k
 * 256MB:	2048k
 * 512MB:	2896k
 * 1024MB:	4096k
 * 2048MB:	5792k
 * 4096MB:	8192k
 * 8192MB:	11584k
 * 16384MB:	16384k
 */
int __meminit init_per_zone_wmark_min(void)
{
	unsigned long lowmem_kbytes;
	int new_min_free_kbytes;

	lowmem_kbytes = nr_free_buffer_pages() * (PAGE_SIZE >> 10);
	new_min_free_kbytes = int_sqrt(lowmem_kbytes * 16);

	if (new_min_free_kbytes > user_min_free_kbytes) {
		min_free_kbytes = new_min_free_kbytes;
		if (min_free_kbytes < 128)
			min_free_kbytes = 128;
		if (min_free_kbytes > 262144)
			min_free_kbytes = 262144;
	} else {
		pr_warn("min_free_kbytes is not updated to %d because user defined value %d is preferred\n",
				new_min_free_kbytes, user_min_free_kbytes);
	}
	setup_per_zone_wmarks();
	refresh_zone_stat_thresholds();
	setup_per_zone_lowmem_reserve();

#ifdef CONFIG_NUMA
	setup_min_unmapped_ratio();
	setup_min_slab_ratio();
#endif

	khugepaged_min_free_kbytes_update();

	return 0;
}
postcore_initcall(init_per_zone_wmark_min)

/*
 * min_free_kbytes_sysctl_handler - just a wrapper around proc_dointvec() so
 *	that we can call two helper functions whenever min_free_kbytes
 *	changes.
 */
int min_free_kbytes_sysctl_handler(struct ctl_table *table, int write,
		void *buffer, size_t *length, loff_t *ppos)
{
	int rc;

	rc = proc_dointvec_minmax(table, write, buffer, length, ppos);
	if (rc)
		return rc;

	if (write) {
		user_min_free_kbytes = min_free_kbytes;
		setup_per_zone_wmarks();
	}
	return 0;
}

int watermark_scale_factor_sysctl_handler(struct ctl_table *table, int write,
		void *buffer, size_t *length, loff_t *ppos)
{
	int rc;

	rc = proc_dointvec_minmax(table, write, buffer, length, ppos);
	if (rc)
		return rc;

	if (write)
		setup_per_zone_wmarks();

	return 0;
}

#ifdef CONFIG_NUMA
static void setup_min_unmapped_ratio(void)
{
	pg_data_t *pgdat;
	struct zone *zone;

	for_each_online_pgdat(pgdat)
		pgdat->min_unmapped_pages = 0;

	for_each_zone(zone)
		zone->zone_pgdat->min_unmapped_pages += (zone_managed_pages(zone) *
						         sysctl_min_unmapped_ratio) / 100;
}


int sysctl_min_unmapped_ratio_sysctl_handler(struct ctl_table *table, int write,
		void *buffer, size_t *length, loff_t *ppos)
{
	int rc;

	rc = proc_dointvec_minmax(table, write, buffer, length, ppos);
	if (rc)
		return rc;

	setup_min_unmapped_ratio();

	return 0;
}

static void setup_min_slab_ratio(void)
{
	pg_data_t *pgdat;
	struct zone *zone;

	for_each_online_pgdat(pgdat)
		pgdat->min_slab_pages = 0;

	for_each_zone(zone)
		zone->zone_pgdat->min_slab_pages += (zone_managed_pages(zone) *
						     sysctl_min_slab_ratio) / 100;
}

int sysctl_min_slab_ratio_sysctl_handler(struct ctl_table *table, int write,
		void *buffer, size_t *length, loff_t *ppos)
{
	int rc;

	rc = proc_dointvec_minmax(table, write, buffer, length, ppos);
	if (rc)
		return rc;

	setup_min_slab_ratio();

	return 0;
}
#endif

/*
 * lowmem_reserve_ratio_sysctl_handler - just a wrapper around
 *	proc_dointvec() so that we can call setup_per_zone_lowmem_reserve()
 *	whenever sysctl_lowmem_reserve_ratio changes.
 *
 * The reserve ratio obviously has absolutely no relation with the
 * minimum watermarks. The lowmem reserve ratio can only make sense
 * if in function of the boot time zone sizes.
 */
int lowmem_reserve_ratio_sysctl_handler(struct ctl_table *table, int write,
		void *buffer, size_t *length, loff_t *ppos)
{
	int i;

	proc_dointvec_minmax(table, write, buffer, length, ppos);

	for (i = 0; i < MAX_NR_ZONES; i++) {
		if (sysctl_lowmem_reserve_ratio[i] < 1)
			sysctl_lowmem_reserve_ratio[i] = 0;
	}

	setup_per_zone_lowmem_reserve();
	return 0;
}

/*
 * percpu_pagelist_fraction - changes the pcp->high for each zone on each
 * cpu.  It is the fraction of total pages in each zone that a hot per cpu
 * pagelist can have before it gets flushed back to buddy allocator.
 */
int percpu_pagelist_fraction_sysctl_handler(struct ctl_table *table, int write,
		void *buffer, size_t *length, loff_t *ppos)
{
	struct zone *zone;
	int old_percpu_pagelist_fraction;
	int ret;

	mutex_lock(&pcp_batch_high_lock);
	old_percpu_pagelist_fraction = percpu_pagelist_fraction;

	ret = proc_dointvec_minmax(table, write, buffer, length, ppos);
	if (!write || ret < 0)
		goto out;

	/* Sanity checking to avoid pcp imbalance */
	if (percpu_pagelist_fraction &&
	    percpu_pagelist_fraction < MIN_PERCPU_PAGELIST_FRACTION) {
		percpu_pagelist_fraction = old_percpu_pagelist_fraction;
		ret = -EINVAL;
		goto out;
	}

	/* No change? */
	if (percpu_pagelist_fraction == old_percpu_pagelist_fraction)
		goto out;

	for_each_populated_zone(zone)
		zone_set_pageset_high_and_batch(zone);
out:
	mutex_unlock(&pcp_batch_high_lock);
	return ret;
}

#ifndef __HAVE_ARCH_RESERVED_KERNEL_PAGES
/*
 * Returns the number of pages that arch has reserved but
 * is not known to alloc_large_system_hash().
 */
static unsigned long __init arch_reserved_kernel_pages(void)
{
	return 0;
}
#endif

/*
 * Adaptive scale is meant to reduce sizes of hash tables on large memory
 * machines. As memory size is increased the scale is also increased but at
 * slower pace.  Starting from ADAPT_SCALE_BASE (64G), every time memory
 * quadruples the scale is increased by one, which means the size of hash table
 * only doubles, instead of quadrupling as well.
 * Because 32-bit systems cannot have large physical memory, where this scaling
 * makes sense, it is disabled on such platforms.
 */
#if __BITS_PER_LONG > 32
#define ADAPT_SCALE_BASE	(64ul << 30)
#define ADAPT_SCALE_SHIFT	2
#define ADAPT_SCALE_NPAGES	(ADAPT_SCALE_BASE >> PAGE_SHIFT)
#endif

/*
 * allocate a large system hash table from bootmem
 * - it is assumed that the hash table must contain an exact power-of-2
 *   quantity of entries
 * - limit is the number of hash buckets, not the total allocation size
 */
void *__init alloc_large_system_hash(const char *tablename,
				     unsigned long bucketsize,
				     unsigned long numentries,
				     int scale,
				     int flags,
				     unsigned int *_hash_shift,
				     unsigned int *_hash_mask,
				     unsigned long low_limit,
				     unsigned long high_limit)
{
	unsigned long long max = high_limit;
	unsigned long log2qty, size;
	void *table = NULL;
	gfp_t gfp_flags;
	bool virt;

	/* allow the kernel cmdline to have a say */
	if (!numentries) {
		/* round applicable memory size up to nearest megabyte */
		numentries = nr_kernel_pages;
		numentries -= arch_reserved_kernel_pages();

		/* It isn't necessary when PAGE_SIZE >= 1MB */
		if (PAGE_SHIFT < 20)
			numentries = round_up(numentries, (1<<20)/PAGE_SIZE);

#if __BITS_PER_LONG > 32
		if (!high_limit) {
			unsigned long adapt;

			for (adapt = ADAPT_SCALE_NPAGES; adapt < numentries;
			     adapt <<= ADAPT_SCALE_SHIFT)
				scale++;
		}
#endif

		/* limit to 1 bucket per 2^scale bytes of low memory */
		if (scale > PAGE_SHIFT)
			numentries >>= (scale - PAGE_SHIFT);
		else
			numentries <<= (PAGE_SHIFT - scale);

		/* Make sure we've got at least a 0-order allocation.. */
		if (unlikely(flags & HASH_SMALL)) {
			/* Makes no sense without HASH_EARLY */
			WARN_ON(!(flags & HASH_EARLY));
			if (!(numentries >> *_hash_shift)) {
				numentries = 1UL << *_hash_shift;
				BUG_ON(!numentries);
			}
		} else if (unlikely((numentries * bucketsize) < PAGE_SIZE))
			numentries = PAGE_SIZE / bucketsize;
	}
	numentries = roundup_pow_of_two(numentries);

	/* limit allocation size to 1/16 total memory by default */
	if (max == 0) {
		max = ((unsigned long long)nr_all_pages << PAGE_SHIFT) >> 4;
		do_div(max, bucketsize);
	}
	max = min(max, 0x80000000ULL);

	if (numentries < low_limit)
		numentries = low_limit;
	if (numentries > max)
		numentries = max;

	log2qty = ilog2(numentries);

	gfp_flags = (flags & HASH_ZERO) ? GFP_ATOMIC | __GFP_ZERO : GFP_ATOMIC;
	do {
		virt = false;
		size = bucketsize << log2qty;
		if (flags & HASH_EARLY) {
			if (flags & HASH_ZERO)
				table = memblock_alloc(size, SMP_CACHE_BYTES);
			else
				table = memblock_alloc_raw(size,
							   SMP_CACHE_BYTES);
		} else if (get_order(size) >= MAX_ORDER || hashdist) {
			table = __vmalloc(size, gfp_flags);
			virt = true;
		} else {
			/*
			 * If bucketsize is not a power-of-two, we may free
			 * some pages at the end of hash table which
			 * alloc_pages_exact() automatically does
			 */
			table = alloc_pages_exact(size, gfp_flags);
			kmemleak_alloc(table, size, 1, gfp_flags);
		}
	} while (!table && size > PAGE_SIZE && --log2qty);

	if (!table)
		panic("Failed to allocate %s hash table\n", tablename);

	pr_info("%s hash table entries: %ld (order: %d, %lu bytes, %s)\n",
		tablename, 1UL << log2qty, ilog2(size) - PAGE_SHIFT, size,
		virt ? "vmalloc" : "linear");

	if (_hash_shift)
		*_hash_shift = log2qty;
	if (_hash_mask)
		*_hash_mask = (1 << log2qty) - 1;

	return table;
}

/*
 * This function checks whether pageblock includes unmovable pages or not.
 *
 * PageLRU check without isolation or lru_lock could race so that
 * MIGRATE_MOVABLE block might include unmovable pages. And __PageMovable
 * check without lock_page also may miss some movable non-lru pages at
 * race condition. So you can't expect this function should be exact.
 *
 * Returns a page without holding a reference. If the caller wants to
 * dereference that page (e.g., dumping), it has to make sure that it
 * cannot get removed (e.g., via memory unplug) concurrently.
 *
 */
struct page *has_unmovable_pages(struct zone *zone, struct page *page,
				 int migratetype, int flags)
{
	unsigned long iter = 0;
	unsigned long pfn = page_to_pfn(page);
	unsigned long offset = pfn % pageblock_nr_pages;

	if (is_migrate_cma_page(page)) {
		/*
		 * CMA allocations (alloc_contig_range) really need to mark
		 * isolate CMA pageblocks even when they are not movable in fact
		 * so consider them movable here.
		 */
		if (is_migrate_cma(migratetype))
			return NULL;

		return page;
	}

	for (; iter < pageblock_nr_pages - offset; iter++) {
		if (!pfn_valid_within(pfn + iter))
			continue;

		page = pfn_to_page(pfn + iter);

		/*
		 * Both, bootmem allocations and memory holes are marked
		 * PG_reserved and are unmovable. We can even have unmovable
		 * allocations inside ZONE_MOVABLE, for example when
		 * specifying "movablecore".
		 */
		if (PageReserved(page))
			return page;

		/*
		 * If the zone is movable and we have ruled out all reserved
		 * pages then it should be reasonably safe to assume the rest
		 * is movable.
		 */
		if (zone_idx(zone) == ZONE_MOVABLE)
			continue;

		/*
		 * Hugepages are not in LRU lists, but they're movable.
		 * THPs are on the LRU, but need to be counted as #small pages.
		 * We need not scan over tail pages because we don't
		 * handle each tail page individually in migration.
		 */
		if (PageHuge(page) || PageTransCompound(page)) {
			struct page *head = compound_head(page);
			unsigned int skip_pages;

			if (PageHuge(page)) {
				if (!hugepage_migration_supported(page_hstate(head)))
					return page;
			} else if (!PageLRU(head) && !__PageMovable(head)) {
				return page;
			}

			skip_pages = compound_nr(head) - (page - head);
			iter += skip_pages - 1;
			continue;
		}

		/*
		 * We can't use page_count without pin a page
		 * because another CPU can free compound page.
		 * This check already skips compound tails of THP
		 * because their page->_refcount is zero at all time.
		 */
		if (!page_ref_count(page)) {
			if (PageBuddy(page))
				iter += (1 << buddy_order(page)) - 1;
			continue;
		}

		/*
		 * The HWPoisoned page may be not in buddy system, and
		 * page_count() is not 0.
		 */
		if ((flags & MEMORY_OFFLINE) && PageHWPoison(page))
			continue;

		/*
		 * We treat all PageOffline() pages as movable when offlining
		 * to give drivers a chance to decrement their reference count
		 * in MEM_GOING_OFFLINE in order to indicate that these pages
		 * can be offlined as there are no direct references anymore.
		 * For actually unmovable PageOffline() where the driver does
		 * not support this, we will fail later when trying to actually
		 * move these pages that still have a reference count > 0.
		 * (false negatives in this function only)
		 */
		if ((flags & MEMORY_OFFLINE) && PageOffline(page))
			continue;

		if (__PageMovable(page) || PageLRU(page))
			continue;

		/*
		 * If there are RECLAIMABLE pages, we need to check
		 * it.  But now, memory offline itself doesn't call
		 * shrink_node_slabs() and it still to be fixed.
		 */
		return page;
	}
	return NULL;
}

#ifdef CONFIG_CONTIG_ALLOC
static unsigned long pfn_max_align_down(unsigned long pfn)
{
	return pfn & ~(max_t(unsigned long, MAX_ORDER_NR_PAGES,
			     pageblock_nr_pages) - 1);
}

static unsigned long pfn_max_align_up(unsigned long pfn)
{
	return ALIGN(pfn, max_t(unsigned long, MAX_ORDER_NR_PAGES,
				pageblock_nr_pages));
}

/* [start, end) must belong to a single zone. */
static int __alloc_contig_migrate_range(struct compact_control *cc,
					unsigned long start, unsigned long end)
{
	/* This function is based on compact_zone() from compaction.c. */
	unsigned int nr_reclaimed;
	unsigned long pfn = start;
	unsigned int tries = 0;
	int ret = 0;
	struct migration_target_control mtc = {
		.nid = zone_to_nid(cc->zone),
		.gfp_mask = GFP_USER | __GFP_MOVABLE | __GFP_RETRY_MAYFAIL,
	};

	migrate_prep();

	while (pfn < end || !list_empty(&cc->migratepages)) {
		if (fatal_signal_pending(current)) {
			ret = -EINTR;
			break;
		}

		if (list_empty(&cc->migratepages)) {
			cc->nr_migratepages = 0;
			pfn = isolate_migratepages_range(cc, pfn, end);
			if (!pfn) {
				ret = -EINTR;
				break;
			}
			tries = 0;
		} else if (++tries == 5) {
			ret = ret < 0 ? ret : -EBUSY;
			break;
		}

		nr_reclaimed = reclaim_clean_pages_from_list(cc->zone,
							&cc->migratepages);
		cc->nr_migratepages -= nr_reclaimed;

		ret = migrate_pages(&cc->migratepages, alloc_migration_target,
				NULL, (unsigned long)&mtc, cc->mode, MR_CONTIG_RANGE);
	}
	if (ret < 0) {
		putback_movable_pages(&cc->migratepages);
		return ret;
	}
	return 0;
}

/**
 * alloc_contig_range() -- tries to allocate given range of pages
 * @start:	start PFN to allocate
 * @end:	one-past-the-last PFN to allocate
 * @migratetype:	migratetype of the underlaying pageblocks (either
 *			#MIGRATE_MOVABLE or #MIGRATE_CMA).  All pageblocks
 *			in range must have the same migratetype and it must
 *			be either of the two.
 * @gfp_mask:	GFP mask to use during compaction
 *
 * The PFN range does not have to be pageblock or MAX_ORDER_NR_PAGES
 * aligned.  The PFN range must belong to a single zone.
 *
 * The first thing this routine does is attempt to MIGRATE_ISOLATE all
 * pageblocks in the range.  Once isolated, the pageblocks should not
 * be modified by others.
 *
 * Return: zero on success or negative error code.  On success all
 * pages which PFN is in [start, end) are allocated for the caller and
 * need to be freed with free_contig_range().
 */
int alloc_contig_range(unsigned long start, unsigned long end,
		       unsigned migratetype, gfp_t gfp_mask)
{
	unsigned long outer_start, outer_end;
	unsigned int order;
	int ret = 0;

	struct compact_control cc = {
		.nr_migratepages = 0,
		.order = -1,
		.zone = page_zone(pfn_to_page(start)),
		.mode = MIGRATE_SYNC,
		.ignore_skip_hint = true,
		.no_set_skip_hint = true,
		.gfp_mask = current_gfp_context(gfp_mask),
		.alloc_contig = true,
	};
	INIT_LIST_HEAD(&cc.migratepages);

	/*
	 * What we do here is we mark all pageblocks in range as
	 * MIGRATE_ISOLATE.  Because pageblock and max order pages may
	 * have different sizes, and due to the way page allocator
	 * work, we align the range to biggest of the two pages so
	 * that page allocator won't try to merge buddies from
	 * different pageblocks and change MIGRATE_ISOLATE to some
	 * other migration type.
	 *
	 * Once the pageblocks are marked as MIGRATE_ISOLATE, we
	 * migrate the pages from an unaligned range (ie. pages that
	 * we are interested in).  This will put all the pages in
	 * range back to page allocator as MIGRATE_ISOLATE.
	 *
	 * When this is done, we take the pages in range from page
	 * allocator removing them from the buddy system.  This way
	 * page allocator will never consider using them.
	 *
	 * This lets us mark the pageblocks back as
	 * MIGRATE_CMA/MIGRATE_MOVABLE so that free pages in the
	 * aligned range but not in the unaligned, original range are
	 * put back to page allocator so that buddy can use them.
	 */

	ret = start_isolate_page_range(pfn_max_align_down(start),
				       pfn_max_align_up(end), migratetype, 0);
	if (ret)
		return ret;

	drain_all_pages(cc.zone);

	/*
	 * In case of -EBUSY, we'd like to know which page causes problem.
	 * So, just fall through. test_pages_isolated() has a tracepoint
	 * which will report the busy page.
	 *
	 * It is possible that busy pages could become available before
	 * the call to test_pages_isolated, and the range will actually be
	 * allocated.  So, if we fall through be sure to clear ret so that
	 * -EBUSY is not accidentally used or returned to caller.
	 */
	ret = __alloc_contig_migrate_range(&cc, start, end);
	if (ret && ret != -EBUSY)
		goto done;
	ret =0;

	/*
	 * Pages from [start, end) are within a MAX_ORDER_NR_PAGES
	 * aligned blocks that are marked as MIGRATE_ISOLATE.  What's
	 * more, all pages in [start, end) are free in page allocator.
	 * What we are going to do is to allocate all pages from
	 * [start, end) (that is remove them from page allocator).
	 *
	 * The only problem is that pages at the beginning and at the
	 * end of interesting range may be not aligned with pages that
	 * page allocator holds, ie. they can be part of higher order
	 * pages.  Because of this, we reserve the bigger range and
	 * once this is done free the pages we are not interested in.
	 *
	 * We don't have to hold zone->lock here because the pages are
	 * isolated thus they won't get removed from buddy.
	 */

	lru_add_drain_all();

	order = 0;
	outer_start = start;
	while (!PageBuddy(pfn_to_page(outer_start))) {
		if (++order >= MAX_ORDER) {
			outer_start = start;
			break;
		}
		outer_start &= ~0UL << order;
	}

	if (outer_start != start) {
		order = buddy_order(pfn_to_page(outer_start));

		/*
		 * outer_start page could be small order buddy page and
		 * it doesn't include start page. Adjust outer_start
		 * in this case to report failed page properly
		 * on tracepoint in test_pages_isolated()
		 */
		if (outer_start + (1UL << order) <= start)
			outer_start = start;
	}

	/* Make sure the range is really isolated. */
	if (test_pages_isolated(outer_start, end, 0)) {
		pr_info_ratelimited("%s: [%lx, %lx) PFNs busy\n",
			__func__, outer_start, end);
		ret = -EBUSY;
		goto done;
	}

	/* Grab isolated pages from freelists. */
	outer_end = isolate_freepages_range(&cc, outer_start, end);
	if (!outer_end) {
		ret = -EBUSY;
		goto done;
	}

	/* Free head and tail (if any) */
	if (start != outer_start)
		free_contig_range(outer_start, start - outer_start);
	if (end != outer_end)
		free_contig_range(end, outer_end - end);

done:
	undo_isolate_page_range(pfn_max_align_down(start),
				pfn_max_align_up(end), migratetype);
	return ret;
}
EXPORT_SYMBOL(alloc_contig_range);

static int __alloc_contig_pages(unsigned long start_pfn,
				unsigned long nr_pages, gfp_t gfp_mask)
{
	unsigned long end_pfn = start_pfn + nr_pages;

	return alloc_contig_range(start_pfn, end_pfn, MIGRATE_MOVABLE,
				  gfp_mask);
}

static bool pfn_range_valid_contig(struct zone *z, unsigned long start_pfn,
				   unsigned long nr_pages)
{
	unsigned long i, end_pfn = start_pfn + nr_pages;
	struct page *page;

	for (i = start_pfn; i < end_pfn; i++) {
		page = pfn_to_online_page(i);
		if (!page)
			return false;

		if (page_zone(page) != z)
			return false;

		if (PageReserved(page))
			return false;

		if (page_count(page) > 0)
			return false;

		if (PageHuge(page))
			return false;
	}
	return true;
}

static bool zone_spans_last_pfn(const struct zone *zone,
				unsigned long start_pfn, unsigned long nr_pages)
{
	unsigned long last_pfn = start_pfn + nr_pages - 1;

	return zone_spans_pfn(zone, last_pfn);
}

/**
 * alloc_contig_pages() -- tries to find and allocate contiguous range of pages
 * @nr_pages:	Number of contiguous pages to allocate
 * @gfp_mask:	GFP mask to limit search and used during compaction
 * @nid:	Target node
 * @nodemask:	Mask for other possible nodes
 *
 * This routine is a wrapper around alloc_contig_range(). It scans over zones
 * on an applicable zonelist to find a contiguous pfn range which can then be
 * tried for allocation with alloc_contig_range(). This routine is intended
 * for allocation requests which can not be fulfilled with the buddy allocator.
 *
 * The allocated memory is always aligned to a page boundary. If nr_pages is a
 * power of two then the alignment is guaranteed to be to the given nr_pages
 * (e.g. 1GB request would be aligned to 1GB).
 *
 * Allocated pages can be freed with free_contig_range() or by manually calling
 * __free_page() on each allocated page.
 *
 * Return: pointer to contiguous pages on success, or NULL if not successful.
 */
struct page *alloc_contig_pages(unsigned long nr_pages, gfp_t gfp_mask,
				int nid, nodemask_t *nodemask)
{
	unsigned long ret, pfn, flags;
	struct zonelist *zonelist;
	struct zone *zone;
	struct zoneref *z;

	zonelist = node_zonelist(nid, gfp_mask);
	for_each_zone_zonelist_nodemask(zone, z, zonelist,
					gfp_zone(gfp_mask), nodemask) {
		spin_lock_irqsave(&zone->lock, flags);

		pfn = ALIGN(zone->zone_start_pfn, nr_pages);
		while (zone_spans_last_pfn(zone, pfn, nr_pages)) {
			if (pfn_range_valid_contig(zone, pfn, nr_pages)) {
				/*
				 * We release the zone lock here because
				 * alloc_contig_range() will also lock the zone
				 * at some point. If there's an allocation
				 * spinning on this lock, it may win the race
				 * and cause alloc_contig_range() to fail...
				 */
				spin_unlock_irqrestore(&zone->lock, flags);
				ret = __alloc_contig_pages(pfn, nr_pages,
							gfp_mask);
				if (!ret)
					return pfn_to_page(pfn);
				spin_lock_irqsave(&zone->lock, flags);
			}
			pfn += nr_pages;
		}
		spin_unlock_irqrestore(&zone->lock, flags);
	}
	return NULL;
}
#endif /* CONFIG_CONTIG_ALLOC */

void free_contig_range(unsigned long pfn, unsigned int nr_pages)
{
	unsigned int count = 0;

	for (; nr_pages--; pfn++) {
		struct page *page = pfn_to_page(pfn);

		count += page_count(page) != 1;
		__free_page(page);
	}
	WARN(count != 0, "%d pages are still in use!\n", count);
}
EXPORT_SYMBOL(free_contig_range);

/*
 * The zone indicated has a new number of managed_pages; batch sizes and percpu
 * page high values need to be recalulated.
 */
void __meminit zone_pcp_update(struct zone *zone)
{
	mutex_lock(&pcp_batch_high_lock);
	zone_set_pageset_high_and_batch(zone);
	mutex_unlock(&pcp_batch_high_lock);
}

/*
 * Effectively disable pcplists for the zone by setting the high limit to 0
 * and draining all cpus. A concurrent page freeing on another CPU that's about
 * to put the page on pcplist will either finish before the drain and the page
 * will be drained, or observe the new high limit and skip the pcplist.
 *
 * Must be paired with a call to zone_pcp_enable().
 */
void zone_pcp_disable(struct zone *zone)
{
	mutex_lock(&pcp_batch_high_lock);
	__zone_set_pageset_high_and_batch(zone, 0, 1);
	__drain_all_pages(zone, true);
}

void zone_pcp_enable(struct zone *zone)
{
	__zone_set_pageset_high_and_batch(zone, zone->pageset_high, zone->pageset_batch);
	mutex_unlock(&pcp_batch_high_lock);
}

void zone_pcp_reset(struct zone *zone)
{
	unsigned long flags;
	int cpu;
	struct per_cpu_pageset *pset;

	/* avoid races with drain_pages()  */
	local_irq_save(flags);
	if (zone->pageset != &boot_pageset) {
		for_each_online_cpu(cpu) {
			pset = per_cpu_ptr(zone->pageset, cpu);
			drain_zonestat(zone, pset);
		}
		free_percpu(zone->pageset);
		zone->pageset = &boot_pageset;
	}
	local_irq_restore(flags);
}

#ifdef CONFIG_MEMORY_HOTREMOVE
/*
 * All pages in the range must be in a single zone, must not contain holes,
 * must span full sections, and must be isolated before calling this function.
 */
void __offline_isolated_pages(unsigned long start_pfn, unsigned long end_pfn)
{
	unsigned long pfn = start_pfn;
	struct page *page;
	struct zone *zone;
	unsigned int order;
	unsigned long flags;

	offline_mem_sections(pfn, end_pfn);
	zone = page_zone(pfn_to_page(pfn));
	spin_lock_irqsave(&zone->lock, flags);
	while (pfn < end_pfn) {
		page = pfn_to_page(pfn);
		/*
		 * The HWPoisoned page may be not in buddy system, and
		 * page_count() is not 0.
		 */
		if (unlikely(!PageBuddy(page) && PageHWPoison(page))) {
			pfn++;
			continue;
		}
		/*
		 * At this point all remaining PageOffline() pages have a
		 * reference count of 0 and can simply be skipped.
		 */
		if (PageOffline(page)) {
			BUG_ON(page_count(page));
			BUG_ON(PageBuddy(page));
			pfn++;
			continue;
		}

		BUG_ON(page_count(page));
		BUG_ON(!PageBuddy(page));
		order = buddy_order(page);
		del_page_from_free_list(page, zone, order);
		pfn += (1 << order);
	}
	spin_unlock_irqrestore(&zone->lock, flags);
}
#endif

bool is_free_buddy_page(struct page *page)
{
	struct zone *zone = page_zone(page);
	unsigned long pfn = page_to_pfn(page);
	unsigned long flags;
	unsigned int order;

	spin_lock_irqsave(&zone->lock, flags);
	for (order = 0; order < MAX_ORDER; order++) {
		struct page *page_head = page - (pfn & ((1 << order) - 1));

		if (PageBuddy(page_head) && buddy_order(page_head) >= order)
			break;
	}
	spin_unlock_irqrestore(&zone->lock, flags);

	return order < MAX_ORDER;
}

#ifdef CONFIG_MEMORY_FAILURE
/*
 * Break down a higher-order page in sub-pages, and keep our target out of
 * buddy allocator.
 */
static void break_down_buddy_pages(struct zone *zone, struct page *page,
				   struct page *target, int low, int high,
				   int migratetype)
{
	unsigned long size = 1 << high;
	struct page *current_buddy, *next_page;

	while (high > low) {
		high--;
		size >>= 1;

		if (target >= &page[size]) {
			next_page = page + size;
			current_buddy = page;
		} else {
			next_page = page;
			current_buddy = page + size;
		}

		if (set_page_guard(zone, current_buddy, high, migratetype))
			continue;

		if (current_buddy != target) {
			add_to_free_list(current_buddy, zone, high, migratetype);
			set_buddy_order(current_buddy, high);
			page = next_page;
		}
	}
}

/*
 * Take a page that will be marked as poisoned off the buddy allocator.
 */
bool take_page_off_buddy(struct page *page)
{
	struct zone *zone = page_zone(page);
	unsigned long pfn = page_to_pfn(page);
	unsigned long flags;
	unsigned int order;
	bool ret = false;

	spin_lock_irqsave(&zone->lock, flags);
	for (order = 0; order < MAX_ORDER; order++) {
		struct page *page_head = page - (pfn & ((1 << order) - 1));
		int page_order = buddy_order(page_head);

		if (PageBuddy(page_head) && page_order >= order) {
			unsigned long pfn_head = page_to_pfn(page_head);
			int migratetype = get_pfnblock_migratetype(page_head,
								   pfn_head);

			del_page_from_free_list(page_head, zone, page_order);
			break_down_buddy_pages(zone, page_head, page, 0,
						page_order, migratetype);
			ret = true;
			break;
		}
		if (page_count(page_head) > 0)
			break;
	}
	spin_unlock_irqrestore(&zone->lock, flags);
	return ret;
}
#endif<|MERGE_RESOLUTION|>--- conflicted
+++ resolved
@@ -1207,15 +1207,10 @@
 	/* s390's use of memset() could override KASAN redzones. */
 	kasan_disable_current();
 	for (i = 0; i < numpages; i++) {
-<<<<<<< HEAD
-		page_kasan_tag_reset(page + i);
-		clear_highpage(page + i);
-=======
 		u8 tag = page_kasan_tag(page + i);
 		page_kasan_tag_reset(page + i);
 		clear_highpage(page + i);
 		page_kasan_tag_set(page + i, tag);
->>>>>>> 6ee1d745
 	}
 	kasan_enable_current();
 }
