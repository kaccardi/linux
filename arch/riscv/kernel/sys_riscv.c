/*
 * Copyright (C) 2012 Regents of the University of California
 * Copyright (C) 2014 Darius Rad <darius@bluespec.com>
 * Copyright (C) 2017 SiFive
 *
 *   This program is free software; you can redistribute it and/or
 *   modify it under the terms of the GNU General Public License
 *   as published by the Free Software Foundation, version 2.
 *
 *   This program is distributed in the hope that it will be useful,
 *   but WITHOUT ANY WARRANTY; without even the implied warranty of
 *   MERCHANTABILITY or FITNESS FOR A PARTICULAR PURPOSE.  See the
 *   GNU General Public License for more details.
 */

#include <linux/syscalls.h>
#include <asm/unistd.h>
#include <asm/cacheflush.h>

static long riscv_sys_mmap(unsigned long addr, unsigned long len,
			   unsigned long prot, unsigned long flags,
			   unsigned long fd, off_t offset,
			   unsigned long page_shift_offset)
{
	if (unlikely(offset & (~PAGE_MASK >> page_shift_offset)))
		return -EINVAL;
	return sys_mmap_pgoff(addr, len, prot, flags, fd,
			      offset >> (PAGE_SHIFT - page_shift_offset));
}

#ifdef CONFIG_64BIT
SYSCALL_DEFINE6(mmap, unsigned long, addr, unsigned long, len,
	unsigned long, prot, unsigned long, flags,
	unsigned long, fd, off_t, offset)
{
	return riscv_sys_mmap(addr, len, prot, flags, fd, offset, 0);
}
#else
SYSCALL_DEFINE6(mmap2, unsigned long, addr, unsigned long, len,
	unsigned long, prot, unsigned long, flags,
	unsigned long, fd, off_t, offset)
{
	/*
	 * Note that the shift for mmap2 is constant (12),
	 * regardless of PAGE_SIZE
	 */
	return riscv_sys_mmap(addr, len, prot, flags, fd, offset, 12);
}
#endif /* !CONFIG_64BIT */

#ifdef CONFIG_SMP
/*
 * Allows the instruction cache to be flushed from userspace.  Despite RISC-V
 * having a direct 'fence.i' instruction available to userspace (which we
 * can't trap!), that's not actually viable when running on Linux because the
 * kernel might schedule a process on another hart.  There is no way for
 * userspace to handle this without invoking the kernel (as it doesn't know the
 * thread->hart mappings), so we've defined a RISC-V specific system call to
 * flush the instruction cache.
 *
 * sys_riscv_flush_icache() is defined to flush the instruction cache over an
 * address range, with the flush applying to either all threads or just the
 * caller.  We don't currently do anything with the address range, that's just
 * in there for forwards compatibility.
 */
SYSCALL_DEFINE3(riscv_flush_icache, uintptr_t, start, uintptr_t, end,
	uintptr_t, flags)
{
	struct mm_struct *mm = current->mm;
	bool local = (flags & SYS_RISCV_FLUSH_ICACHE_LOCAL) != 0;

	/* Check the reserved flags. */
<<<<<<< HEAD
	if (unlikely(flags & !SYS_RISCV_FLUSH_ICACHE_ALL))
=======
	if (unlikely(flags & ~SYS_RISCV_FLUSH_ICACHE_ALL))
>>>>>>> d8a5b805
		return -EINVAL;

	flush_icache_mm(mm, local);

	return 0;
}
#endif<|MERGE_RESOLUTION|>--- conflicted
+++ resolved
@@ -70,11 +70,7 @@
 	bool local = (flags & SYS_RISCV_FLUSH_ICACHE_LOCAL) != 0;
 
 	/* Check the reserved flags. */
-<<<<<<< HEAD
-	if (unlikely(flags & !SYS_RISCV_FLUSH_ICACHE_ALL))
-=======
 	if (unlikely(flags & ~SYS_RISCV_FLUSH_ICACHE_ALL))
->>>>>>> d8a5b805
 		return -EINVAL;
 
 	flush_icache_mm(mm, local);
