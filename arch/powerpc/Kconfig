--- conflicted
+++ resolved
@@ -196,11 +196,8 @@
 	select GENERIC_CPU_VULNERABILITIES	if PPC_BARRIER_NOSPEC
 	select GENERIC_EARLY_IOREMAP
 	select GENERIC_GETTIMEOFDAY
-<<<<<<< HEAD
+	select GENERIC_IDLE_POLL_SETUP
 	select GENERIC_IOREMAP
-=======
-	select GENERIC_IDLE_POLL_SETUP
->>>>>>> 85a61641
 	select GENERIC_IRQ_SHOW
 	select GENERIC_IRQ_SHOW_LEVEL
 	select GENERIC_PCI_IOMAP		if PCI
