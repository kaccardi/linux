/*
 *  PowerPC version
 *    Copyright (C) 1995-1996 Gary Thomas (gdt@linuxppc.org)
 *
 *  Rewritten by Cort Dougan (cort@cs.nmt.edu) for PReP
 *    Copyright (C) 1996 Cort Dougan <cort@cs.nmt.edu>
 *  Adapted for Power Macintosh by Paul Mackerras.
 *  Low-level exception handlers and MMU support
 *  rewritten by Paul Mackerras.
 *    Copyright (C) 1996 Paul Mackerras.
 *  MPC8xx modifications Copyright (C) 1997 Dan Malek (dmalek@jlc.net).
 *
 *  This file contains the low-level support and setup for the
 *  PowerPC platform, including trap and interrupt dispatch.
 *  (The PPC 8xx embedded CPUs use head_8xx.S instead.)
 *
 *  This program is free software; you can redistribute it and/or
 *  modify it under the terms of the GNU General Public License
 *  as published by the Free Software Foundation; either version
 *  2 of the License, or (at your option) any later version.
 *
 */

#include <linux/init.h>
#include <asm/reg.h>
#include <asm/page.h>
#include <asm/mmu.h>
#include <asm/pgtable.h>
#include <asm/cputable.h>
#include <asm/cache.h>
#include <asm/thread_info.h>
#include <asm/ppc_asm.h>
#include <asm/asm-offsets.h>
#include <asm/ptrace.h>
#include <asm/bug.h>
#include <asm/kvm_book3s_asm.h>
#include <asm/export.h>
#include <asm/feature-fixups.h>

/* 601 only have IBAT; cr0.eq is set on 601 when using this macro */
#define LOAD_BAT(n, reg, RA, RB)	\
	/* see the comment for clear_bats() -- Cort */ \
	li	RA,0;			\
	mtspr	SPRN_IBAT##n##U,RA;	\
	mtspr	SPRN_DBAT##n##U,RA;	\
	lwz	RA,(n*16)+0(reg);	\
	lwz	RB,(n*16)+4(reg);	\
	mtspr	SPRN_IBAT##n##U,RA;	\
	mtspr	SPRN_IBAT##n##L,RB;	\
	beq	1f;			\
	lwz	RA,(n*16)+8(reg);	\
	lwz	RB,(n*16)+12(reg);	\
	mtspr	SPRN_DBAT##n##U,RA;	\
	mtspr	SPRN_DBAT##n##L,RB;	\
1:

	__HEAD
	.stabs	"arch/powerpc/kernel/",N_SO,0,0,0f
	.stabs	"head_32.S",N_SO,0,0,0f
0:
_ENTRY(_stext);

/*
 * _start is defined this way because the XCOFF loader in the OpenFirmware
 * on the powermac expects the entry point to be a procedure descriptor.
 */
_ENTRY(_start);
	/*
	 * These are here for legacy reasons, the kernel used to
	 * need to look like a coff function entry for the pmac
	 * but we're always started by some kind of bootloader now.
	 *  -- Cort
	 */
	nop	/* used by __secondary_hold on prep (mtx) and chrp smp */
	nop	/* used by __secondary_hold on prep (mtx) and chrp smp */
	nop

/* PMAC
 * Enter here with the kernel text, data and bss loaded starting at
 * 0, running with virtual == physical mapping.
 * r5 points to the prom entry point (the client interface handler
 * address).  Address translation is turned on, with the prom
 * managing the hash table.  Interrupts are disabled.  The stack
 * pointer (r1) points to just below the end of the half-meg region
 * from 0x380000 - 0x400000, which is mapped in already.
 *
 * If we are booted from MacOS via BootX, we enter with the kernel
 * image loaded somewhere, and the following values in registers:
 *  r3: 'BooX' (0x426f6f58)
 *  r4: virtual address of boot_infos_t
 *  r5: 0
 *
 * PREP
 * This is jumped to on prep systems right after the kernel is relocated
 * to its proper place in memory by the boot loader.  The expected layout
 * of the regs is:
 *   r3: ptr to residual data
 *   r4: initrd_start or if no initrd then 0
 *   r5: initrd_end - unused if r4 is 0
 *   r6: Start of command line string
 *   r7: End of command line string
 *
 * This just gets a minimal mmu environment setup so we can call
 * start_here() to do the real work.
 * -- Cort
 */

	.globl	__start
__start:
/*
 * We have to do any OF calls before we map ourselves to KERNELBASE,
 * because OF may have I/O devices mapped into that area
 * (particularly on CHRP).
 */
	cmpwi	0,r5,0
	beq	1f

#ifdef CONFIG_PPC_OF_BOOT_TRAMPOLINE
	/* find out where we are now */
	bcl	20,31,$+4
0:	mflr	r8			/* r8 = runtime addr here */
	addis	r8,r8,(_stext - 0b)@ha
	addi	r8,r8,(_stext - 0b)@l	/* current runtime base addr */
	bl	prom_init
#endif /* CONFIG_PPC_OF_BOOT_TRAMPOLINE */

	/* We never return. We also hit that trap if trying to boot
	 * from OF while CONFIG_PPC_OF_BOOT_TRAMPOLINE isn't selected */
	trap

/*
 * Check for BootX signature when supporting PowerMac and branch to
 * appropriate trampoline if it's present
 */
#ifdef CONFIG_PPC_PMAC
1:	lis	r31,0x426f
	ori	r31,r31,0x6f58
	cmpw	0,r3,r31
	bne	1f
	bl	bootx_init
	trap
#endif /* CONFIG_PPC_PMAC */

1:	mr	r31,r3			/* save device tree ptr */
	li	r24,0			/* cpu # */

/*
 * early_init() does the early machine identification and does
 * the necessary low-level setup and clears the BSS
 *  -- Cort <cort@fsmlabs.com>
 */
	bl	early_init

/* Switch MMU off, clear BATs and flush TLB. At this point, r3 contains
 * the physical address we are running at, returned by early_init()
 */
 	bl	mmu_off
__after_mmu_off:
	bl	clear_bats
	bl	flush_tlbs

	bl	initial_bats
#if defined(CONFIG_BOOTX_TEXT)
	bl	setup_disp_bat
#endif
#ifdef CONFIG_PPC_EARLY_DEBUG_CPM
	bl	setup_cpm_bat
#endif
#ifdef CONFIG_PPC_EARLY_DEBUG_USBGECKO
	bl	setup_usbgecko_bat
#endif

/*
 * Call setup_cpu for CPU 0 and initialize 6xx Idle
 */
	bl	reloc_offset
	li	r24,0			/* cpu# */
	bl	call_setup_cpu		/* Call setup_cpu for this CPU */
#ifdef CONFIG_PPC_BOOK3S_32
	bl	reloc_offset
	bl	init_idle_6xx
#endif /* CONFIG_PPC_BOOK3S_32 */


/*
 * We need to run with _start at physical address 0.
 * On CHRP, we are loaded at 0x10000 since OF on CHRP uses
 * the exception vectors at 0 (and therefore this copy
 * overwrites OF's exception vectors with our own).
 * The MMU is off at this point.
 */
	bl	reloc_offset
	mr	r26,r3
	addis	r4,r3,KERNELBASE@h	/* current address of _start */
	lis	r5,PHYSICAL_START@h
	cmplw	0,r4,r5			/* already running at PHYSICAL_START? */
	bne	relocate_kernel
/*
 * we now have the 1st 16M of ram mapped with the bats.
 * prep needs the mmu to be turned on here, but pmac already has it on.
 * this shouldn't bother the pmac since it just gets turned on again
 * as we jump to our code at KERNELBASE. -- Cort
 * Actually no, pmac doesn't have it on any more. BootX enters with MMU
 * off, and in other cases, we now turn it off before changing BATs above.
 */
turn_on_mmu:
	mfmsr	r0
	ori	r0,r0,MSR_DR|MSR_IR
	mtspr	SPRN_SRR1,r0
	lis	r0,start_here@h
	ori	r0,r0,start_here@l
	mtspr	SPRN_SRR0,r0
	SYNC
	RFI				/* enables MMU */

/*
 * We need __secondary_hold as a place to hold the other cpus on
 * an SMP machine, even when we are running a UP kernel.
 */
	. = 0xc0			/* for prep bootloader */
	li	r3,1			/* MTX only has 1 cpu */
	.globl	__secondary_hold
__secondary_hold:
	/* tell the master we're here */
	stw	r3,__secondary_hold_acknowledge@l(0)
#ifdef CONFIG_SMP
100:	lwz	r4,0(0)
	/* wait until we're told to start */
	cmpw	0,r4,r3
	bne	100b
	/* our cpu # was at addr 0 - go */
	mr	r24,r3			/* cpu # */
	b	__secondary_start
#else
	b	.
#endif /* CONFIG_SMP */

	.globl	__secondary_hold_spinloop
__secondary_hold_spinloop:
	.long	0
	.globl	__secondary_hold_acknowledge
__secondary_hold_acknowledge:
	.long	-1

/*
 * Exception entry code.  This code runs with address translation
 * turned off, i.e. using physical addresses.
 * We assume sprg3 has the physical address of the current
 * task's thread_struct.
 */
#define EXCEPTION_PROLOG	\
	mtspr	SPRN_SPRG_SCRATCH0,r10;	\
	mtspr	SPRN_SPRG_SCRATCH1,r11;	\
	mfcr	r10;		\
	EXCEPTION_PROLOG_1;	\
	EXCEPTION_PROLOG_2

#define EXCEPTION_PROLOG_1	\
	mfspr	r11,SPRN_SRR1;		/* check whether user or kernel */ \
	andi.	r11,r11,MSR_PR;	\
	tophys(r11,r1);			/* use tophys(r1) if kernel */ \
	beq	1f;		\
	mfspr	r11,SPRN_SPRG_THREAD;	\
	lwz	r11,TASK_STACK-THREAD(r11);	\
	addi	r11,r11,THREAD_SIZE;	\
	tophys(r11,r11);	\
1:	subi	r11,r11,INT_FRAME_SIZE	/* alloc exc. frame */


#define EXCEPTION_PROLOG_2	\
	stw	r10,_CCR(r11);		/* save registers */ \
	stw	r12,GPR12(r11);	\
	stw	r9,GPR9(r11);	\
	mfspr	r10,SPRN_SPRG_SCRATCH0;	\
	stw	r10,GPR10(r11);	\
	mfspr	r12,SPRN_SPRG_SCRATCH1;	\
	stw	r12,GPR11(r11);	\
	mflr	r10;		\
	stw	r10,_LINK(r11);	\
	mfspr	r12,SPRN_SRR0;	\
	mfspr	r9,SPRN_SRR1;	\
	stw	r1,GPR1(r11);	\
	stw	r1,0(r11);	\
	tovirt(r1,r11);			/* set new kernel sp */	\
	li	r10,MSR_KERNEL & ~(MSR_IR|MSR_DR); /* can take exceptions */ \
	MTMSRD(r10);			/* (except for mach check in rtas) */ \
	stw	r0,GPR0(r11);	\
	lis	r10,STACK_FRAME_REGS_MARKER@ha; /* exception frame marker */ \
	addi	r10,r10,STACK_FRAME_REGS_MARKER@l; \
	stw	r10,8(r11);	\
	SAVE_4GPRS(3, r11);	\
	SAVE_2GPRS(7, r11)

/*
 * Note: code which follows this uses cr0.eq (set if from kernel),
 * r11, r12 (SRR0), and r9 (SRR1).
 *
 * Note2: once we have set r1 we are in a position to take exceptions
 * again, and we could thus set MSR:RI at that point.
 */

/*
 * Exception vectors.
 */
#define EXCEPTION(n, label, hdlr, xfer)		\
	. = n;					\
	DO_KVM n;				\
label:						\
	EXCEPTION_PROLOG;			\
	addi	r3,r1,STACK_FRAME_OVERHEAD;	\
	xfer(n, hdlr)

#define EXC_XFER_TEMPLATE(n, hdlr, trap, copyee, tfer, ret)	\
	li	r10,trap;					\
	stw	r10,_TRAP(r11);					\
	li	r10,MSR_KERNEL;					\
	copyee(r10, r9);					\
	bl	tfer;						\
i##n:								\
	.long	hdlr;						\
	.long	ret

#define COPY_EE(d, s)		rlwimi d,s,0,16,16
#define NOCOPY(d, s)

#define EXC_XFER_STD(n, hdlr)		\
	EXC_XFER_TEMPLATE(n, hdlr, n, NOCOPY, transfer_to_handler_full,	\
			  ret_from_except_full)

#define EXC_XFER_LITE(n, hdlr)		\
	EXC_XFER_TEMPLATE(n, hdlr, n+1, NOCOPY, transfer_to_handler, \
			  ret_from_except)

#define EXC_XFER_EE(n, hdlr)		\
	EXC_XFER_TEMPLATE(n, hdlr, n, COPY_EE, transfer_to_handler_full, \
			  ret_from_except_full)

#define EXC_XFER_EE_LITE(n, hdlr)	\
	EXC_XFER_TEMPLATE(n, hdlr, n+1, COPY_EE, transfer_to_handler, \
			  ret_from_except)

/* System reset */
/* core99 pmac starts the seconary here by changing the vector, and
   putting it back to what it was (unknown_exception) when done.  */
	EXCEPTION(0x100, Reset, unknown_exception, EXC_XFER_STD)

/* Machine check */
/*
 * On CHRP, this is complicated by the fact that we could get a
 * machine check inside RTAS, and we have no guarantee that certain
 * critical registers will have the values we expect.  The set of
 * registers that might have bad values includes all the GPRs
 * and all the BATs.  We indicate that we are in RTAS by putting
 * a non-zero value, the address of the exception frame to use,
 * in thread.rtas_sp.  The machine check handler checks thread.rtas_sp
 * and uses its value if it is non-zero.
 * (Other exception handlers assume that r1 is a valid kernel stack
 * pointer when we take an exception from supervisor mode.)
 *	-- paulus.
 */
	. = 0x200
	DO_KVM  0x200
	mtspr	SPRN_SPRG_SCRATCH0,r10
	mtspr	SPRN_SPRG_SCRATCH1,r11
	mfcr	r10
#ifdef CONFIG_PPC_CHRP
	mfspr	r11, SPRN_SPRG_THREAD
	lwz	r11, RTAS_SP(r11)
	cmpwi	cr1, r11, 0
	bne	cr1, 7f
#endif /* CONFIG_PPC_CHRP */
	EXCEPTION_PROLOG_1
7:	EXCEPTION_PROLOG_2
	addi	r3,r1,STACK_FRAME_OVERHEAD
#ifdef CONFIG_PPC_CHRP
	bne	cr1,1f
#endif
	EXC_XFER_STD(0x200, machine_check_exception)
#ifdef CONFIG_PPC_CHRP
1:	b	machine_check_in_rtas
#endif

/* Data access exception. */
	. = 0x300
	DO_KVM  0x300
DataAccess:
	EXCEPTION_PROLOG
	mfspr	r10,SPRN_DSISR
	stw	r10,_DSISR(r11)
	andis.	r0,r10,(DSISR_BAD_FAULT_32S|DSISR_DABRMATCH)@h
	bne	1f			/* if not, try to put a PTE */
	mfspr	r4,SPRN_DAR		/* into the hash table */
	rlwinm	r3,r10,32-15,21,21	/* DSISR_STORE -> _PAGE_RW */
BEGIN_MMU_FTR_SECTION
	bl	hash_page
END_MMU_FTR_SECTION_IFSET(MMU_FTR_HPTE_TABLE)
1:	lwz	r5,_DSISR(r11)		/* get DSISR value */
	mfspr	r4,SPRN_DAR
	EXC_XFER_LITE(0x300, handle_page_fault)


/* Instruction access exception. */
	. = 0x400
	DO_KVM  0x400
InstructionAccess:
	EXCEPTION_PROLOG
	andis.	r0,r9,SRR1_ISI_NOPT@h	/* no pte found? */
	beq	1f			/* if so, try to put a PTE */
	li	r3,0			/* into the hash table */
	mr	r4,r12			/* SRR0 is fault address */
BEGIN_MMU_FTR_SECTION
	bl	hash_page
END_MMU_FTR_SECTION_IFSET(MMU_FTR_HPTE_TABLE)
1:	mr	r4,r12
	andis.	r5,r9,DSISR_SRR1_MATCH_32S@h /* Filter relevant SRR1 bits */
	EXC_XFER_LITE(0x400, handle_page_fault)

/* External interrupt */
	EXCEPTION(0x500, HardwareInterrupt, do_IRQ, EXC_XFER_LITE)

/* Alignment exception */
	. = 0x600
	DO_KVM  0x600
Alignment:
	EXCEPTION_PROLOG
	mfspr	r4,SPRN_DAR
	stw	r4,_DAR(r11)
	mfspr	r5,SPRN_DSISR
	stw	r5,_DSISR(r11)
	addi	r3,r1,STACK_FRAME_OVERHEAD
	EXC_XFER_EE(0x600, alignment_exception)

/* Program check exception */
	EXCEPTION(0x700, ProgramCheck, program_check_exception, EXC_XFER_STD)

/* Floating-point unavailable */
	. = 0x800
	DO_KVM  0x800
FPUnavailable:
BEGIN_FTR_SECTION
/*
 * Certain Freescale cores don't have a FPU and treat fp instructions
 * as a FP Unavailable exception.  Redirect to illegal/emulation handling.
 */
	b 	ProgramCheck
END_FTR_SECTION_IFSET(CPU_FTR_FPU_UNAVAILABLE)
	EXCEPTION_PROLOG
	beq	1f
	bl	load_up_fpu		/* if from user, just load it up */
	b	fast_exception_return
1:	addi	r3,r1,STACK_FRAME_OVERHEAD
	EXC_XFER_EE_LITE(0x800, kernel_fp_unavailable_exception)

/* Decrementer */
	EXCEPTION(0x900, Decrementer, timer_interrupt, EXC_XFER_LITE)

	EXCEPTION(0xa00, Trap_0a, unknown_exception, EXC_XFER_EE)
	EXCEPTION(0xb00, Trap_0b, unknown_exception, EXC_XFER_EE)

/* System call */
	. = 0xc00
	DO_KVM  0xc00
SystemCall:
	EXCEPTION_PROLOG
	EXC_XFER_EE_LITE(0xc00, DoSyscall)

/* Single step - not used on 601 */
	EXCEPTION(0xd00, SingleStep, single_step_exception, EXC_XFER_STD)
	EXCEPTION(0xe00, Trap_0e, unknown_exception, EXC_XFER_EE)

/*
 * The Altivec unavailable trap is at 0x0f20.  Foo.
 * We effectively remap it to 0x3000.
 * We include an altivec unavailable exception vector even if
 * not configured for Altivec, so that you can't panic a
 * non-altivec kernel running on a machine with altivec just
 * by executing an altivec instruction.
 */
	. = 0xf00
	DO_KVM  0xf00
	b	PerformanceMonitor

	. = 0xf20
	DO_KVM  0xf20
	b	AltiVecUnavailable

/*
 * Handle TLB miss for instruction on 603/603e.
 * Note: we get an alternate set of r0 - r3 to use automatically.
 */
	. = 0x1000
InstructionTLBMiss:
/*
 * r0:	scratch
 * r1:	linux style pte ( later becomes ppc hardware pte )
 * r2:	ptr to linux-style pte
 * r3:	scratch
 */
	/* Get PTE (linux-style) and check access */
	mfspr	r3,SPRN_IMISS
#if defined(CONFIG_MODULES) || defined(CONFIG_DEBUG_PAGEALLOC)
	lis	r1,PAGE_OFFSET@h		/* check if kernel address */
	cmplw	0,r1,r3
#endif
	mfspr	r2, SPRN_SPRG_PGDIR
#ifdef CONFIG_SWAP
	li	r1,_PAGE_PRESENT | _PAGE_ACCESSED | _PAGE_EXEC
#else
	li	r1,_PAGE_PRESENT | _PAGE_EXEC
#endif
#if defined(CONFIG_MODULES) || defined(CONFIG_DEBUG_PAGEALLOC)
	bge-	112f
	lis	r2, (swapper_pg_dir - PAGE_OFFSET)@ha	/* if kernel address, use */
	addi	r2, r2, (swapper_pg_dir - PAGE_OFFSET)@l	/* kernel page table */
#endif
112:	rlwimi	r2,r3,12,20,29		/* insert top 10 bits of address */
	lwz	r2,0(r2)		/* get pmd entry */
	rlwinm.	r2,r2,0,0,19		/* extract address of pte page */
	beq-	InstructionAddressInvalid	/* return if no mapping */
	rlwimi	r2,r3,22,20,29		/* insert next 10 bits of address */
	lwz	r0,0(r2)		/* get linux-style pte */
	andc.	r1,r1,r0		/* check access & ~permission */
	bne-	InstructionAddressInvalid /* return if access not permitted */
	/* Convert linux-style PTE to low word of PPC-style PTE */
	rlwimi	r0,r0,32-1,30,30	/* _PAGE_USER -> PP msb */
	ori	r1, r1, 0xe05		/* clear out reserved bits */
	andc	r1, r0, r1		/* PP = user? 2 : 0 */
BEGIN_FTR_SECTION
	rlwinm	r1,r1,0,~_PAGE_COHERENT	/* clear M (coherence not required) */
END_FTR_SECTION_IFCLR(CPU_FTR_NEED_COHERENT)
	mtspr	SPRN_RPA,r1
	tlbli	r3
	mfspr	r3,SPRN_SRR1		/* Need to restore CR0 */
	mtcrf	0x80,r3
	rfi
InstructionAddressInvalid:
	mfspr	r3,SPRN_SRR1
	rlwinm	r1,r3,9,6,6	/* Get load/store bit */

	addis	r1,r1,0x2000
	mtspr	SPRN_DSISR,r1	/* (shouldn't be needed) */
	andi.	r2,r3,0xFFFF	/* Clear upper bits of SRR1 */
	or	r2,r2,r1
	mtspr	SPRN_SRR1,r2
	mfspr	r1,SPRN_IMISS	/* Get failing address */
	rlwinm.	r2,r2,0,31,31	/* Check for little endian access */
	rlwimi	r2,r2,1,30,30	/* change 1 -> 3 */
	xor	r1,r1,r2
	mtspr	SPRN_DAR,r1	/* Set fault address */
	mfmsr	r0		/* Restore "normal" registers */
	xoris	r0,r0,MSR_TGPR>>16
	mtcrf	0x80,r3		/* Restore CR0 */
	mtmsr	r0
	b	InstructionAccess

/*
 * Handle TLB miss for DATA Load operation on 603/603e
 */
	. = 0x1100
DataLoadTLBMiss:
/*
 * r0:	scratch
 * r1:	linux style pte ( later becomes ppc hardware pte )
 * r2:	ptr to linux-style pte
 * r3:	scratch
 */
	/* Get PTE (linux-style) and check access */
	mfspr	r3,SPRN_DMISS
	lis	r1,PAGE_OFFSET@h		/* check if kernel address */
	cmplw	0,r1,r3
	mfspr	r2, SPRN_SPRG_PGDIR
#ifdef CONFIG_SWAP
	li	r1, _PAGE_PRESENT | _PAGE_ACCESSED
#else
	li	r1, _PAGE_PRESENT
#endif
	bge-	112f
	lis	r2, (swapper_pg_dir - PAGE_OFFSET)@ha	/* if kernel address, use */
	addi	r2, r2, (swapper_pg_dir - PAGE_OFFSET)@l	/* kernel page table */
112:	rlwimi	r2,r3,12,20,29		/* insert top 10 bits of address */
	lwz	r2,0(r2)		/* get pmd entry */
	rlwinm.	r2,r2,0,0,19		/* extract address of pte page */
	beq-	DataAddressInvalid	/* return if no mapping */
	rlwimi	r2,r3,22,20,29		/* insert next 10 bits of address */
	lwz	r0,0(r2)		/* get linux-style pte */
	andc.	r1,r1,r0		/* check access & ~permission */
	bne-	DataAddressInvalid	/* return if access not permitted */
	/*
	 * NOTE! We are assuming this is not an SMP system, otherwise
	 * we would need to update the pte atomically with lwarx/stwcx.
	 */
	/* Convert linux-style PTE to low word of PPC-style PTE */
	rlwinm	r1,r0,32-10,31,31	/* _PAGE_RW -> PP lsb */
	rlwimi	r0,r0,32-1,30,30	/* _PAGE_USER -> PP msb */
	rlwimi	r0,r0,32-1,31,31	/* _PAGE_USER -> PP lsb */
	ori	r1,r1,0xe04		/* clear out reserved bits */
	andc	r1,r0,r1		/* PP = user? rw? 2: 3: 0 */
BEGIN_FTR_SECTION
	rlwinm	r1,r1,0,~_PAGE_COHERENT	/* clear M (coherence not required) */
END_FTR_SECTION_IFCLR(CPU_FTR_NEED_COHERENT)
	mtspr	SPRN_RPA,r1
	mfspr	r2,SPRN_SRR1		/* Need to restore CR0 */
	mtcrf	0x80,r2
BEGIN_MMU_FTR_SECTION
	li	r0,1
	mfspr	r1,SPRN_SPRG_603_LRU
	rlwinm	r2,r3,20,27,31		/* Get Address bits 15:19 */
	slw	r0,r0,r2
	xor	r1,r0,r1
	srw	r0,r1,r2
	mtspr   SPRN_SPRG_603_LRU,r1
	mfspr	r2,SPRN_SRR1
	rlwimi	r2,r0,31-14,14,14
	mtspr   SPRN_SRR1,r2
END_MMU_FTR_SECTION_IFSET(MMU_FTR_NEED_DTLB_SW_LRU)
	tlbld	r3
	rfi
DataAddressInvalid:
	mfspr	r3,SPRN_SRR1
	rlwinm	r1,r3,9,6,6	/* Get load/store bit */
	addis	r1,r1,0x2000
	mtspr	SPRN_DSISR,r1
	andi.	r2,r3,0xFFFF	/* Clear upper bits of SRR1 */
	mtspr	SPRN_SRR1,r2
	mfspr	r1,SPRN_DMISS	/* Get failing address */
	rlwinm.	r2,r2,0,31,31	/* Check for little endian access */
	beq	20f		/* Jump if big endian */
	xori	r1,r1,3
20:	mtspr	SPRN_DAR,r1	/* Set fault address */
	mfmsr	r0		/* Restore "normal" registers */
	xoris	r0,r0,MSR_TGPR>>16
	mtcrf	0x80,r3		/* Restore CR0 */
	mtmsr	r0
	b	DataAccess

/*
 * Handle TLB miss for DATA Store on 603/603e
 */
	. = 0x1200
DataStoreTLBMiss:
/*
 * r0:	scratch
 * r1:	linux style pte ( later becomes ppc hardware pte )
 * r2:	ptr to linux-style pte
 * r3:	scratch
 */
	/* Get PTE (linux-style) and check access */
	mfspr	r3,SPRN_DMISS
	lis	r1,PAGE_OFFSET@h		/* check if kernel address */
	cmplw	0,r1,r3
	mfspr	r2, SPRN_SPRG_PGDIR
#ifdef CONFIG_SWAP
	li	r1, _PAGE_RW | _PAGE_PRESENT | _PAGE_ACCESSED
#else
	li	r1, _PAGE_RW | _PAGE_PRESENT
#endif
	bge-	112f
	lis	r2, (swapper_pg_dir - PAGE_OFFSET)@ha	/* if kernel address, use */
	addi	r2, r2, (swapper_pg_dir - PAGE_OFFSET)@l	/* kernel page table */
112:	rlwimi	r2,r3,12,20,29		/* insert top 10 bits of address */
	lwz	r2,0(r2)		/* get pmd entry */
	rlwinm.	r2,r2,0,0,19		/* extract address of pte page */
	beq-	DataAddressInvalid	/* return if no mapping */
	rlwimi	r2,r3,22,20,29		/* insert next 10 bits of address */
	lwz	r0,0(r2)		/* get linux-style pte */
	andc.	r1,r1,r0		/* check access & ~permission */
	bne-	DataAddressInvalid	/* return if access not permitted */
	/*
	 * NOTE! We are assuming this is not an SMP system, otherwise
	 * we would need to update the pte atomically with lwarx/stwcx.
	 */
	/* Convert linux-style PTE to low word of PPC-style PTE */
	rlwimi	r0,r0,32-1,30,30	/* _PAGE_USER -> PP msb */
	li	r1,0xe05		/* clear out reserved bits & PP lsb */
	andc	r1,r0,r1		/* PP = user? 2: 0 */
BEGIN_FTR_SECTION
	rlwinm	r1,r1,0,~_PAGE_COHERENT	/* clear M (coherence not required) */
END_FTR_SECTION_IFCLR(CPU_FTR_NEED_COHERENT)
	mtspr	SPRN_RPA,r1
	mfspr	r2,SPRN_SRR1		/* Need to restore CR0 */
	mtcrf	0x80,r2
BEGIN_MMU_FTR_SECTION
	li	r0,1
	mfspr	r1,SPRN_SPRG_603_LRU
	rlwinm	r2,r3,20,27,31		/* Get Address bits 15:19 */
	slw	r0,r0,r2
	xor	r1,r0,r1
	srw	r0,r1,r2
	mtspr   SPRN_SPRG_603_LRU,r1
	mfspr	r2,SPRN_SRR1
	rlwimi	r2,r0,31-14,14,14
	mtspr   SPRN_SRR1,r2
END_MMU_FTR_SECTION_IFSET(MMU_FTR_NEED_DTLB_SW_LRU)
	tlbld	r3
	rfi

#ifndef CONFIG_ALTIVEC
#define altivec_assist_exception	unknown_exception
#endif

	EXCEPTION(0x1300, Trap_13, instruction_breakpoint_exception, EXC_XFER_EE)
	EXCEPTION(0x1400, SMI, SMIException, EXC_XFER_EE)
	EXCEPTION(0x1500, Trap_15, unknown_exception, EXC_XFER_EE)
	EXCEPTION(0x1600, Trap_16, altivec_assist_exception, EXC_XFER_EE)
	EXCEPTION(0x1700, Trap_17, TAUException, EXC_XFER_STD)
	EXCEPTION(0x1800, Trap_18, unknown_exception, EXC_XFER_EE)
	EXCEPTION(0x1900, Trap_19, unknown_exception, EXC_XFER_EE)
	EXCEPTION(0x1a00, Trap_1a, unknown_exception, EXC_XFER_EE)
	EXCEPTION(0x1b00, Trap_1b, unknown_exception, EXC_XFER_EE)
	EXCEPTION(0x1c00, Trap_1c, unknown_exception, EXC_XFER_EE)
	EXCEPTION(0x1d00, Trap_1d, unknown_exception, EXC_XFER_EE)
	EXCEPTION(0x1e00, Trap_1e, unknown_exception, EXC_XFER_EE)
	EXCEPTION(0x1f00, Trap_1f, unknown_exception, EXC_XFER_EE)
	EXCEPTION(0x2000, RunMode, RunModeException, EXC_XFER_EE)
	EXCEPTION(0x2100, Trap_21, unknown_exception, EXC_XFER_EE)
	EXCEPTION(0x2200, Trap_22, unknown_exception, EXC_XFER_EE)
	EXCEPTION(0x2300, Trap_23, unknown_exception, EXC_XFER_EE)
	EXCEPTION(0x2400, Trap_24, unknown_exception, EXC_XFER_EE)
	EXCEPTION(0x2500, Trap_25, unknown_exception, EXC_XFER_EE)
	EXCEPTION(0x2600, Trap_26, unknown_exception, EXC_XFER_EE)
	EXCEPTION(0x2700, Trap_27, unknown_exception, EXC_XFER_EE)
	EXCEPTION(0x2800, Trap_28, unknown_exception, EXC_XFER_EE)
	EXCEPTION(0x2900, Trap_29, unknown_exception, EXC_XFER_EE)
	EXCEPTION(0x2a00, Trap_2a, unknown_exception, EXC_XFER_EE)
	EXCEPTION(0x2b00, Trap_2b, unknown_exception, EXC_XFER_EE)
	EXCEPTION(0x2c00, Trap_2c, unknown_exception, EXC_XFER_EE)
	EXCEPTION(0x2d00, Trap_2d, unknown_exception, EXC_XFER_EE)
	EXCEPTION(0x2e00, Trap_2e, unknown_exception, EXC_XFER_EE)
	EXCEPTION(0x2f00, Trap_2f, unknown_exception, EXC_XFER_EE)

	. = 0x3000

AltiVecUnavailable:
	EXCEPTION_PROLOG
#ifdef CONFIG_ALTIVEC
	beq	1f
	bl	load_up_altivec		/* if from user, just load it up */
	b	fast_exception_return
#endif /* CONFIG_ALTIVEC */
1:	addi	r3,r1,STACK_FRAME_OVERHEAD
	EXC_XFER_EE_LITE(0xf20, altivec_unavailable_exception)

PerformanceMonitor:
	EXCEPTION_PROLOG
	addi	r3,r1,STACK_FRAME_OVERHEAD
	EXC_XFER_STD(0xf00, performance_monitor_exception)


/*
 * This code is jumped to from the startup code to copy
 * the kernel image to physical address PHYSICAL_START.
 */
relocate_kernel:
	addis	r9,r26,klimit@ha	/* fetch klimit */
	lwz	r25,klimit@l(r9)
	addis	r25,r25,-KERNELBASE@h
	lis	r3,PHYSICAL_START@h	/* Destination base address */
	li	r6,0			/* Destination offset */
	li	r5,0x4000		/* # bytes of memory to copy */
	bl	copy_and_flush		/* copy the first 0x4000 bytes */
	addi	r0,r3,4f@l		/* jump to the address of 4f */
	mtctr	r0			/* in copy and do the rest. */
	bctr				/* jump to the copy */
4:	mr	r5,r25
	bl	copy_and_flush		/* copy the rest */
	b	turn_on_mmu

/*
 * Copy routine used to copy the kernel to start at physical address 0
 * and flush and invalidate the caches as needed.
 * r3 = dest addr, r4 = source addr, r5 = copy limit, r6 = start offset
 * on exit, r3, r4, r5 are unchanged, r6 is updated to be >= r5.
 */
_ENTRY(copy_and_flush)
	addi	r5,r5,-4
	addi	r6,r6,-4
4:	li	r0,L1_CACHE_BYTES/4
	mtctr	r0
3:	addi	r6,r6,4			/* copy a cache line */
	lwzx	r0,r6,r4
	stwx	r0,r6,r3
	bdnz	3b
	dcbst	r6,r3			/* write it to memory */
	sync
	icbi	r6,r3			/* flush the icache line */
	cmplw	0,r6,r5
	blt	4b
	sync				/* additional sync needed on g4 */
	isync
	addi	r5,r5,4
	addi	r6,r6,4
	blr

#ifdef CONFIG_SMP
	.globl __secondary_start_mpc86xx
__secondary_start_mpc86xx:
	mfspr	r3, SPRN_PIR
	stw	r3, __secondary_hold_acknowledge@l(0)
	mr	r24, r3			/* cpu # */
	b	__secondary_start

	.globl	__secondary_start_pmac_0
__secondary_start_pmac_0:
	/* NB the entries for cpus 0, 1, 2 must each occupy 8 bytes. */
	li	r24,0
	b	1f
	li	r24,1
	b	1f
	li	r24,2
	b	1f
	li	r24,3
1:
	/* on powersurge, we come in here with IR=0 and DR=1, and DBAT 0
	   set to map the 0xf0000000 - 0xffffffff region */
	mfmsr	r0
	rlwinm	r0,r0,0,28,26		/* clear DR (0x10) */
	SYNC
	mtmsr	r0
	isync

	.globl	__secondary_start
__secondary_start:
	/* Copy some CPU settings from CPU 0 */
	bl	__restore_cpu_setup

	lis	r3,-KERNELBASE@h
	mr	r4,r24
	bl	call_setup_cpu		/* Call setup_cpu for this CPU */
#ifdef CONFIG_PPC_BOOK3S_32
	lis	r3,-KERNELBASE@h
	bl	init_idle_6xx
#endif /* CONFIG_PPC_BOOK3S_32 */

	/* get current's stack and current */
	lis	r2,secondary_current@ha
	tophys(r2,r2)
	lwz	r2,secondary_current@l(r2)
	tophys(r1,r2)
	lwz	r1,TASK_STACK(r1)

	/* stack */
	addi	r1,r1,THREAD_SIZE-STACK_FRAME_OVERHEAD
	li	r0,0
	tophys(r3,r1)
	stw	r0,0(r3)

	/* load up the MMU */
	bl	load_up_mmu

	/* ptr to phys current thread */
	tophys(r4,r2)
	addi	r4,r4,THREAD	/* phys address of our thread_struct */
	mtspr	SPRN_SPRG_THREAD,r4
<<<<<<< HEAD
#ifdef CONFIG_PPC_RTAS
	li	r3,0
	stw	r3, RTAS_SP(r4)		/* 0 => not in RTAS */
#endif
=======
>>>>>>> 69dbdfff
	lis	r4, (swapper_pg_dir - PAGE_OFFSET)@h
	ori	r4, r4, (swapper_pg_dir - PAGE_OFFSET)@l
	mtspr	SPRN_SPRG_PGDIR, r4

	/* enable MMU and jump to start_secondary */
	li	r4,MSR_KERNEL
	lis	r3,start_secondary@h
	ori	r3,r3,start_secondary@l
	mtspr	SPRN_SRR0,r3
	mtspr	SPRN_SRR1,r4
	SYNC
	RFI
#endif /* CONFIG_SMP */

#ifdef CONFIG_KVM_BOOK3S_HANDLER
#include "../kvm/book3s_rmhandlers.S"
#endif

/*
 * Those generic dummy functions are kept for CPUs not
 * included in CONFIG_PPC_BOOK3S_32
 */
#if !defined(CONFIG_PPC_BOOK3S_32)
_ENTRY(__save_cpu_setup)
	blr
_ENTRY(__restore_cpu_setup)
	blr
#endif /* !defined(CONFIG_PPC_BOOK3S_32) */


/*
 * Load stuff into the MMU.  Intended to be called with
 * IR=0 and DR=0.
 */
load_up_mmu:
	sync			/* Force all PTE updates to finish */
	isync
	tlbia			/* Clear all TLB entries */
	sync			/* wait for tlbia/tlbie to finish */
	TLBSYNC			/* ... on all CPUs */
	/* Load the SDR1 register (hash table base & size) */
	lis	r6,_SDR1@ha
	tophys(r6,r6)
	lwz	r6,_SDR1@l(r6)
	mtspr	SPRN_SDR1,r6
	li	r0,16		/* load up segment register values */
	mtctr	r0		/* for context 0 */
	lis	r3,0x2000	/* Ku = 1, VSID = 0 */
	li	r4,0
3:	mtsrin	r3,r4
	addi	r3,r3,0x111	/* increment VSID */
	addis	r4,r4,0x1000	/* address of next segment */
	bdnz	3b

/* Load the BAT registers with the values set up by MMU_init.
   MMU_init takes care of whether we're on a 601 or not. */
	mfpvr	r3
	srwi	r3,r3,16
	cmpwi	r3,1
	lis	r3,BATS@ha
	addi	r3,r3,BATS@l
	tophys(r3,r3)
	LOAD_BAT(0,r3,r4,r5)
	LOAD_BAT(1,r3,r4,r5)
	LOAD_BAT(2,r3,r4,r5)
	LOAD_BAT(3,r3,r4,r5)
BEGIN_MMU_FTR_SECTION
	LOAD_BAT(4,r3,r4,r5)
	LOAD_BAT(5,r3,r4,r5)
	LOAD_BAT(6,r3,r4,r5)
	LOAD_BAT(7,r3,r4,r5)
END_MMU_FTR_SECTION_IFSET(MMU_FTR_USE_HIGH_BATS)
	blr

/*
 * This is where the main kernel code starts.
 */
start_here:
	/* ptr to current */
	lis	r2,init_task@h
	ori	r2,r2,init_task@l
	/* Set up for using our exception vectors */
	/* ptr to phys current thread */
	tophys(r4,r2)
	addi	r4,r4,THREAD	/* init task's THREAD */
	mtspr	SPRN_SPRG_THREAD,r4
<<<<<<< HEAD
#ifdef CONFIG_PPC_RTAS
	li	r3,0
	stw	r3, RTAS_SP(r4)		/* 0 => not in RTAS */
#endif
=======
>>>>>>> 69dbdfff
	lis	r4, (swapper_pg_dir - PAGE_OFFSET)@h
	ori	r4, r4, (swapper_pg_dir - PAGE_OFFSET)@l
	mtspr	SPRN_SPRG_PGDIR, r4

	/* stack */
	lis	r1,init_thread_union@ha
	addi	r1,r1,init_thread_union@l
	li	r0,0
	stwu	r0,THREAD_SIZE-STACK_FRAME_OVERHEAD(r1)
/*
 * Do early platform-specific initialization,
 * and set up the MMU.
 */
	li	r3,0
	mr	r4,r31
	bl	machine_init
	bl	__save_cpu_setup
	bl	MMU_init

/*
 * Go back to running unmapped so we can load up new values
 * for SDR1 (hash table pointer) and the segment registers
 * and change to using our exception vectors.
 */
	lis	r4,2f@h
	ori	r4,r4,2f@l
	tophys(r4,r4)
	li	r3,MSR_KERNEL & ~(MSR_IR|MSR_DR)
	mtspr	SPRN_SRR0,r4
	mtspr	SPRN_SRR1,r3
	SYNC
	RFI
/* Load up the kernel context */
2:	bl	load_up_mmu

#ifdef CONFIG_BDI_SWITCH
	/* Add helper information for the Abatron bdiGDB debugger.
	 * We do this here because we know the mmu is disabled, and
	 * will be enabled for real in just a few instructions.
	 */
	lis	r5, abatron_pteptrs@h
	ori	r5, r5, abatron_pteptrs@l
	stw	r5, 0xf0(r0)	/* This much match your Abatron config */
	lis	r6, swapper_pg_dir@h
	ori	r6, r6, swapper_pg_dir@l
	tophys(r5, r5)
	stw	r6, 0(r5)
#endif /* CONFIG_BDI_SWITCH */

/* Now turn on the MMU for real! */
	li	r4,MSR_KERNEL
	lis	r3,start_kernel@h
	ori	r3,r3,start_kernel@l
	mtspr	SPRN_SRR0,r3
	mtspr	SPRN_SRR1,r4
	SYNC
	RFI

/*
 * void switch_mmu_context(struct mm_struct *prev, struct mm_struct *next);
 *
 * Set up the segment registers for a new context.
 */
_ENTRY(switch_mmu_context)
	lwz	r3,MMCONTEXTID(r4)
	cmpwi	cr0,r3,0
	blt-	4f
	mulli	r3,r3,897	/* multiply context by skew factor */
	rlwinm	r3,r3,4,8,27	/* VSID = (context & 0xfffff) << 4 */
	addis	r3,r3,0x6000	/* Set Ks, Ku bits */
	li	r0,NUM_USER_SEGMENTS
	mtctr	r0

	lwz	r4, MM_PGD(r4)
#ifdef CONFIG_BDI_SWITCH
	/* Context switch the PTE pointer for the Abatron BDI2000.
	 * The PGDIR is passed as second argument.
	 */
	lis	r5, abatron_pteptrs@ha
	stw	r4, abatron_pteptrs@l + 0x4(r5)
#endif
	tophys(r4, r4)
	mtspr	SPRN_SPRG_PGDIR, r4
	li	r4,0
	isync
3:
	mtsrin	r3,r4
	addi	r3,r3,0x111	/* next VSID */
	rlwinm	r3,r3,0,8,3	/* clear out any overflow from VSID field */
	addis	r4,r4,0x1000	/* address of next segment */
	bdnz	3b
	sync
	isync
	blr
4:	trap
	EMIT_BUG_ENTRY 4b,__FILE__,__LINE__,0
	blr
EXPORT_SYMBOL(switch_mmu_context)

/*
 * An undocumented "feature" of 604e requires that the v bit
 * be cleared before changing BAT values.
 *
 * Also, newer IBM firmware does not clear bat3 and 4 so
 * this makes sure it's done.
 *  -- Cort
 */
clear_bats:
	li	r10,0
	mfspr	r9,SPRN_PVR
	rlwinm	r9,r9,16,16,31		/* r9 = 1 for 601, 4 for 604 */
	cmpwi	r9, 1
	beq	1f

	mtspr	SPRN_DBAT0U,r10
	mtspr	SPRN_DBAT0L,r10
	mtspr	SPRN_DBAT1U,r10
	mtspr	SPRN_DBAT1L,r10
	mtspr	SPRN_DBAT2U,r10
	mtspr	SPRN_DBAT2L,r10
	mtspr	SPRN_DBAT3U,r10
	mtspr	SPRN_DBAT3L,r10
1:
	mtspr	SPRN_IBAT0U,r10
	mtspr	SPRN_IBAT0L,r10
	mtspr	SPRN_IBAT1U,r10
	mtspr	SPRN_IBAT1L,r10
	mtspr	SPRN_IBAT2U,r10
	mtspr	SPRN_IBAT2L,r10
	mtspr	SPRN_IBAT3U,r10
	mtspr	SPRN_IBAT3L,r10
BEGIN_MMU_FTR_SECTION
	/* Here's a tweak: at this point, CPU setup have
	 * not been called yet, so HIGH_BAT_EN may not be
	 * set in HID0 for the 745x processors. However, it
	 * seems that doesn't affect our ability to actually
	 * write to these SPRs.
	 */
	mtspr	SPRN_DBAT4U,r10
	mtspr	SPRN_DBAT4L,r10
	mtspr	SPRN_DBAT5U,r10
	mtspr	SPRN_DBAT5L,r10
	mtspr	SPRN_DBAT6U,r10
	mtspr	SPRN_DBAT6L,r10
	mtspr	SPRN_DBAT7U,r10
	mtspr	SPRN_DBAT7L,r10
	mtspr	SPRN_IBAT4U,r10
	mtspr	SPRN_IBAT4L,r10
	mtspr	SPRN_IBAT5U,r10
	mtspr	SPRN_IBAT5L,r10
	mtspr	SPRN_IBAT6U,r10
	mtspr	SPRN_IBAT6L,r10
	mtspr	SPRN_IBAT7U,r10
	mtspr	SPRN_IBAT7L,r10
END_MMU_FTR_SECTION_IFSET(MMU_FTR_USE_HIGH_BATS)
	blr

_ENTRY(update_bats)
	lis	r4, 1f@h
	ori	r4, r4, 1f@l
	tophys(r4, r4)
	mfmsr	r6
	mflr	r7
	li	r3, MSR_KERNEL & ~(MSR_IR | MSR_DR)
	rlwinm	r0, r6, 0, ~MSR_RI
	rlwinm	r0, r0, 0, ~MSR_EE
	mtmsr	r0
	mtspr	SPRN_SRR0, r4
	mtspr	SPRN_SRR1, r3
	SYNC
	RFI
1:	bl	clear_bats
	lis	r3, BATS@ha
	addi	r3, r3, BATS@l
	tophys(r3, r3)
	LOAD_BAT(0, r3, r4, r5)
	LOAD_BAT(1, r3, r4, r5)
	LOAD_BAT(2, r3, r4, r5)
	LOAD_BAT(3, r3, r4, r5)
BEGIN_MMU_FTR_SECTION
	LOAD_BAT(4, r3, r4, r5)
	LOAD_BAT(5, r3, r4, r5)
	LOAD_BAT(6, r3, r4, r5)
	LOAD_BAT(7, r3, r4, r5)
END_MMU_FTR_SECTION_IFSET(MMU_FTR_USE_HIGH_BATS)
	li	r3, MSR_KERNEL & ~(MSR_IR | MSR_DR | MSR_RI)
	mtmsr	r3
	mtspr	SPRN_SRR0, r7
	mtspr	SPRN_SRR1, r6
	SYNC
	RFI

flush_tlbs:
	lis	r10, 0x40
1:	addic.	r10, r10, -0x1000
	tlbie	r10
	bgt	1b
	sync
	blr

mmu_off:
 	addi	r4, r3, __after_mmu_off - _start
	mfmsr	r3
	andi.	r0,r3,MSR_DR|MSR_IR		/* MMU enabled? */
	beqlr
	andc	r3,r3,r0
	mtspr	SPRN_SRR0,r4
	mtspr	SPRN_SRR1,r3
	sync
	RFI

/*
 * On 601, we use 3 BATs to map up to 24M of RAM at _PAGE_OFFSET
 * (we keep one for debugging) and on others, we use one 256M BAT.
 */
initial_bats:
	lis	r11,PAGE_OFFSET@h
	mfspr	r9,SPRN_PVR
	rlwinm	r9,r9,16,16,31		/* r9 = 1 for 601, 4 for 604 */
	cmpwi	0,r9,1
	bne	4f
	ori	r11,r11,4		/* set up BAT registers for 601 */
	li	r8,0x7f			/* valid, block length = 8MB */
	mtspr	SPRN_IBAT0U,r11		/* N.B. 601 has valid bit in */
	mtspr	SPRN_IBAT0L,r8		/* lower BAT register */
	addis	r11,r11,0x800000@h
	addis	r8,r8,0x800000@h
	mtspr	SPRN_IBAT1U,r11
	mtspr	SPRN_IBAT1L,r8
	addis	r11,r11,0x800000@h
	addis	r8,r8,0x800000@h
	mtspr	SPRN_IBAT2U,r11
	mtspr	SPRN_IBAT2L,r8
	isync
	blr

4:	tophys(r8,r11)
#ifdef CONFIG_SMP
	ori	r8,r8,0x12		/* R/W access, M=1 */
#else
	ori	r8,r8,2			/* R/W access */
#endif /* CONFIG_SMP */
	ori	r11,r11,BL_256M<<2|0x2	/* set up BAT registers for 604 */

	mtspr	SPRN_DBAT0L,r8		/* N.B. 6xx (not 601) have valid */
	mtspr	SPRN_DBAT0U,r11		/* bit in upper BAT register */
	mtspr	SPRN_IBAT0L,r8
	mtspr	SPRN_IBAT0U,r11
	isync
	blr


#ifdef CONFIG_BOOTX_TEXT
setup_disp_bat:
	/*
	 * setup the display bat prepared for us in prom.c
	 */
	mflr	r8
	bl	reloc_offset
	mtlr	r8
	addis	r8,r3,disp_BAT@ha
	addi	r8,r8,disp_BAT@l
	cmpwi	cr0,r8,0
	beqlr
	lwz	r11,0(r8)
	lwz	r8,4(r8)
	mfspr	r9,SPRN_PVR
	rlwinm	r9,r9,16,16,31		/* r9 = 1 for 601, 4 for 604 */
	cmpwi	0,r9,1
	beq	1f
	mtspr	SPRN_DBAT3L,r8
	mtspr	SPRN_DBAT3U,r11
	blr
1:	mtspr	SPRN_IBAT3L,r8
	mtspr	SPRN_IBAT3U,r11
	blr
#endif /* CONFIG_BOOTX_TEXT */

#ifdef CONFIG_PPC_EARLY_DEBUG_CPM
setup_cpm_bat:
	lis	r8, 0xf000
	ori	r8, r8,	0x002a
	mtspr	SPRN_DBAT1L, r8

	lis	r11, 0xf000
	ori	r11, r11, (BL_1M << 2) | 2
	mtspr	SPRN_DBAT1U, r11

	blr
#endif

#ifdef CONFIG_PPC_EARLY_DEBUG_USBGECKO
setup_usbgecko_bat:
	/* prepare a BAT for early io */
#if defined(CONFIG_GAMECUBE)
	lis	r8, 0x0c00
#elif defined(CONFIG_WII)
	lis	r8, 0x0d00
#else
#error Invalid platform for USB Gecko based early debugging.
#endif
	/*
	 * The virtual address used must match the virtual address
	 * associated to the fixmap entry FIX_EARLY_DEBUG_BASE.
	 */
	lis	r11, 0xfffe	/* top 128K */
	ori	r8, r8, 0x002a	/* uncached, guarded ,rw */
	ori	r11, r11, 0x2	/* 128K, Vs=1, Vp=0 */
	mtspr	SPRN_DBAT1L, r8
	mtspr	SPRN_DBAT1U, r11
	blr
#endif

#ifdef CONFIG_8260
/* Jump into the system reset for the rom.
 * We first disable the MMU, and then jump to the ROM reset address.
 *
 * r3 is the board info structure, r4 is the location for starting.
 * I use this for building a small kernel that can load other kernels,
 * rather than trying to write or rely on a rom monitor that can tftp load.
 */
       .globl  m8260_gorom
m8260_gorom:
	mfmsr	r0
	rlwinm	r0,r0,0,17,15	/* clear MSR_EE in r0 */
	sync
	mtmsr	r0
	sync
	mfspr	r11, SPRN_HID0
	lis	r10, 0
	ori	r10,r10,HID0_ICE|HID0_DCE
	andc	r11, r11, r10
	mtspr	SPRN_HID0, r11
	isync
	li	r5, MSR_ME|MSR_RI
	lis	r6,2f@h
	addis	r6,r6,-KERNELBASE@h
	ori	r6,r6,2f@l
	mtspr	SPRN_SRR0,r6
	mtspr	SPRN_SRR1,r5
	isync
	sync
	rfi
2:
	mtlr	r4
	blr
#endif


/*
 * We put a few things here that have to be page-aligned.
 * This stuff goes at the beginning of the data segment,
 * which is page-aligned.
 */
	.data
	.globl	sdata
sdata:
	.globl	empty_zero_page
empty_zero_page:
	.space	4096
EXPORT_SYMBOL(empty_zero_page)

	.globl	swapper_pg_dir
swapper_pg_dir:
	.space	PGD_TABLE_SIZE

/* Room for two PTE pointers, usually the kernel and current user pointers
 * to their respective root page table.
 */
abatron_pteptrs:
	.space	8<|MERGE_RESOLUTION|>--- conflicted
+++ resolved
@@ -851,13 +851,6 @@
 	tophys(r4,r2)
 	addi	r4,r4,THREAD	/* phys address of our thread_struct */
 	mtspr	SPRN_SPRG_THREAD,r4
-<<<<<<< HEAD
-#ifdef CONFIG_PPC_RTAS
-	li	r3,0
-	stw	r3, RTAS_SP(r4)		/* 0 => not in RTAS */
-#endif
-=======
->>>>>>> 69dbdfff
 	lis	r4, (swapper_pg_dir - PAGE_OFFSET)@h
 	ori	r4, r4, (swapper_pg_dir - PAGE_OFFSET)@l
 	mtspr	SPRN_SPRG_PGDIR, r4
@@ -944,13 +937,6 @@
 	tophys(r4,r2)
 	addi	r4,r4,THREAD	/* init task's THREAD */
 	mtspr	SPRN_SPRG_THREAD,r4
-<<<<<<< HEAD
-#ifdef CONFIG_PPC_RTAS
-	li	r3,0
-	stw	r3, RTAS_SP(r4)		/* 0 => not in RTAS */
-#endif
-=======
->>>>>>> 69dbdfff
 	lis	r4, (swapper_pg_dir - PAGE_OFFSET)@h
 	ori	r4, r4, (swapper_pg_dir - PAGE_OFFSET)@l
 	mtspr	SPRN_SPRG_PGDIR, r4
