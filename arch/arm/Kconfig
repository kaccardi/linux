# SPDX-License-Identifier: GPL-2.0
config ARM
	bool
	default y
	select ARCH_32BIT_OFF_T
	select ARCH_CORRECT_STACKTRACE_ON_KRETPROBE if HAVE_KRETPROBES && FRAME_POINTER && !ARM_UNWIND
	select ARCH_HAS_BINFMT_FLAT
	select ARCH_HAS_CURRENT_STACK_POINTER
	select ARCH_HAS_DEBUG_VIRTUAL if MMU
	select ARCH_HAS_DMA_WRITE_COMBINE if !ARM_DMA_MEM_BUFFERABLE
	select ARCH_HAS_ELF_RANDOMIZE
	select ARCH_HAS_FORTIFY_SOURCE
	select ARCH_HAS_KEEPINITRD
	select ARCH_HAS_KCOV
	select ARCH_HAS_MEMBARRIER_SYNC_CORE
	select ARCH_HAS_NON_OVERLAPPING_ADDRESS_SPACE
	select ARCH_HAS_PTE_SPECIAL if ARM_LPAE
	select ARCH_HAS_PHYS_TO_DMA
	select ARCH_HAS_SETUP_DMA_OPS
	select ARCH_HAS_SET_MEMORY
	select ARCH_HAS_STRICT_KERNEL_RWX if MMU && !XIP_KERNEL
	select ARCH_HAS_STRICT_MODULE_RWX if MMU
	select ARCH_HAS_SYNC_DMA_FOR_DEVICE if SWIOTLB || !MMU
	select ARCH_HAS_SYNC_DMA_FOR_CPU if SWIOTLB || !MMU
	select ARCH_HAS_TEARDOWN_DMA_OPS if MMU
	select ARCH_HAS_TICK_BROADCAST if GENERIC_CLOCKEVENTS_BROADCAST
	select ARCH_HAVE_CUSTOM_GPIO_H
	select ARCH_HAVE_NMI_SAFE_CMPXCHG if CPU_V7 || CPU_V7M || CPU_V6K
	select ARCH_HAS_GCOV_PROFILE_ALL
	select ARCH_KEEP_MEMBLOCK
	select ARCH_MIGHT_HAVE_PC_PARPORT
	select ARCH_NO_SG_CHAIN if !ARM_HAS_SG_CHAIN
	select ARCH_OPTIONAL_KERNEL_RWX if ARCH_HAS_STRICT_KERNEL_RWX
	select ARCH_OPTIONAL_KERNEL_RWX_DEFAULT if CPU_V7
	select ARCH_SUPPORTS_ATOMIC_RMW
	select ARCH_SUPPORTS_HUGETLBFS if ARM_LPAE
	select ARCH_USE_BUILTIN_BSWAP
	select ARCH_USE_CMPXCHG_LOCKREF
	select ARCH_USE_MEMTEST
	select ARCH_WANT_DEFAULT_TOPDOWN_MMAP_LAYOUT if MMU
	select ARCH_WANT_GENERAL_HUGETLB
	select ARCH_WANT_IPC_PARSE_VERSION
	select ARCH_WANT_LD_ORPHAN_WARN
	select BINFMT_FLAT_ARGVP_ENVP_ON_STACK
	select BUILDTIME_TABLE_SORT if MMU
	select CLONE_BACKWARDS
	select CPU_PM if SUSPEND || CPU_IDLE
	select DCACHE_WORD_ACCESS if HAVE_EFFICIENT_UNALIGNED_ACCESS
	select DMA_DECLARE_COHERENT
	select DMA_GLOBAL_POOL if !MMU
	select DMA_OPS
	select DMA_NONCOHERENT_MMAP if MMU
	select EDAC_SUPPORT
	select EDAC_ATOMIC_SCRUB
	select GENERIC_ALLOCATOR
	select GENERIC_ARCH_TOPOLOGY if ARM_CPU_TOPOLOGY
	select GENERIC_ATOMIC64 if CPU_V7M || CPU_V6 || !CPU_32v6K || !AEABI
	select GENERIC_CLOCKEVENTS_BROADCAST if SMP
	select GENERIC_IRQ_IPI if SMP
	select GENERIC_CPU_AUTOPROBE
	select GENERIC_EARLY_IOREMAP
	select GENERIC_IDLE_POLL_SETUP
	select GENERIC_IRQ_MULTI_HANDLER
	select GENERIC_IRQ_PROBE
	select GENERIC_IRQ_SHOW
	select GENERIC_IRQ_SHOW_LEVEL
	select GENERIC_LIB_DEVMEM_IS_ALLOWED
	select GENERIC_PCI_IOMAP
	select GENERIC_SCHED_CLOCK
	select GENERIC_SMP_IDLE_THREAD
	select HARDIRQS_SW_RESEND
	select HAVE_ARCH_AUDITSYSCALL if AEABI && !OABI_COMPAT
	select HAVE_ARCH_BITREVERSE if (CPU_32v7M || CPU_32v7) && !CPU_32v6
	select HAVE_ARCH_JUMP_LABEL if !XIP_KERNEL && !CPU_ENDIAN_BE32 && MMU
	select HAVE_ARCH_KFENCE if MMU && !XIP_KERNEL
	select HAVE_ARCH_KGDB if !CPU_ENDIAN_BE32 && MMU
	select HAVE_ARCH_KASAN if MMU && !XIP_KERNEL
	select HAVE_ARCH_MMAP_RND_BITS if MMU
	select HAVE_ARCH_PFN_VALID
	select HAVE_ARCH_SECCOMP
	select HAVE_ARCH_SECCOMP_FILTER if AEABI && !OABI_COMPAT
	select HAVE_ARCH_THREAD_STRUCT_WHITELIST
	select HAVE_ARCH_TRACEHOOK
	select HAVE_ARCH_TRANSPARENT_HUGEPAGE if ARM_LPAE
	select HAVE_ARM_SMCCC if CPU_V7
	select HAVE_EBPF_JIT if !CPU_ENDIAN_BE32
	select HAVE_CONTEXT_TRACKING
	select HAVE_C_RECORDMCOUNT
	select HAVE_BUILDTIME_MCOUNT_SORT
	select HAVE_DEBUG_KMEMLEAK if !XIP_KERNEL
	select HAVE_DMA_CONTIGUOUS if MMU
	select HAVE_DYNAMIC_FTRACE if !XIP_KERNEL && !CPU_ENDIAN_BE32 && MMU
	select HAVE_DYNAMIC_FTRACE_WITH_REGS if HAVE_DYNAMIC_FTRACE
	select HAVE_EFFICIENT_UNALIGNED_ACCESS if (CPU_V6 || CPU_V6K || CPU_V7) && MMU
	select HAVE_EXIT_THREAD
	select HAVE_FAST_GUP if ARM_LPAE
	select HAVE_FTRACE_MCOUNT_RECORD if !XIP_KERNEL
	select HAVE_FUNCTION_GRAPH_TRACER
	select HAVE_FUNCTION_TRACER if !XIP_KERNEL
	select HAVE_GCC_PLUGINS
	select HAVE_HW_BREAKPOINT if PERF_EVENTS && (CPU_V6 || CPU_V6K || CPU_V7)
	select HAVE_IRQ_TIME_ACCOUNTING
	select HAVE_KERNEL_GZIP
	select HAVE_KERNEL_LZ4
	select HAVE_KERNEL_LZMA
	select HAVE_KERNEL_LZO
	select HAVE_KERNEL_XZ
	select HAVE_KPROBES if !XIP_KERNEL && !CPU_ENDIAN_BE32 && !CPU_V7M
	select HAVE_KRETPROBES if HAVE_KPROBES
	select HAVE_MOD_ARCH_SPECIFIC
	select HAVE_NMI
	select HAVE_OPTPROBES if !THUMB2_KERNEL
	select HAVE_PERF_EVENTS
	select HAVE_PERF_REGS
	select HAVE_PERF_USER_STACK_DUMP
	select MMU_GATHER_RCU_TABLE_FREE if SMP && ARM_LPAE
	select HAVE_REGS_AND_STACK_ACCESS_API
	select HAVE_RSEQ
	select HAVE_STACKPROTECTOR
	select HAVE_SYSCALL_TRACEPOINTS
	select HAVE_UID16
	select HAVE_VIRT_CPU_ACCOUNTING_GEN
	select IRQ_FORCED_THREADING
	select MODULES_USE_ELF_REL
	select NEED_DMA_MAP_STATE
	select OF_EARLY_FLATTREE if OF
	select OLD_SIGACTION
	select OLD_SIGSUSPEND3
	select PCI_SYSCALL if PCI
	select PERF_USE_VMALLOC
	select RTC_LIB
	select SYS_SUPPORTS_APM_EMULATION
	select THREAD_INFO_IN_TASK
	select HAVE_ARCH_VMAP_STACK if MMU && ARM_HAS_GROUP_RELOCS
	select TRACE_IRQFLAGS_SUPPORT if !CPU_V7M
	# Above selects are sorted alphabetically; please add new ones
	# according to that.  Thanks.
	help
	  The ARM series is a line of low-power-consumption RISC chip designs
	  licensed by ARM Ltd and targeted at embedded applications and
	  handhelds such as the Compaq IPAQ.  ARM-based PCs are no longer
	  manufactured, but legacy ARM-based PC hardware remains popular in
	  Europe.  There is an ARM Linux project with a web page at
	  <http://www.arm.linux.org.uk/>.

config ARM_HAS_GROUP_RELOCS
	def_bool y
	depends on !LD_IS_LLD || LLD_VERSION >= 140000
	depends on !COMPILE_TEST
	help
	  Whether or not to use R_ARM_ALU_PC_Gn or R_ARM_LDR_PC_Gn group
	  relocations, which have been around for a long time, but were not
	  supported in LLD until version 14. The combined range is -/+ 256 MiB,
	  which is usually sufficient, but not for allyesconfig, so we disable
	  this feature when doing compile testing.

config ARM_HAS_SG_CHAIN
	bool

config ARM_DMA_USE_IOMMU
	bool
	select ARM_HAS_SG_CHAIN
	select NEED_SG_DMA_LENGTH

if ARM_DMA_USE_IOMMU

config ARM_DMA_IOMMU_ALIGNMENT
	int "Maximum PAGE_SIZE order of alignment for DMA IOMMU buffers"
	range 4 9
	default 8
	help
	  DMA mapping framework by default aligns all buffers to the smallest
	  PAGE_SIZE order which is greater than or equal to the requested buffer
	  size. This works well for buffers up to a few hundreds kilobytes, but
	  for larger buffers it just a waste of address space. Drivers which has
	  relatively small addressing window (like 64Mib) might run out of
	  virtual space with just a few allocations.

	  With this parameter you can specify the maximum PAGE_SIZE order for
	  DMA IOMMU buffers. Larger buffers will be aligned only to this
	  specified order. The order is expressed as a power of two multiplied
	  by the PAGE_SIZE.

endif

config SYS_SUPPORTS_APM_EMULATION
	bool

config HAVE_TCM
	bool
	select GENERIC_ALLOCATOR

config HAVE_PROC_CPU
	bool

config NO_IOPORT_MAP
	bool

config SBUS
	bool

config STACKTRACE_SUPPORT
	bool
	default y

config LOCKDEP_SUPPORT
	bool
	default y

config ARCH_HAS_ILOG2_U32
	bool

config ARCH_HAS_ILOG2_U64
	bool

config ARCH_HAS_BANDGAP
	bool

config FIX_EARLYCON_MEM
	def_bool y if MMU

config GENERIC_HWEIGHT
	bool
	default y

config GENERIC_CALIBRATE_DELAY
	bool
	default y

config ARCH_MAY_HAVE_PC_FDC
	bool

config ARCH_SUPPORTS_UPROBES
	def_bool y

config GENERIC_ISA_DMA
	bool

config FIQ
	bool

config ARCH_MTD_XIP
	bool

config ARM_PATCH_PHYS_VIRT
	bool "Patch physical to virtual translations at runtime" if EMBEDDED
	default y
	depends on !XIP_KERNEL && MMU
	help
	  Patch phys-to-virt and virt-to-phys translation functions at
	  boot and module load time according to the position of the
	  kernel in system memory.

	  This can only be used with non-XIP MMU kernels where the base
	  of physical memory is at a 2 MiB boundary.

	  Only disable this option if you know that you do not require
	  this feature (eg, building a kernel for a single machine) and
	  you need to shrink the kernel to the minimal size.

config NEED_MACH_IO_H
	bool
	help
	  Select this when mach/io.h is required to provide special
	  definitions for this platform.  The need for mach/io.h should
	  be avoided when possible.

config NEED_MACH_MEMORY_H
	bool
	help
	  Select this when mach/memory.h is required to provide special
	  definitions for this platform.  The need for mach/memory.h should
	  be avoided when possible.

config PHYS_OFFSET
	hex "Physical address of main memory" if MMU
	depends on !ARM_PATCH_PHYS_VIRT
	default DRAM_BASE if !MMU
	default 0x00000000 if ARCH_FOOTBRIDGE
	default 0x10000000 if ARCH_OMAP1 || ARCH_RPC
	default 0x30000000 if ARCH_S3C24XX
	default 0xa0000000 if ARCH_IOP32X || ARCH_PXA
	default 0xc0000000 if ARCH_EP93XX || ARCH_SA1100
	default 0
	help
	  Please provide the physical address corresponding to the
	  location of main memory in your system.

config GENERIC_BUG
	def_bool y
	depends on BUG

config PGTABLE_LEVELS
	int
	default 3 if ARM_LPAE
	default 2

menu "System Type"

config MMU
	bool "MMU-based Paged Memory Management Support"
	default y
	help
	  Select if you want MMU-based virtualised addressing space
	  support by paged memory management. If unsure, say 'Y'.

config ARM_SINGLE_ARMV7M
	def_bool !MMU
	select ARM_NVIC
	select AUTO_ZRELADDR
	select TIMER_OF
	select COMMON_CLK
	select CPU_V7M
	select NO_IOPORT_MAP
	select SPARSE_IRQ
	select USE_OF

config ARCH_MMAP_RND_BITS_MIN
	default 8

config ARCH_MMAP_RND_BITS_MAX
	default 14 if PAGE_OFFSET=0x40000000
	default 15 if PAGE_OFFSET=0x80000000
	default 16

#
# The "ARM system type" choice list is ordered alphabetically by option
# text.  Please add new entries in the option alphabetic order.
#
choice
	prompt "ARM system type"
	depends on MMU
	default ARCH_MULTIPLATFORM

config ARCH_MULTIPLATFORM
	bool "Allow multiple platforms to be selected"
	select ARCH_FLATMEM_ENABLE
	select ARCH_SPARSEMEM_ENABLE
	select ARCH_SELECT_MEMORY_MODEL
	select ARM_HAS_SG_CHAIN
	select ARM_PATCH_PHYS_VIRT
	select AUTO_ZRELADDR
	select TIMER_OF
	select COMMON_CLK
	select HAVE_PCI
	select PCI_DOMAINS_GENERIC if PCI
	select SPARSE_IRQ
	select USE_OF

config ARCH_FOOTBRIDGE
	bool "FootBridge"
	depends on CPU_LITTLE_ENDIAN
	select CPU_SA110
	select FOOTBRIDGE
	select NEED_MACH_MEMORY_H
	help
	  Support for systems based on the DC21285 companion chip
	  ("FootBridge"), such as the Simtec CATS and the Rebel NetWinder.

config ARCH_PXA
	bool "PXA2xx/PXA3xx-based"
	depends on CPU_LITTLE_ENDIAN
	select ARCH_MTD_XIP
	select ARM_CPU_SUSPEND if PM
	select AUTO_ZRELADDR
	select COMMON_CLK
	select CLKSRC_PXA
	select CLKSRC_MMIO
	select TIMER_OF
	select CPU_XSCALE if !CPU_XSC3
	select GPIO_PXA
	select GPIOLIB
	select IRQ_DOMAIN
	select PLAT_PXA
	select SPARSE_IRQ
	help
	  Support for Intel/Marvell's PXA2xx/PXA3xx processor line.

config ARCH_RPC
	bool "RiscPC"
	depends on !CC_IS_CLANG && GCC_VERSION < 90100 && GCC_VERSION >= 60000
	depends on CPU_LITTLE_ENDIAN
	select ARCH_ACORN
	select ARCH_MAY_HAVE_PC_FDC
	select ARCH_SPARSEMEM_ENABLE
	select ARM_HAS_SG_CHAIN
	select CPU_SA110
	select FIQ
	select HAVE_PATA_PLATFORM
	select ISA_DMA_API
	select LEGACY_TIMER_TICK
	select NEED_MACH_IO_H
	select NEED_MACH_MEMORY_H
	select NO_IOPORT_MAP
	help
	  On the Acorn Risc-PC, Linux can support the internal IDE disk and
	  CD-ROM interface, serial and parallel port, and the floppy drive.

config ARCH_SA1100
	bool "SA1100-based"
	depends on CPU_LITTLE_ENDIAN
	select ARCH_MTD_XIP
	select ARCH_SPARSEMEM_ENABLE
	select CLKSRC_MMIO
	select CLKSRC_PXA
	select TIMER_OF if OF
	select COMMON_CLK
	select CPU_FREQ
	select CPU_SA1100
	select GPIOLIB
	select IRQ_DOMAIN
	select ISA
	select NEED_MACH_MEMORY_H
	select SPARSE_IRQ
	help
	  Support for StrongARM 11x0 based boards.

config ARCH_OMAP1
	bool "TI OMAP1"
<<<<<<< HEAD
	depends on CPU_LITTLE_ENDIAN
	select ARCH_OMAP
=======
>>>>>>> 917bf5a3
	select CLKSRC_MMIO
	select FORCE_PCI if PCCARD
	select GENERIC_IRQ_CHIP
	select GPIOLIB
	select HAVE_LEGACY_CLK
	select IRQ_DOMAIN
	select SPARSE_IRQ
	help
	  Support for older TI OMAP1 (omap7xx, omap15xx or omap16xx)

endchoice

menu "Multiple platform selection"
	depends on ARCH_MULTIPLATFORM

comment "CPU Core family selection"

config ARCH_MULTI_V4
	bool "ARMv4 based platforms (FA526)"
	depends on !ARCH_MULTI_V6_V7
	select ARCH_MULTI_V4_V5
	select CPU_FA526

config ARCH_MULTI_V4T
	bool "ARMv4T based platforms (ARM720T, ARM920T, ...)"
	depends on !ARCH_MULTI_V6_V7
	select ARCH_MULTI_V4_V5
	select CPU_ARM920T if !(CPU_ARM7TDMI || CPU_ARM720T || \
		CPU_ARM740T || CPU_ARM9TDMI || CPU_ARM922T || \
		CPU_ARM925T || CPU_ARM940T)

config ARCH_MULTI_V5
	bool "ARMv5 based platforms (ARM926T, XSCALE, PJ1, ...)"
	depends on !ARCH_MULTI_V6_V7
	select ARCH_MULTI_V4_V5
	select CPU_ARM926T if !(CPU_ARM946E || CPU_ARM1020 || \
		CPU_ARM1020E || CPU_ARM1022 || CPU_ARM1026 || \
		CPU_XSCALE || CPU_XSC3 || CPU_MOHAWK || CPU_FEROCEON)

config ARCH_MULTI_V4_V5
	bool

config ARCH_MULTI_V6
	bool "ARMv6 based platforms (ARM11)"
	select ARCH_MULTI_V6_V7
	select CPU_V6K

config ARCH_MULTI_V7
	bool "ARMv7 based platforms (Cortex-A, PJ4, Scorpion, Krait)"
	default y
	select ARCH_MULTI_V6_V7
	select CPU_V7
	select HAVE_SMP

config ARCH_MULTI_V6_V7
	bool
	select MIGHT_HAVE_CACHE_L2X0

config ARCH_MULTI_CPU_AUTO
	def_bool !(ARCH_MULTI_V4 || ARCH_MULTI_V4T || ARCH_MULTI_V6_V7)
	select ARCH_MULTI_V5

endmenu

config ARCH_VIRT
	bool "Dummy Virtual Machine"
	depends on ARCH_MULTI_V7
	select ARM_AMBA
	select ARM_GIC
	select ARM_GIC_V2M if PCI
	select ARM_GIC_V3
	select ARM_GIC_V3_ITS if PCI
	select ARM_PSCI
	select HAVE_ARM_ARCH_TIMER

config ARCH_AIROHA
	bool "Airoha SoC Support"
	depends on ARCH_MULTI_V7
	select ARM_AMBA
	select ARM_GIC
	select ARM_GIC_V3
	select ARM_PSCI
	select HAVE_ARM_ARCH_TIMER
	select COMMON_CLK
	help
	  Support for Airoha EN7523 SoCs

#
# This is sorted alphabetically by mach-* pathname.  However, plat-*
# Kconfigs may be included either alphabetically (according to the
# plat- suffix) or along side the corresponding mach-* source.
#
source "arch/arm/mach-actions/Kconfig"

source "arch/arm/mach-alpine/Kconfig"

source "arch/arm/mach-artpec/Kconfig"

source "arch/arm/mach-asm9260/Kconfig"

source "arch/arm/mach-aspeed/Kconfig"

source "arch/arm/mach-at91/Kconfig"

source "arch/arm/mach-axxia/Kconfig"

source "arch/arm/mach-bcm/Kconfig"

source "arch/arm/mach-berlin/Kconfig"

source "arch/arm/mach-clps711x/Kconfig"

source "arch/arm/mach-cns3xxx/Kconfig"

source "arch/arm/mach-davinci/Kconfig"

source "arch/arm/mach-digicolor/Kconfig"

source "arch/arm/mach-dove/Kconfig"

source "arch/arm/mach-ep93xx/Kconfig"

source "arch/arm/mach-exynos/Kconfig"

source "arch/arm/mach-footbridge/Kconfig"

source "arch/arm/mach-gemini/Kconfig"

source "arch/arm/mach-highbank/Kconfig"

source "arch/arm/mach-hisi/Kconfig"

source "arch/arm/mach-imx/Kconfig"

source "arch/arm/mach-iop32x/Kconfig"

source "arch/arm/mach-ixp4xx/Kconfig"

source "arch/arm/mach-keystone/Kconfig"

source "arch/arm/mach-lpc32xx/Kconfig"

source "arch/arm/mach-mediatek/Kconfig"

source "arch/arm/mach-meson/Kconfig"

source "arch/arm/mach-milbeaut/Kconfig"

source "arch/arm/mach-mmp/Kconfig"

source "arch/arm/mach-moxart/Kconfig"

source "arch/arm/mach-mstar/Kconfig"

source "arch/arm/mach-mv78xx0/Kconfig"

source "arch/arm/mach-mvebu/Kconfig"

source "arch/arm/mach-mxs/Kconfig"

source "arch/arm/mach-nomadik/Kconfig"

source "arch/arm/mach-npcm/Kconfig"

source "arch/arm/mach-nspire/Kconfig"

source "arch/arm/mach-omap1/Kconfig"

source "arch/arm/mach-omap2/Kconfig"

source "arch/arm/mach-orion5x/Kconfig"

source "arch/arm/mach-oxnas/Kconfig"

source "arch/arm/mach-pxa/Kconfig"
source "arch/arm/plat-pxa/Kconfig"

source "arch/arm/mach-qcom/Kconfig"

source "arch/arm/mach-rda/Kconfig"

source "arch/arm/mach-realtek/Kconfig"

source "arch/arm/mach-rockchip/Kconfig"

source "arch/arm/mach-s3c/Kconfig"

source "arch/arm/mach-s5pv210/Kconfig"

source "arch/arm/mach-sa1100/Kconfig"

source "arch/arm/mach-shmobile/Kconfig"

source "arch/arm/mach-socfpga/Kconfig"

source "arch/arm/mach-spear/Kconfig"

source "arch/arm/mach-sti/Kconfig"

source "arch/arm/mach-stm32/Kconfig"

source "arch/arm/mach-sunxi/Kconfig"

source "arch/arm/mach-tegra/Kconfig"

source "arch/arm/mach-uniphier/Kconfig"

source "arch/arm/mach-ux500/Kconfig"

source "arch/arm/mach-versatile/Kconfig"

source "arch/arm/mach-vt8500/Kconfig"

source "arch/arm/mach-zynq/Kconfig"

# ARMv7-M architecture
config ARCH_LPC18XX
	bool "NXP LPC18xx/LPC43xx"
	depends on ARM_SINGLE_ARMV7M
	select ARCH_HAS_RESET_CONTROLLER
	select ARM_AMBA
	select CLKSRC_LPC32XX
	select PINCTRL
	help
	  Support for NXP's LPC18xx Cortex-M3 and LPC43xx Cortex-M4
	  high performance microcontrollers.

config ARCH_MPS2
	bool "ARM MPS2 platform"
	depends on ARM_SINGLE_ARMV7M
	select ARM_AMBA
	select CLKSRC_MPS2
	help
	  Support for Cortex-M Prototyping System (or V2M-MPS2) which comes
	  with a range of available cores like Cortex-M3/M4/M7.

	  Please, note that depends which Application Note is used memory map
	  for the platform may vary, so adjustment of RAM base might be needed.

# Definitions to make life easier
config ARCH_ACORN
	bool

config PLAT_ORION
	bool
	select CLKSRC_MMIO
	select COMMON_CLK
	select GENERIC_IRQ_CHIP
	select IRQ_DOMAIN

config PLAT_ORION_LEGACY
	bool
	select PLAT_ORION

config PLAT_PXA
	bool

config PLAT_VERSATILE
	bool

source "arch/arm/mm/Kconfig"

config IWMMXT
	bool "Enable iWMMXt support"
	depends on CPU_XSCALE || CPU_XSC3 || CPU_MOHAWK || CPU_PJ4 || CPU_PJ4B
	default y if PXA27x || PXA3xx || ARCH_MMP || CPU_PJ4 || CPU_PJ4B
	help
	  Enable support for iWMMXt context switching at run time if
	  running on a CPU that supports it.

if !MMU
source "arch/arm/Kconfig-nommu"
endif

config PJ4B_ERRATA_4742
	bool "PJ4B Errata 4742: IDLE Wake Up Commands can Cause the CPU Core to Cease Operation"
	depends on CPU_PJ4B && MACH_ARMADA_370
	default y
	help
	  When coming out of either a Wait for Interrupt (WFI) or a Wait for
	  Event (WFE) IDLE states, a specific timing sensitivity exists between
	  the retiring WFI/WFE instructions and the newly issued subsequent
	  instructions.  This sensitivity can result in a CPU hang scenario.
	  Workaround:
	  The software must insert either a Data Synchronization Barrier (DSB)
	  or Data Memory Barrier (DMB) command immediately after the WFI/WFE
	  instruction

config ARM_ERRATA_326103
	bool "ARM errata: FSR write bit incorrect on a SWP to read-only memory"
	depends on CPU_V6
	help
	  Executing a SWP instruction to read-only memory does not set bit 11
	  of the FSR on the ARM 1136 prior to r1p0. This causes the kernel to
	  treat the access as a read, preventing a COW from occurring and
	  causing the faulting task to livelock.

config ARM_ERRATA_411920
	bool "ARM errata: Invalidation of the Instruction Cache operation can fail"
	depends on CPU_V6 || CPU_V6K
	help
	  Invalidation of the Instruction Cache operation can
	  fail. This erratum is present in 1136 (before r1p4), 1156 and 1176.
	  It does not affect the MPCore. This option enables the ARM Ltd.
	  recommended workaround.

config ARM_ERRATA_430973
	bool "ARM errata: Stale prediction on replaced interworking branch"
	depends on CPU_V7
	help
	  This option enables the workaround for the 430973 Cortex-A8
	  r1p* erratum. If a code sequence containing an ARM/Thumb
	  interworking branch is replaced with another code sequence at the
	  same virtual address, whether due to self-modifying code or virtual
	  to physical address re-mapping, Cortex-A8 does not recover from the
	  stale interworking branch prediction. This results in Cortex-A8
	  executing the new code sequence in the incorrect ARM or Thumb state.
	  The workaround enables the BTB/BTAC operations by setting ACTLR.IBE
	  and also flushes the branch target cache at every context switch.
	  Note that setting specific bits in the ACTLR register may not be
	  available in non-secure mode.

config ARM_ERRATA_458693
	bool "ARM errata: Processor deadlock when a false hazard is created"
	depends on CPU_V7
	depends on !ARCH_MULTIPLATFORM
	help
	  This option enables the workaround for the 458693 Cortex-A8 (r2p0)
	  erratum. For very specific sequences of memory operations, it is
	  possible for a hazard condition intended for a cache line to instead
	  be incorrectly associated with a different cache line. This false
	  hazard might then cause a processor deadlock. The workaround enables
	  the L1 caching of the NEON accesses and disables the PLD instruction
	  in the ACTLR register. Note that setting specific bits in the ACTLR
	  register may not be available in non-secure mode.

config ARM_ERRATA_460075
	bool "ARM errata: Data written to the L2 cache can be overwritten with stale data"
	depends on CPU_V7
	depends on !ARCH_MULTIPLATFORM
	help
	  This option enables the workaround for the 460075 Cortex-A8 (r2p0)
	  erratum. Any asynchronous access to the L2 cache may encounter a
	  situation in which recent store transactions to the L2 cache are lost
	  and overwritten with stale memory contents from external memory. The
	  workaround disables the write-allocate mode for the L2 cache via the
	  ACTLR register. Note that setting specific bits in the ACTLR register
	  may not be available in non-secure mode.

config ARM_ERRATA_742230
	bool "ARM errata: DMB operation may be faulty"
	depends on CPU_V7 && SMP
	depends on !ARCH_MULTIPLATFORM
	help
	  This option enables the workaround for the 742230 Cortex-A9
	  (r1p0..r2p2) erratum. Under rare circumstances, a DMB instruction
	  between two write operations may not ensure the correct visibility
	  ordering of the two writes. This workaround sets a specific bit in
	  the diagnostic register of the Cortex-A9 which causes the DMB
	  instruction to behave as a DSB, ensuring the correct behaviour of
	  the two writes.

config ARM_ERRATA_742231
	bool "ARM errata: Incorrect hazard handling in the SCU may lead to data corruption"
	depends on CPU_V7 && SMP
	depends on !ARCH_MULTIPLATFORM
	help
	  This option enables the workaround for the 742231 Cortex-A9
	  (r2p0..r2p2) erratum. Under certain conditions, specific to the
	  Cortex-A9 MPCore micro-architecture, two CPUs working in SMP mode,
	  accessing some data located in the same cache line, may get corrupted
	  data due to bad handling of the address hazard when the line gets
	  replaced from one of the CPUs at the same time as another CPU is
	  accessing it. This workaround sets specific bits in the diagnostic
	  register of the Cortex-A9 which reduces the linefill issuing
	  capabilities of the processor.

config ARM_ERRATA_643719
	bool "ARM errata: LoUIS bit field in CLIDR register is incorrect"
	depends on CPU_V7 && SMP
	default y
	help
	  This option enables the workaround for the 643719 Cortex-A9 (prior to
	  r1p0) erratum. On affected cores the LoUIS bit field of the CLIDR
	  register returns zero when it should return one. The workaround
	  corrects this value, ensuring cache maintenance operations which use
	  it behave as intended and avoiding data corruption.

config ARM_ERRATA_720789
	bool "ARM errata: TLBIASIDIS and TLBIMVAIS operations can broadcast a faulty ASID"
	depends on CPU_V7
	help
	  This option enables the workaround for the 720789 Cortex-A9 (prior to
	  r2p0) erratum. A faulty ASID can be sent to the other CPUs for the
	  broadcasted CP15 TLB maintenance operations TLBIASIDIS and TLBIMVAIS.
	  As a consequence of this erratum, some TLB entries which should be
	  invalidated are not, resulting in an incoherency in the system page
	  tables. The workaround changes the TLB flushing routines to invalidate
	  entries regardless of the ASID.

config ARM_ERRATA_743622
	bool "ARM errata: Faulty hazard checking in the Store Buffer may lead to data corruption"
	depends on CPU_V7
	depends on !ARCH_MULTIPLATFORM
	help
	  This option enables the workaround for the 743622 Cortex-A9
	  (r2p*) erratum. Under very rare conditions, a faulty
	  optimisation in the Cortex-A9 Store Buffer may lead to data
	  corruption. This workaround sets a specific bit in the diagnostic
	  register of the Cortex-A9 which disables the Store Buffer
	  optimisation, preventing the defect from occurring. This has no
	  visible impact on the overall performance or power consumption of the
	  processor.

config ARM_ERRATA_751472
	bool "ARM errata: Interrupted ICIALLUIS may prevent completion of broadcasted operation"
	depends on CPU_V7
	depends on !ARCH_MULTIPLATFORM
	help
	  This option enables the workaround for the 751472 Cortex-A9 (prior
	  to r3p0) erratum. An interrupted ICIALLUIS operation may prevent the
	  completion of a following broadcasted operation if the second
	  operation is received by a CPU before the ICIALLUIS has completed,
	  potentially leading to corrupted entries in the cache or TLB.

config ARM_ERRATA_754322
	bool "ARM errata: possible faulty MMU translations following an ASID switch"
	depends on CPU_V7
	help
	  This option enables the workaround for the 754322 Cortex-A9 (r2p*,
	  r3p*) erratum. A speculative memory access may cause a page table walk
	  which starts prior to an ASID switch but completes afterwards. This
	  can populate the micro-TLB with a stale entry which may be hit with
	  the new ASID. This workaround places two dsb instructions in the mm
	  switching code so that no page table walks can cross the ASID switch.

config ARM_ERRATA_754327
	bool "ARM errata: no automatic Store Buffer drain"
	depends on CPU_V7 && SMP
	help
	  This option enables the workaround for the 754327 Cortex-A9 (prior to
	  r2p0) erratum. The Store Buffer does not have any automatic draining
	  mechanism and therefore a livelock may occur if an external agent
	  continuously polls a memory location waiting to observe an update.
	  This workaround defines cpu_relax() as smp_mb(), preventing correctly
	  written polling loops from denying visibility of updates to memory.

config ARM_ERRATA_364296
	bool "ARM errata: Possible cache data corruption with hit-under-miss enabled"
	depends on CPU_V6
	help
	  This options enables the workaround for the 364296 ARM1136
	  r0p2 erratum (possible cache data corruption with
	  hit-under-miss enabled). It sets the undocumented bit 31 in
	  the auxiliary control register and the FI bit in the control
	  register, thus disabling hit-under-miss without putting the
	  processor into full low interrupt latency mode. ARM11MPCore
	  is not affected.

config ARM_ERRATA_764369
	bool "ARM errata: Data cache line maintenance operation by MVA may not succeed"
	depends on CPU_V7 && SMP
	help
	  This option enables the workaround for erratum 764369
	  affecting Cortex-A9 MPCore with two or more processors (all
	  current revisions). Under certain timing circumstances, a data
	  cache line maintenance operation by MVA targeting an Inner
	  Shareable memory region may fail to proceed up to either the
	  Point of Coherency or to the Point of Unification of the
	  system. This workaround adds a DSB instruction before the
	  relevant cache maintenance functions and sets a specific bit
	  in the diagnostic control register of the SCU.

config ARM_ERRATA_775420
       bool "ARM errata: A data cache maintenance operation which aborts, might lead to deadlock"
       depends on CPU_V7
       help
	 This option enables the workaround for the 775420 Cortex-A9 (r2p2,
	 r2p6,r2p8,r2p10,r3p0) erratum. In case a data cache maintenance
	 operation aborts with MMU exception, it might cause the processor
	 to deadlock. This workaround puts DSB before executing ISB if
	 an abort may occur on cache maintenance.

config ARM_ERRATA_798181
	bool "ARM errata: TLBI/DSB failure on Cortex-A15"
	depends on CPU_V7 && SMP
	help
	  On Cortex-A15 (r0p0..r3p2) the TLBI*IS/DSB operations are not
	  adequately shooting down all use of the old entries. This
	  option enables the Linux kernel workaround for this erratum
	  which sends an IPI to the CPUs that are running the same ASID
	  as the one being invalidated.

config ARM_ERRATA_773022
	bool "ARM errata: incorrect instructions may be executed from loop buffer"
	depends on CPU_V7
	help
	  This option enables the workaround for the 773022 Cortex-A15
	  (up to r0p4) erratum. In certain rare sequences of code, the
	  loop buffer may deliver incorrect instructions. This
	  workaround disables the loop buffer to avoid the erratum.

config ARM_ERRATA_818325_852422
	bool "ARM errata: A12: some seqs of opposed cond code instrs => deadlock or corruption"
	depends on CPU_V7
	help
	  This option enables the workaround for:
	  - Cortex-A12 818325: Execution of an UNPREDICTABLE STR or STM
	    instruction might deadlock.  Fixed in r0p1.
	  - Cortex-A12 852422: Execution of a sequence of instructions might
	    lead to either a data corruption or a CPU deadlock.  Not fixed in
	    any Cortex-A12 cores yet.
	  This workaround for all both errata involves setting bit[12] of the
	  Feature Register. This bit disables an optimisation applied to a
	  sequence of 2 instructions that use opposing condition codes.

config ARM_ERRATA_821420
	bool "ARM errata: A12: sequence of VMOV to core registers might lead to a dead lock"
	depends on CPU_V7
	help
	  This option enables the workaround for the 821420 Cortex-A12
	  (all revs) erratum. In very rare timing conditions, a sequence
	  of VMOV to Core registers instructions, for which the second
	  one is in the shadow of a branch or abort, can lead to a
	  deadlock when the VMOV instructions are issued out-of-order.

config ARM_ERRATA_825619
	bool "ARM errata: A12: DMB NSHST/ISHST mixed ... might cause deadlock"
	depends on CPU_V7
	help
	  This option enables the workaround for the 825619 Cortex-A12
	  (all revs) erratum. Within rare timing constraints, executing a
	  DMB NSHST or DMB ISHST instruction followed by a mix of Cacheable
	  and Device/Strongly-Ordered loads and stores might cause deadlock

config ARM_ERRATA_857271
	bool "ARM errata: A12: CPU might deadlock under some very rare internal conditions"
	depends on CPU_V7
	help
	  This option enables the workaround for the 857271 Cortex-A12
	  (all revs) erratum. Under very rare timing conditions, the CPU might
	  hang. The workaround is expected to have a < 1% performance impact.

config ARM_ERRATA_852421
	bool "ARM errata: A17: DMB ST might fail to create order between stores"
	depends on CPU_V7
	help
	  This option enables the workaround for the 852421 Cortex-A17
	  (r1p0, r1p1, r1p2) erratum. Under very rare timing conditions,
	  execution of a DMB ST instruction might fail to properly order
	  stores from GroupA and stores from GroupB.

config ARM_ERRATA_852423
	bool "ARM errata: A17: some seqs of opposed cond code instrs => deadlock or corruption"
	depends on CPU_V7
	help
	  This option enables the workaround for:
	  - Cortex-A17 852423: Execution of a sequence of instructions might
	    lead to either a data corruption or a CPU deadlock.  Not fixed in
	    any Cortex-A17 cores yet.
	  This is identical to Cortex-A12 erratum 852422.  It is a separate
	  config option from the A12 erratum due to the way errata are checked
	  for and handled.

config ARM_ERRATA_857272
	bool "ARM errata: A17: CPU might deadlock under some very rare internal conditions"
	depends on CPU_V7
	help
	  This option enables the workaround for the 857272 Cortex-A17 erratum.
	  This erratum is not known to be fixed in any A17 revision.
	  This is identical to Cortex-A12 erratum 857271.  It is a separate
	  config option from the A12 erratum due to the way errata are checked
	  for and handled.

endmenu

source "arch/arm/common/Kconfig"

menu "Bus support"

config ISA
	bool
	help
	  Find out whether you have ISA slots on your motherboard.  ISA is the
	  name of a bus system, i.e. the way the CPU talks to the other stuff
	  inside your box.  Other bus systems are PCI, EISA, MicroChannel
	  (MCA) or VESA.  ISA is an older system, now being displaced by PCI;
	  newer boards don't support it.  If you have ISA, say Y, otherwise N.

# Select ISA DMA controller support
config ISA_DMA
	bool
	select ISA_DMA_API

# Select ISA DMA interface
config ISA_DMA_API
	bool

config PCI_NANOENGINE
	bool "BSE nanoEngine PCI support"
	depends on SA1100_NANOENGINE
	help
	  Enable PCI on the BSE nanoEngine board.

config ARM_ERRATA_814220
	bool "ARM errata: Cache maintenance by set/way operations can execute out of order"
	depends on CPU_V7
	help
	  The v7 ARM states that all cache and branch predictor maintenance
	  operations that do not specify an address execute, relative to
	  each other, in program order.
	  However, because of this erratum, an L2 set/way cache maintenance
	  operation can overtake an L1 set/way cache maintenance operation.
	  This ERRATA only affected the Cortex-A7 and present in r0p2, r0p3,
	  r0p4, r0p5.

endmenu

menu "Kernel Features"

config HAVE_SMP
	bool
	help
	  This option should be selected by machines which have an SMP-
	  capable CPU.

	  The only effect of this option is to make the SMP-related
	  options available to the user for configuration.

config SMP
	bool "Symmetric Multi-Processing"
	depends on CPU_V6K || CPU_V7
	depends on HAVE_SMP
	depends on MMU || ARM_MPU
	select IRQ_WORK
	help
	  This enables support for systems with more than one CPU. If you have
	  a system with only one CPU, say N. If you have a system with more
	  than one CPU, say Y.

	  If you say N here, the kernel will run on uni- and multiprocessor
	  machines, but will use only one CPU of a multiprocessor machine. If
	  you say Y here, the kernel will run on many, but not all,
	  uniprocessor machines. On a uniprocessor machine, the kernel
	  will run faster if you say N here.

	  See also <file:Documentation/x86/i386/IO-APIC.rst>,
	  <file:Documentation/admin-guide/lockup-watchdogs.rst> and the SMP-HOWTO available at
	  <http://tldp.org/HOWTO/SMP-HOWTO.html>.

	  If you don't know what to do here, say N.

config SMP_ON_UP
	bool "Allow booting SMP kernel on uniprocessor systems"
	depends on SMP && !XIP_KERNEL && MMU
	default y
	help
	  SMP kernels contain instructions which fail on non-SMP processors.
	  Enabling this option allows the kernel to modify itself to make
	  these instructions safe.  Disabling it allows about 1K of space
	  savings.

	  If you don't know what to do here, say Y.


config CURRENT_POINTER_IN_TPIDRURO
	def_bool y
	depends on CPU_32v6K && !CPU_V6

config IRQSTACKS
	def_bool y
	select HAVE_IRQ_EXIT_ON_IRQ_STACK
	select HAVE_SOFTIRQ_ON_OWN_STACK

config ARM_CPU_TOPOLOGY
	bool "Support cpu topology definition"
	depends on SMP && CPU_V7
	default y
	help
	  Support ARM cpu topology definition. The MPIDR register defines
	  affinity between processors which is then used to describe the cpu
	  topology of an ARM System.

config SCHED_MC
	bool "Multi-core scheduler support"
	depends on ARM_CPU_TOPOLOGY
	help
	  Multi-core scheduler support improves the CPU scheduler's decision
	  making when dealing with multi-core CPU chips at a cost of slightly
	  increased overhead in some places. If unsure say N here.

config SCHED_SMT
	bool "SMT scheduler support"
	depends on ARM_CPU_TOPOLOGY
	help
	  Improves the CPU scheduler's decision making when dealing with
	  MultiThreading at a cost of slightly increased overhead in some
	  places. If unsure say N here.

config HAVE_ARM_SCU
	bool
	help
	  This option enables support for the ARM snoop control unit

config HAVE_ARM_ARCH_TIMER
	bool "Architected timer support"
	depends on CPU_V7
	select ARM_ARCH_TIMER
	help
	  This option enables support for the ARM architected timer

config HAVE_ARM_TWD
	bool
	help
	  This options enables support for the ARM timer and watchdog unit

config MCPM
	bool "Multi-Cluster Power Management"
	depends on CPU_V7 && SMP
	help
	  This option provides the common power management infrastructure
	  for (multi-)cluster based systems, such as big.LITTLE based
	  systems.

config MCPM_QUAD_CLUSTER
	bool
	depends on MCPM
	help
	  To avoid wasting resources unnecessarily, MCPM only supports up
	  to 2 clusters by default.
	  Platforms with 3 or 4 clusters that use MCPM must select this
	  option to allow the additional clusters to be managed.

config BIG_LITTLE
	bool "big.LITTLE support (Experimental)"
	depends on CPU_V7 && SMP
	select MCPM
	help
	  This option enables support selections for the big.LITTLE
	  system architecture.

config BL_SWITCHER
	bool "big.LITTLE switcher support"
	depends on BIG_LITTLE && MCPM && HOTPLUG_CPU && ARM_GIC
	select CPU_PM
	help
	  The big.LITTLE "switcher" provides the core functionality to
	  transparently handle transition between a cluster of A15's
	  and a cluster of A7's in a big.LITTLE system.

config BL_SWITCHER_DUMMY_IF
	tristate "Simple big.LITTLE switcher user interface"
	depends on BL_SWITCHER && DEBUG_KERNEL
	help
	  This is a simple and dummy char dev interface to control
	  the big.LITTLE switcher core code.  It is meant for
	  debugging purposes only.

choice
	prompt "Memory split"
	depends on MMU
	default VMSPLIT_3G
	help
	  Select the desired split between kernel and user memory.

	  If you are not absolutely sure what you are doing, leave this
	  option alone!

	config VMSPLIT_3G
		bool "3G/1G user/kernel split"
	config VMSPLIT_3G_OPT
		depends on !ARM_LPAE
		bool "3G/1G user/kernel split (for full 1G low memory)"
	config VMSPLIT_2G
		bool "2G/2G user/kernel split"
	config VMSPLIT_1G
		bool "1G/3G user/kernel split"
endchoice

config PAGE_OFFSET
	hex
	default PHYS_OFFSET if !MMU
	default 0x40000000 if VMSPLIT_1G
	default 0x80000000 if VMSPLIT_2G
	default 0xB0000000 if VMSPLIT_3G_OPT
	default 0xC0000000

config KASAN_SHADOW_OFFSET
	hex
	depends on KASAN
	default 0x1f000000 if PAGE_OFFSET=0x40000000
	default 0x5f000000 if PAGE_OFFSET=0x80000000
	default 0x9f000000 if PAGE_OFFSET=0xC0000000
	default 0x8f000000 if PAGE_OFFSET=0xB0000000
	default 0xffffffff

config NR_CPUS
	int "Maximum number of CPUs (2-32)"
	range 2 16 if DEBUG_KMAP_LOCAL
	range 2 32 if !DEBUG_KMAP_LOCAL
	depends on SMP
	default "4"
	help
	  The maximum number of CPUs that the kernel can support.
	  Up to 32 CPUs can be supported, or up to 16 if kmap_local()
	  debugging is enabled, which uses half of the per-CPU fixmap
	  slots as guard regions.

config HOTPLUG_CPU
	bool "Support for hot-pluggable CPUs"
	depends on SMP
	select GENERIC_IRQ_MIGRATION
	help
	  Say Y here to experiment with turning CPUs off and on.  CPUs
	  can be controlled through /sys/devices/system/cpu.

config ARM_PSCI
	bool "Support for the ARM Power State Coordination Interface (PSCI)"
	depends on HAVE_ARM_SMCCC
	select ARM_PSCI_FW
	help
	  Say Y here if you want Linux to communicate with system firmware
	  implementing the PSCI specification for CPU-centric power
	  management operations described in ARM document number ARM DEN
	  0022A ("Power State Coordination Interface System Software on
	  ARM processors").

# The GPIO number here must be sorted by descending number. In case of
# a multiplatform kernel, we just want the highest value required by the
# selected platforms.
config ARCH_NR_GPIO
	int
	default 2048 if ARCH_INTEL_SOCFPGA
	default 1024 if ARCH_BRCMSTB || ARCH_RENESAS || ARCH_TEGRA || \
		ARCH_ZYNQ || ARCH_ASPEED
	default 512 if ARCH_EXYNOS || ARCH_KEYSTONE || SOC_OMAP5 || \
		SOC_DRA7XX || ARCH_S3C24XX || ARCH_S3C64XX || ARCH_S5PV210
	default 416 if ARCH_SUNXI
	default 392 if ARCH_U8500
	default 352 if ARCH_VT8500
	default 288 if ARCH_ROCKCHIP
	default 264 if MACH_H4700
	default 0
	help
	  Maximum number of GPIOs in the system.

	  If unsure, leave the default value.

config HZ_FIXED
	int
	default 128 if SOC_AT91RM9200
	default 0

choice
	depends on HZ_FIXED = 0
	prompt "Timer frequency"

config HZ_100
	bool "100 Hz"

config HZ_200
	bool "200 Hz"

config HZ_250
	bool "250 Hz"

config HZ_300
	bool "300 Hz"

config HZ_500
	bool "500 Hz"

config HZ_1000
	bool "1000 Hz"

endchoice

config HZ
	int
	default HZ_FIXED if HZ_FIXED != 0
	default 100 if HZ_100
	default 200 if HZ_200
	default 250 if HZ_250
	default 300 if HZ_300
	default 500 if HZ_500
	default 1000

config SCHED_HRTICK
	def_bool HIGH_RES_TIMERS

config THUMB2_KERNEL
	bool "Compile the kernel in Thumb-2 mode" if !CPU_THUMBONLY
	depends on (CPU_V7 || CPU_V7M) && !CPU_V6 && !CPU_V6K
	default y if CPU_THUMBONLY
	select ARM_UNWIND
	help
	  By enabling this option, the kernel will be compiled in
	  Thumb-2 mode.

	  If unsure, say N.

config ARM_PATCH_IDIV
	bool "Runtime patch udiv/sdiv instructions into __aeabi_{u}idiv()"
	depends on CPU_32v7 && !XIP_KERNEL
	default y
	help
	  The ARM compiler inserts calls to __aeabi_idiv() and
	  __aeabi_uidiv() when it needs to perform division on signed
	  and unsigned integers. Some v7 CPUs have support for the sdiv
	  and udiv instructions that can be used to implement those
	  functions.

	  Enabling this option allows the kernel to modify itself to
	  replace the first two instructions of these library functions
	  with the sdiv or udiv plus "bx lr" instructions when the CPU
	  it is running on supports them. Typically this will be faster
	  and less power intensive than running the original library
	  code to do integer division.

config AEABI
	bool "Use the ARM EABI to compile the kernel" if !CPU_V7 && \
		!CPU_V7M && !CPU_V6 && !CPU_V6K && !CC_IS_CLANG
	default CPU_V7 || CPU_V7M || CPU_V6 || CPU_V6K || CC_IS_CLANG
	help
	  This option allows for the kernel to be compiled using the latest
	  ARM ABI (aka EABI).  This is only useful if you are using a user
	  space environment that is also compiled with EABI.

	  Since there are major incompatibilities between the legacy ABI and
	  EABI, especially with regard to structure member alignment, this
	  option also changes the kernel syscall calling convention to
	  disambiguate both ABIs and allow for backward compatibility support
	  (selected with CONFIG_OABI_COMPAT).

	  To use this you need GCC version 4.0.0 or later.

config OABI_COMPAT
	bool "Allow old ABI binaries to run with this kernel (EXPERIMENTAL)"
	depends on AEABI && !THUMB2_KERNEL
	help
	  This option preserves the old syscall interface along with the
	  new (ARM EABI) one. It also provides a compatibility layer to
	  intercept syscalls that have structure arguments which layout
	  in memory differs between the legacy ABI and the new ARM EABI
	  (only for non "thumb" binaries). This option adds a tiny
	  overhead to all syscalls and produces a slightly larger kernel.

	  The seccomp filter system will not be available when this is
	  selected, since there is no way yet to sensibly distinguish
	  between calling conventions during filtering.

	  If you know you'll be using only pure EABI user space then you
	  can say N here. If this option is not selected and you attempt
	  to execute a legacy ABI binary then the result will be
	  UNPREDICTABLE (in fact it can be predicted that it won't work
	  at all). If in doubt say N.

config ARCH_SELECT_MEMORY_MODEL
	bool

config ARCH_FLATMEM_ENABLE
	bool

config ARCH_SPARSEMEM_ENABLE
	bool
	select SPARSEMEM_STATIC if SPARSEMEM

config HIGHMEM
	bool "High Memory Support"
	depends on MMU
	select KMAP_LOCAL
	select KMAP_LOCAL_NON_LINEAR_PTE_ARRAY
	help
	  The address space of ARM processors is only 4 Gigabytes large
	  and it has to accommodate user address space, kernel address
	  space as well as some memory mapped IO. That means that, if you
	  have a large amount of physical memory and/or IO, not all of the
	  memory can be "permanently mapped" by the kernel. The physical
	  memory that is not permanently mapped is called "high memory".

	  Depending on the selected kernel/user memory split, minimum
	  vmalloc space and actual amount of RAM, you may not need this
	  option which should result in a slightly faster kernel.

	  If unsure, say n.

config HIGHPTE
	bool "Allocate 2nd-level pagetables from highmem" if EXPERT
	depends on HIGHMEM
	default y
	help
	  The VM uses one page of physical memory for each page table.
	  For systems with a lot of processes, this can use a lot of
	  precious low memory, eventually leading to low memory being
	  consumed by page tables.  Setting this option will allow
	  user-space 2nd level page tables to reside in high memory.

config CPU_SW_DOMAIN_PAN
	bool "Enable use of CPU domains to implement privileged no-access"
	depends on MMU && !ARM_LPAE
	default y
	help
	  Increase kernel security by ensuring that normal kernel accesses
	  are unable to access userspace addresses.  This can help prevent
	  use-after-free bugs becoming an exploitable privilege escalation
	  by ensuring that magic values (such as LIST_POISON) will always
	  fault when dereferenced.

	  CPUs with low-vector mappings use a best-efforts implementation.
	  Their lower 1MB needs to remain accessible for the vectors, but
	  the remainder of userspace will become appropriately inaccessible.

config HW_PERF_EVENTS
	def_bool y
	depends on ARM_PMU

config ARM_MODULE_PLTS
	bool "Use PLTs to allow module memory to spill over into vmalloc area"
	depends on MODULES
	default y
	help
	  Allocate PLTs when loading modules so that jumps and calls whose
	  targets are too far away for their relative offsets to be encoded
	  in the instructions themselves can be bounced via veneers in the
	  module's PLT. This allows modules to be allocated in the generic
	  vmalloc area after the dedicated module memory area has been
	  exhausted. The modules will use slightly more memory, but after
	  rounding up to page size, the actual memory footprint is usually
	  the same.

	  Disabling this is usually safe for small single-platform
	  configurations. If unsure, say y.

config FORCE_MAX_ZONEORDER
	int "Maximum zone order"
	default "12" if SOC_AM33XX
	default "9" if SA1111
	default "11"
	help
	  The kernel memory allocator divides physically contiguous memory
	  blocks into "zones", where each zone is a power of two number of
	  pages.  This option selects the largest power of two that the kernel
	  keeps in the memory allocator.  If you need to allocate very large
	  blocks of physically contiguous memory, then you may need to
	  increase this value.

	  This config option is actually maximum order plus one. For example,
	  a value of 11 means that the largest free memory block is 2^10 pages.

config ALIGNMENT_TRAP
	def_bool CPU_CP15_MMU
	select HAVE_PROC_CPU if PROC_FS
	help
	  ARM processors cannot fetch/store information which is not
	  naturally aligned on the bus, i.e., a 4 byte fetch must start at an
	  address divisible by 4. On 32-bit ARM processors, these non-aligned
	  fetch/store instructions will be emulated in software if you say
	  here, which has a severe performance impact. This is necessary for
	  correct operation of some network protocols. With an IP-only
	  configuration it is safe to say N, otherwise say Y.

config UACCESS_WITH_MEMCPY
	bool "Use kernel mem{cpy,set}() for {copy_to,clear}_user()"
	depends on MMU
	default y if CPU_FEROCEON
	help
	  Implement faster copy_to_user and clear_user methods for CPU
	  cores where a 8-word STM instruction give significantly higher
	  memory write throughput than a sequence of individual 32bit stores.

	  A possible side effect is a slight increase in scheduling latency
	  between threads sharing the same address space if they invoke
	  such copy operations with large buffers.

	  However, if the CPU data cache is using a write-allocate mode,
	  this option is unlikely to provide any performance gain.

config PARAVIRT
	bool "Enable paravirtualization code"
	help
	  This changes the kernel so it can modify itself when it is run
	  under a hypervisor, potentially improving performance significantly
	  over full virtualization.

config PARAVIRT_TIME_ACCOUNTING
	bool "Paravirtual steal time accounting"
	select PARAVIRT
	help
	  Select this option to enable fine granularity task steal time
	  accounting. Time spent executing other tasks in parallel with
	  the current vCPU is discounted from the vCPU power. To account for
	  that, there can be a small performance impact.

	  If in doubt, say N here.

config XEN_DOM0
	def_bool y
	depends on XEN

config XEN
	bool "Xen guest support on ARM"
	depends on ARM && AEABI && OF
	depends on CPU_V7 && !CPU_V6
	depends on !GENERIC_ATOMIC64
	depends on MMU
	select ARCH_DMA_ADDR_T_64BIT
	select ARM_PSCI
	select SWIOTLB
	select SWIOTLB_XEN
	select PARAVIRT
	help
	  Say Y if you want to run Linux in a Virtual Machine on Xen on ARM.

config CC_HAVE_STACKPROTECTOR_TLS
	def_bool $(cc-option,-mtp=cp15 -mstack-protector-guard=tls -mstack-protector-guard-offset=0)

config STACKPROTECTOR_PER_TASK
	bool "Use a unique stack canary value for each task"
	depends on STACKPROTECTOR && CURRENT_POINTER_IN_TPIDRURO && !XIP_DEFLATED_DATA
	depends on GCC_PLUGINS || CC_HAVE_STACKPROTECTOR_TLS
	select GCC_PLUGIN_ARM_SSP_PER_TASK if !CC_HAVE_STACKPROTECTOR_TLS
	default y
	help
	  Due to the fact that GCC uses an ordinary symbol reference from
	  which to load the value of the stack canary, this value can only
	  change at reboot time on SMP systems, and all tasks running in the
	  kernel's address space are forced to use the same canary value for
	  the entire duration that the system is up.

	  Enable this option to switch to a different method that uses a
	  different canary value for each task.

endmenu

menu "Boot options"

config USE_OF
	bool "Flattened Device Tree support"
	select IRQ_DOMAIN
	select OF
	help
	  Include support for flattened device tree machine descriptions.

config ATAGS
	bool "Support for the traditional ATAGS boot data passing" if USE_OF
	default y
	help
	  This is the traditional way of passing data to the kernel at boot
	  time. If you are solely relying on the flattened device tree (or
	  the ARM_ATAG_DTB_COMPAT option) then you may unselect this option
	  to remove ATAGS support from your kernel binary.  If unsure,
	  leave this to y.

config DEPRECATED_PARAM_STRUCT
	bool "Provide old way to pass kernel parameters"
	depends on ATAGS
	help
	  This was deprecated in 2001 and announced to live on for 5 years.
	  Some old boot loaders still use this way.

# Compressed boot loader in ROM.  Yes, we really want to ask about
# TEXT and BSS so we preserve their values in the config files.
config ZBOOT_ROM_TEXT
	hex "Compressed ROM boot loader base address"
	default 0x0
	help
	  The physical address at which the ROM-able zImage is to be
	  placed in the target.  Platforms which normally make use of
	  ROM-able zImage formats normally set this to a suitable
	  value in their defconfig file.

	  If ZBOOT_ROM is not enabled, this has no effect.

config ZBOOT_ROM_BSS
	hex "Compressed ROM boot loader BSS address"
	default 0x0
	help
	  The base address of an area of read/write memory in the target
	  for the ROM-able zImage which must be available while the
	  decompressor is running. It must be large enough to hold the
	  entire decompressed kernel plus an additional 128 KiB.
	  Platforms which normally make use of ROM-able zImage formats
	  normally set this to a suitable value in their defconfig file.

	  If ZBOOT_ROM is not enabled, this has no effect.

config ZBOOT_ROM
	bool "Compressed boot loader in ROM/flash"
	depends on ZBOOT_ROM_TEXT != ZBOOT_ROM_BSS
	depends on !ARM_APPENDED_DTB && !XIP_KERNEL && !AUTO_ZRELADDR
	help
	  Say Y here if you intend to execute your compressed kernel image
	  (zImage) directly from ROM or flash.  If unsure, say N.

config ARM_APPENDED_DTB
	bool "Use appended device tree blob to zImage (EXPERIMENTAL)"
	depends on OF
	help
	  With this option, the boot code will look for a device tree binary
	  (DTB) appended to zImage
	  (e.g. cat zImage <filename>.dtb > zImage_w_dtb).

	  This is meant as a backward compatibility convenience for those
	  systems with a bootloader that can't be upgraded to accommodate
	  the documented boot protocol using a device tree.

	  Beware that there is very little in terms of protection against
	  this option being confused by leftover garbage in memory that might
	  look like a DTB header after a reboot if no actual DTB is appended
	  to zImage.  Do not leave this option active in a production kernel
	  if you don't intend to always append a DTB.  Proper passing of the
	  location into r2 of a bootloader provided DTB is always preferable
	  to this option.

config ARM_ATAG_DTB_COMPAT
	bool "Supplement the appended DTB with traditional ATAG information"
	depends on ARM_APPENDED_DTB
	help
	  Some old bootloaders can't be updated to a DTB capable one, yet
	  they provide ATAGs with memory configuration, the ramdisk address,
	  the kernel cmdline string, etc.  Such information is dynamically
	  provided by the bootloader and can't always be stored in a static
	  DTB.  To allow a device tree enabled kernel to be used with such
	  bootloaders, this option allows zImage to extract the information
	  from the ATAG list and store it at run time into the appended DTB.

choice
	prompt "Kernel command line type" if ARM_ATAG_DTB_COMPAT
	default ARM_ATAG_DTB_COMPAT_CMDLINE_FROM_BOOTLOADER

config ARM_ATAG_DTB_COMPAT_CMDLINE_FROM_BOOTLOADER
	bool "Use bootloader kernel arguments if available"
	help
	  Uses the command-line options passed by the boot loader instead of
	  the device tree bootargs property. If the boot loader doesn't provide
	  any, the device tree bootargs property will be used.

config ARM_ATAG_DTB_COMPAT_CMDLINE_EXTEND
	bool "Extend with bootloader kernel arguments"
	help
	  The command-line arguments provided by the boot loader will be
	  appended to the the device tree bootargs property.

endchoice

config CMDLINE
	string "Default kernel command string"
	default ""
	help
	  On some architectures (e.g. CATS), there is currently no way
	  for the boot loader to pass arguments to the kernel. For these
	  architectures, you should supply some command-line options at build
	  time by entering them here. As a minimum, you should specify the
	  memory size and the root device (e.g., mem=64M root=/dev/nfs).

choice
	prompt "Kernel command line type" if CMDLINE != ""
	default CMDLINE_FROM_BOOTLOADER
	depends on ATAGS

config CMDLINE_FROM_BOOTLOADER
	bool "Use bootloader kernel arguments if available"
	help
	  Uses the command-line options passed by the boot loader. If
	  the boot loader doesn't provide any, the default kernel command
	  string provided in CMDLINE will be used.

config CMDLINE_EXTEND
	bool "Extend bootloader kernel arguments"
	help
	  The command-line arguments provided by the boot loader will be
	  appended to the default kernel command string.

config CMDLINE_FORCE
	bool "Always use the default kernel command string"
	help
	  Always use the default kernel command string, even if the boot
	  loader passes other arguments to the kernel.
	  This is useful if you cannot or don't want to change the
	  command-line options your boot loader passes to the kernel.
endchoice

config XIP_KERNEL
	bool "Kernel Execute-In-Place from ROM"
	depends on !ARM_LPAE && !ARCH_MULTIPLATFORM
	help
	  Execute-In-Place allows the kernel to run from non-volatile storage
	  directly addressable by the CPU, such as NOR flash. This saves RAM
	  space since the text section of the kernel is not loaded from flash
	  to RAM.  Read-write sections, such as the data section and stack,
	  are still copied to RAM.  The XIP kernel is not compressed since
	  it has to run directly from flash, so it will take more space to
	  store it.  The flash address used to link the kernel object files,
	  and for storing it, is configuration dependent. Therefore, if you
	  say Y here, you must know the proper physical address where to
	  store the kernel image depending on your own flash memory usage.

	  Also note that the make target becomes "make xipImage" rather than
	  "make zImage" or "make Image".  The final kernel binary to put in
	  ROM memory will be arch/arm/boot/xipImage.

	  If unsure, say N.

config XIP_PHYS_ADDR
	hex "XIP Kernel Physical Location"
	depends on XIP_KERNEL
	default "0x00080000"
	help
	  This is the physical address in your flash memory the kernel will
	  be linked for and stored to.  This address is dependent on your
	  own flash usage.

config XIP_DEFLATED_DATA
	bool "Store kernel .data section compressed in ROM"
	depends on XIP_KERNEL
	select ZLIB_INFLATE
	help
	  Before the kernel is actually executed, its .data section has to be
	  copied to RAM from ROM. This option allows for storing that data
	  in compressed form and decompressed to RAM rather than merely being
	  copied, saving some precious ROM space. A possible drawback is a
	  slightly longer boot delay.

config KEXEC
	bool "Kexec system call (EXPERIMENTAL)"
	depends on (!SMP || PM_SLEEP_SMP)
	depends on MMU
	select KEXEC_CORE
	help
	  kexec is a system call that implements the ability to shutdown your
	  current kernel, and to start another kernel.  It is like a reboot
	  but it is independent of the system firmware.   And like a reboot
	  you can start any kernel with it, not just Linux.

	  It is an ongoing process to be certain the hardware in a machine
	  is properly shutdown, so do not be surprised if this code does not
	  initially work for you.

config ATAGS_PROC
	bool "Export atags in procfs"
	depends on ATAGS && KEXEC
	default y
	help
	  Should the atags used to boot the kernel be exported in an "atags"
	  file in procfs. Useful with kexec.

config CRASH_DUMP
	bool "Build kdump crash kernel (EXPERIMENTAL)"
	help
	  Generate crash dump after being started by kexec. This should
	  be normally only set in special crash dump kernels which are
	  loaded in the main kernel with kexec-tools into a specially
	  reserved region and then later executed after a crash by
	  kdump/kexec. The crash dump kernel must be compiled to a
	  memory address not used by the main kernel

	  For more details see Documentation/admin-guide/kdump/kdump.rst

config AUTO_ZRELADDR
	bool "Auto calculation of the decompressed kernel image address"
	help
	  ZRELADDR is the physical address where the decompressed kernel
	  image will be placed. If AUTO_ZRELADDR is selected, the address
	  will be determined at run-time, either by masking the current IP
	  with 0xf8000000, or, if invalid, from the DTB passed in r2.
	  This assumes the zImage being placed in the first 128MB from
	  start of memory.

config EFI_STUB
	bool

config EFI
	bool "UEFI runtime support"
	depends on OF && !CPU_BIG_ENDIAN && MMU && AUTO_ZRELADDR && !XIP_KERNEL
	select UCS2_STRING
	select EFI_PARAMS_FROM_FDT
	select EFI_STUB
	select EFI_GENERIC_STUB
	select EFI_RUNTIME_WRAPPERS
	help
	  This option provides support for runtime services provided
	  by UEFI firmware (such as non-volatile variables, realtime
	  clock, and platform reset). A UEFI stub is also provided to
	  allow the kernel to be booted as an EFI application. This
	  is only useful for kernels that may run on systems that have
	  UEFI firmware.

config DMI
	bool "Enable support for SMBIOS (DMI) tables"
	depends on EFI
	default y
	help
	  This enables SMBIOS/DMI feature for systems.

	  This option is only useful on systems that have UEFI firmware.
	  However, even with this option, the resultant kernel should
	  continue to boot on existing non-UEFI platforms.

	  NOTE: This does *NOT* enable or encourage the use of DMI quirks,
	  i.e., the the practice of identifying the platform via DMI to
	  decide whether certain workarounds for buggy hardware and/or
	  firmware need to be enabled. This would require the DMI subsystem
	  to be enabled much earlier than we do on ARM, which is non-trivial.

endmenu

menu "CPU Power Management"

source "drivers/cpufreq/Kconfig"

source "drivers/cpuidle/Kconfig"

endmenu

menu "Floating point emulation"

comment "At least one emulation must be selected"

config FPE_NWFPE
	bool "NWFPE math emulation"
	depends on (!AEABI || OABI_COMPAT) && !THUMB2_KERNEL
	help
	  Say Y to include the NWFPE floating point emulator in the kernel.
	  This is necessary to run most binaries. Linux does not currently
	  support floating point hardware so you need to say Y here even if
	  your machine has an FPA or floating point co-processor podule.

	  You may say N here if you are going to load the Acorn FPEmulator
	  early in the bootup.

config FPE_NWFPE_XP
	bool "Support extended precision"
	depends on FPE_NWFPE
	help
	  Say Y to include 80-bit support in the kernel floating-point
	  emulator.  Otherwise, only 32 and 64-bit support is compiled in.
	  Note that gcc does not generate 80-bit operations by default,
	  so in most cases this option only enlarges the size of the
	  floating point emulator without any good reason.

	  You almost surely want to say N here.

config FPE_FASTFPE
	bool "FastFPE math emulation (EXPERIMENTAL)"
	depends on (!AEABI || OABI_COMPAT) && !CPU_32v3
	help
	  Say Y here to include the FAST floating point emulator in the kernel.
	  This is an experimental much faster emulator which now also has full
	  precision for the mantissa.  It does not support any exceptions.
	  It is very simple, and approximately 3-6 times faster than NWFPE.

	  It should be sufficient for most programs.  It may be not suitable
	  for scientific calculations, but you have to check this for yourself.
	  If you do not feel you need a faster FP emulation you should better
	  choose NWFPE.

config VFP
	bool "VFP-format floating point maths"
	depends on CPU_V6 || CPU_V6K || CPU_ARM926T || CPU_V7 || CPU_FEROCEON
	help
	  Say Y to include VFP support code in the kernel. This is needed
	  if your hardware includes a VFP unit.

	  Please see <file:Documentation/arm/vfp/release-notes.rst> for
	  release notes and additional status information.

	  Say N if your target does not have VFP hardware.

config VFPv3
	bool
	depends on VFP
	default y if CPU_V7

config NEON
	bool "Advanced SIMD (NEON) Extension support"
	depends on VFPv3 && CPU_V7
	help
	  Say Y to include support code for NEON, the ARMv7 Advanced SIMD
	  Extension.

config KERNEL_MODE_NEON
	bool "Support for NEON in kernel mode"
	depends on NEON && AEABI
	help
	  Say Y to include support for NEON in kernel mode.

endmenu

menu "Power management options"

source "kernel/power/Kconfig"

config ARCH_SUSPEND_POSSIBLE
	depends on CPU_ARM920T || CPU_ARM926T || CPU_FEROCEON || CPU_SA1100 || \
		CPU_V6 || CPU_V6K || CPU_V7 || CPU_V7M || CPU_XSC3 || CPU_XSCALE || CPU_MOHAWK
	def_bool y

config ARM_CPU_SUSPEND
	def_bool PM_SLEEP || BL_SWITCHER || ARM_PSCI_FW
	depends on ARCH_SUSPEND_POSSIBLE

config ARCH_HIBERNATION_POSSIBLE
	bool
	depends on MMU
	default y if ARCH_SUSPEND_POSSIBLE

endmenu

if CRYPTO
source "arch/arm/crypto/Kconfig"
endif

source "arch/arm/Kconfig.assembler"<|MERGE_RESOLUTION|>--- conflicted
+++ resolved
@@ -417,11 +417,7 @@
 
 config ARCH_OMAP1
 	bool "TI OMAP1"
-<<<<<<< HEAD
 	depends on CPU_LITTLE_ENDIAN
-	select ARCH_OMAP
-=======
->>>>>>> 917bf5a3
 	select CLKSRC_MMIO
 	select FORCE_PCI if PCCARD
 	select GENERIC_IRQ_CHIP
