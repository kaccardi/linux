--- conflicted
+++ resolved
@@ -47,8 +47,6 @@
 		};
 	};
 
-<<<<<<< HEAD
-=======
 	pmic_ap_clk: clock-0 {
 		/* Workaround for missing clock on PMIC */
 		compatible = "fixed-clock";
@@ -56,7 +54,6 @@
 		clock-frequency = <32768>;
 	};
 
->>>>>>> b8a3b763
 	bt_codec: bt_sco {
 		compatible = "linux,bt-sco";
 		#sound-dai-cells = <0>;
