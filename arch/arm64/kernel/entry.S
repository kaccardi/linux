/* SPDX-License-Identifier: GPL-2.0-only */
/*
 * Low-level exception handling code
 *
 * Copyright (C) 2012 ARM Ltd.
 * Authors:	Catalin Marinas <catalin.marinas@arm.com>
 *		Will Deacon <will.deacon@arm.com>
 */

#include <linux/arm-smccc.h>
#include <linux/init.h>
#include <linux/linkage.h>

#include <asm/alternative.h>
#include <asm/assembler.h>
#include <asm/asm-offsets.h>
#include <asm/cpufeature.h>
#include <asm/errno.h>
#include <asm/esr.h>
#include <asm/irq.h>
#include <asm/memory.h>
#include <asm/mmu.h>
#include <asm/processor.h>
#include <asm/ptrace.h>
#include <asm/thread_info.h>
#include <asm/asm-uaccess.h>
#include <asm/unistd.h>

/*
 * Context tracking subsystem.  Used to instrument transitions
 * between user and kernel mode.
 */
	.macro ct_user_exit_irqoff
#ifdef CONFIG_CONTEXT_TRACKING
	bl	enter_from_user_mode
#endif
	.endm

	.macro ct_user_enter
#ifdef CONFIG_CONTEXT_TRACKING
	bl	context_tracking_user_enter
#endif
	.endm

	.macro	clear_gp_regs
	.irp	n,0,1,2,3,4,5,6,7,8,9,10,11,12,13,14,15,16,17,18,19,20,21,22,23,24,25,26,27,28,29
	mov	x\n, xzr
	.endr
	.endm

/*
 * Bad Abort numbers
 *-----------------
 */
#define BAD_SYNC	0
#define BAD_IRQ		1
#define BAD_FIQ		2
#define BAD_ERROR	3

	.macro kernel_ventry, el, label, regsize = 64
	.align 7
#ifdef CONFIG_UNMAP_KERNEL_AT_EL0
alternative_if ARM64_UNMAP_KERNEL_AT_EL0
	.if	\el == 0
	.if	\regsize == 64
	mrs	x30, tpidrro_el0
	msr	tpidrro_el0, xzr
	.else
	mov	x30, xzr
	.endif
	.endif
alternative_else_nop_endif
#endif

	sub	sp, sp, #S_FRAME_SIZE
#ifdef CONFIG_VMAP_STACK
	/*
	 * Test whether the SP has overflowed, without corrupting a GPR.
	 * Task and IRQ stacks are aligned to (1 << THREAD_SHIFT).
	 */
	add	sp, sp, x0			// sp' = sp + x0
	sub	x0, sp, x0			// x0' = sp' - x0 = (sp + x0) - x0 = sp
	tbnz	x0, #THREAD_SHIFT, 0f
	sub	x0, sp, x0			// x0'' = sp' - x0' = (sp + x0) - sp = x0
	sub	sp, sp, x0			// sp'' = sp' - x0 = (sp + x0) - x0 = sp
	b	el\()\el\()_\label

0:
	/*
	 * Either we've just detected an overflow, or we've taken an exception
	 * while on the overflow stack. Either way, we won't return to
	 * userspace, and can clobber EL0 registers to free up GPRs.
	 */

	/* Stash the original SP (minus S_FRAME_SIZE) in tpidr_el0. */
	msr	tpidr_el0, x0

	/* Recover the original x0 value and stash it in tpidrro_el0 */
	sub	x0, sp, x0
	msr	tpidrro_el0, x0

	/* Switch to the overflow stack */
	adr_this_cpu sp, overflow_stack + OVERFLOW_STACK_SIZE, x0

	/*
	 * Check whether we were already on the overflow stack. This may happen
	 * after panic() re-enables interrupts.
	 */
	mrs	x0, tpidr_el0			// sp of interrupted context
	sub	x0, sp, x0			// delta with top of overflow stack
	tst	x0, #~(OVERFLOW_STACK_SIZE - 1)	// within range?
	b.ne	__bad_stack			// no? -> bad stack pointer

	/* We were already on the overflow stack. Restore sp/x0 and carry on. */
	sub	sp, sp, x0
	mrs	x0, tpidrro_el0
#endif
	b	el\()\el\()_\label
	.endm

	.macro tramp_alias, dst, sym
	mov_q	\dst, TRAMP_VALIAS
	add	\dst, \dst, #(\sym - .entry.tramp.text)
	.endm

	// This macro corrupts x0-x3. It is the caller's duty
	// to save/restore them if required.
	.macro	apply_ssbd, state, tmp1, tmp2
#ifdef CONFIG_ARM64_SSBD
alternative_cb	arm64_enable_wa2_handling
	b	.L__asm_ssbd_skip\@
alternative_cb_end
	ldr_this_cpu	\tmp2, arm64_ssbd_callback_required, \tmp1
	cbz	\tmp2,	.L__asm_ssbd_skip\@
	ldr	\tmp2, [tsk, #TSK_TI_FLAGS]
	tbnz	\tmp2, #TIF_SSBD, .L__asm_ssbd_skip\@
	mov	w0, #ARM_SMCCC_ARCH_WORKAROUND_2
	mov	w1, #\state
alternative_cb	arm64_update_smccc_conduit
	nop					// Patched to SMC/HVC #0
alternative_cb_end
.L__asm_ssbd_skip\@:
#endif
	.endm

	.macro	kernel_entry, el, regsize = 64
	.if	\regsize == 32
	mov	w0, w0				// zero upper 32 bits of x0
	.endif
	stp	x0, x1, [sp, #16 * 0]
	stp	x2, x3, [sp, #16 * 1]
	stp	x4, x5, [sp, #16 * 2]
	stp	x6, x7, [sp, #16 * 3]
	stp	x8, x9, [sp, #16 * 4]
	stp	x10, x11, [sp, #16 * 5]
	stp	x12, x13, [sp, #16 * 6]
	stp	x14, x15, [sp, #16 * 7]
	stp	x16, x17, [sp, #16 * 8]
	stp	x18, x19, [sp, #16 * 9]
	stp	x20, x21, [sp, #16 * 10]
	stp	x22, x23, [sp, #16 * 11]
	stp	x24, x25, [sp, #16 * 12]
	stp	x26, x27, [sp, #16 * 13]
	stp	x28, x29, [sp, #16 * 14]

	.if	\el == 0
	clear_gp_regs
	mrs	x21, sp_el0
	ldr_this_cpu	tsk, __entry_task, x20	// Ensure MDSCR_EL1.SS is clear,
	ldr	x19, [tsk, #TSK_TI_FLAGS]	// since we can unmask debug
	disable_step_tsk x19, x20		// exceptions when scheduling.

	apply_ssbd 1, x22, x23

	.else
	add	x21, sp, #S_FRAME_SIZE
	get_current_task tsk
	/* Save the task's original addr_limit and set USER_DS */
	ldr	x20, [tsk, #TSK_TI_ADDR_LIMIT]
	str	x20, [sp, #S_ORIG_ADDR_LIMIT]
	mov	x20, #USER_DS
	str	x20, [tsk, #TSK_TI_ADDR_LIMIT]
	/* No need to reset PSTATE.UAO, hardware's already set it to 0 for us */
	.endif /* \el == 0 */
	mrs	x22, elr_el1
	mrs	x23, spsr_el1
	stp	lr, x21, [sp, #S_LR]

	/*
	 * In order to be able to dump the contents of struct pt_regs at the
	 * time the exception was taken (in case we attempt to walk the call
	 * stack later), chain it together with the stack frames.
	 */
	.if \el == 0
	stp	xzr, xzr, [sp, #S_STACKFRAME]
	.else
	stp	x29, x22, [sp, #S_STACKFRAME]
	.endif
	add	x29, sp, #S_STACKFRAME

#ifdef CONFIG_ARM64_SW_TTBR0_PAN
	/*
	 * Set the TTBR0 PAN bit in SPSR. When the exception is taken from
	 * EL0, there is no need to check the state of TTBR0_EL1 since
	 * accesses are always enabled.
	 * Note that the meaning of this bit differs from the ARMv8.1 PAN
	 * feature as all TTBR0_EL1 accesses are disabled, not just those to
	 * user mappings.
	 */
alternative_if ARM64_HAS_PAN
	b	1f				// skip TTBR0 PAN
alternative_else_nop_endif

	.if	\el != 0
	mrs	x21, ttbr0_el1
	tst	x21, #TTBR_ASID_MASK		// Check for the reserved ASID
	orr	x23, x23, #PSR_PAN_BIT		// Set the emulated PAN in the saved SPSR
	b.eq	1f				// TTBR0 access already disabled
	and	x23, x23, #~PSR_PAN_BIT		// Clear the emulated PAN in the saved SPSR
	.endif

	__uaccess_ttbr0_disable x21
1:
#endif

	stp	x22, x23, [sp, #S_PC]

	/* Not in a syscall by default (el0_svc overwrites for real syscall) */
	.if	\el == 0
	mov	w21, #NO_SYSCALL
	str	w21, [sp, #S_SYSCALLNO]
	.endif

	/*
	 * Set sp_el0 to current thread_info.
	 */
	.if	\el == 0
	msr	sp_el0, tsk
	.endif

	/* Save pmr */
alternative_if ARM64_HAS_IRQ_PRIO_MASKING
	mrs_s	x20, SYS_ICC_PMR_EL1
	str	x20, [sp, #S_PMR_SAVE]
alternative_else_nop_endif

	/*
	 * Registers that may be useful after this macro is invoked:
	 *
	 * x20 - ICC_PMR_EL1
	 * x21 - aborted SP
	 * x22 - aborted PC
	 * x23 - aborted PSTATE
	*/
	.endm

	.macro	kernel_exit, el
	.if	\el != 0
	disable_daif

	/* Restore the task's original addr_limit. */
	ldr	x20, [sp, #S_ORIG_ADDR_LIMIT]
	str	x20, [tsk, #TSK_TI_ADDR_LIMIT]

	/* No need to restore UAO, it will be restored from SPSR_EL1 */
	.endif

	/* Restore pmr */
alternative_if ARM64_HAS_IRQ_PRIO_MASKING
	ldr	x20, [sp, #S_PMR_SAVE]
	msr_s	SYS_ICC_PMR_EL1, x20
	mrs_s	x21, SYS_ICC_CTLR_EL1
	tbz	x21, #6, .L__skip_pmr_sync\@	// Check for ICC_CTLR_EL1.PMHE
	dsb	sy				// Ensure priority change is seen by redistributor
.L__skip_pmr_sync\@:
alternative_else_nop_endif

	ldp	x21, x22, [sp, #S_PC]		// load ELR, SPSR
	.if	\el == 0
	ct_user_enter
	.endif

#ifdef CONFIG_ARM64_SW_TTBR0_PAN
	/*
	 * Restore access to TTBR0_EL1. If returning to EL0, no need for SPSR
	 * PAN bit checking.
	 */
alternative_if ARM64_HAS_PAN
	b	2f				// skip TTBR0 PAN
alternative_else_nop_endif

	.if	\el != 0
	tbnz	x22, #22, 1f			// Skip re-enabling TTBR0 access if the PSR_PAN_BIT is set
	.endif

	__uaccess_ttbr0_enable x0, x1

	.if	\el == 0
	/*
	 * Enable errata workarounds only if returning to user. The only
	 * workaround currently required for TTBR0_EL1 changes are for the
	 * Cavium erratum 27456 (broadcast TLBI instructions may cause I-cache
	 * corruption).
	 */
	bl	post_ttbr_update_workaround
	.endif
1:
	.if	\el != 0
	and	x22, x22, #~PSR_PAN_BIT		// ARMv8.0 CPUs do not understand this bit
	.endif
2:
#endif

	.if	\el == 0
	ldr	x23, [sp, #S_SP]		// load return stack pointer
	msr	sp_el0, x23
	tst	x22, #PSR_MODE32_BIT		// native task?
	b.eq	3f

#ifdef CONFIG_ARM64_ERRATUM_845719
alternative_if ARM64_WORKAROUND_845719
#ifdef CONFIG_PID_IN_CONTEXTIDR
	mrs	x29, contextidr_el1
	msr	contextidr_el1, x29
#else
	msr contextidr_el1, xzr
#endif
alternative_else_nop_endif
#endif
3:
#ifdef CONFIG_ARM64_ERRATUM_1418040
alternative_if_not ARM64_WORKAROUND_1418040
	b	4f
alternative_else_nop_endif
	/*
	 * if (x22.mode32 == cntkctl_el1.el0vcten)
	 *     cntkctl_el1.el0vcten = ~cntkctl_el1.el0vcten
	 */
	mrs	x1, cntkctl_el1
	eon	x0, x1, x22, lsr #3
	tbz	x0, #1, 4f
	eor	x1, x1, #2	// ARCH_TIMER_USR_VCT_ACCESS_EN
	msr	cntkctl_el1, x1
4:
#endif
	apply_ssbd 0, x0, x1
	.endif

	msr	elr_el1, x21			// set up the return data
	msr	spsr_el1, x22
	ldp	x0, x1, [sp, #16 * 0]
	ldp	x2, x3, [sp, #16 * 1]
	ldp	x4, x5, [sp, #16 * 2]
	ldp	x6, x7, [sp, #16 * 3]
	ldp	x8, x9, [sp, #16 * 4]
	ldp	x10, x11, [sp, #16 * 5]
	ldp	x12, x13, [sp, #16 * 6]
	ldp	x14, x15, [sp, #16 * 7]
	ldp	x16, x17, [sp, #16 * 8]
	ldp	x18, x19, [sp, #16 * 9]
	ldp	x20, x21, [sp, #16 * 10]
	ldp	x22, x23, [sp, #16 * 11]
	ldp	x24, x25, [sp, #16 * 12]
	ldp	x26, x27, [sp, #16 * 13]
	ldp	x28, x29, [sp, #16 * 14]
	ldr	lr, [sp, #S_LR]
	add	sp, sp, #S_FRAME_SIZE		// restore sp

	.if	\el == 0
alternative_insn eret, nop, ARM64_UNMAP_KERNEL_AT_EL0
#ifdef CONFIG_UNMAP_KERNEL_AT_EL0
	bne	5f
	msr	far_el1, x30
	tramp_alias	x30, tramp_exit_native
	br	x30
5:
	tramp_alias	x30, tramp_exit_compat
	br	x30
#endif
	.else
	eret
	.endif
	sb
	.endm

	.macro	irq_stack_entry
	mov	x19, sp			// preserve the original sp

	/*
	 * Compare sp with the base of the task stack.
	 * If the top ~(THREAD_SIZE - 1) bits match, we are on a task stack,
	 * and should switch to the irq stack.
	 */
	ldr	x25, [tsk, TSK_STACK]
	eor	x25, x25, x19
	and	x25, x25, #~(THREAD_SIZE - 1)
	cbnz	x25, 9998f

	ldr_this_cpu x25, irq_stack_ptr, x26
	mov	x26, #IRQ_STACK_SIZE
	add	x26, x25, x26

	/* switch to the irq stack */
	mov	sp, x26
9998:
	.endm

	/*
	 * x19 should be preserved between irq_stack_entry and
	 * irq_stack_exit.
	 */
	.macro	irq_stack_exit
	mov	sp, x19
	.endm

/* GPRs used by entry code */
tsk	.req	x28		// current thread_info

/*
 * Interrupt handling.
 */
	.macro	irq_handler
	ldr_l	x1, handle_arch_irq
	mov	x0, sp
	irq_stack_entry
	blr	x1
	irq_stack_exit
	.endm

#ifdef CONFIG_ARM64_PSEUDO_NMI
	/*
	 * Set res to 0 if irqs were unmasked in interrupted context.
	 * Otherwise set res to non-0 value.
	 */
	.macro	test_irqs_unmasked res:req, pmr:req
alternative_if ARM64_HAS_IRQ_PRIO_MASKING
	sub	\res, \pmr, #GIC_PRIO_IRQON
alternative_else
	mov	\res, xzr
alternative_endif
	.endm
#endif

	.macro	gic_prio_kentry_setup, tmp:req
#ifdef CONFIG_ARM64_PSEUDO_NMI
	alternative_if ARM64_HAS_IRQ_PRIO_MASKING
	mov	\tmp, #(GIC_PRIO_PSR_I_SET | GIC_PRIO_IRQON)
	msr_s	SYS_ICC_PMR_EL1, \tmp
	alternative_else_nop_endif
#endif
	.endm

	.macro	gic_prio_irq_setup, pmr:req, tmp:req
#ifdef CONFIG_ARM64_PSEUDO_NMI
	alternative_if ARM64_HAS_IRQ_PRIO_MASKING
	orr	\tmp, \pmr, #GIC_PRIO_PSR_I_SET
	msr_s	SYS_ICC_PMR_EL1, \tmp
	alternative_else_nop_endif
#endif
	.endm

	.text

/*
 * Exception vectors.
 */
	.pushsection ".entry.text", "ax"

	.align	11
ENTRY(vectors)
	kernel_ventry	1, sync_invalid			// Synchronous EL1t
	kernel_ventry	1, irq_invalid			// IRQ EL1t
	kernel_ventry	1, fiq_invalid			// FIQ EL1t
	kernel_ventry	1, error_invalid		// Error EL1t

	kernel_ventry	1, sync				// Synchronous EL1h
	kernel_ventry	1, irq				// IRQ EL1h
	kernel_ventry	1, fiq_invalid			// FIQ EL1h
	kernel_ventry	1, error			// Error EL1h

	kernel_ventry	0, sync				// Synchronous 64-bit EL0
	kernel_ventry	0, irq				// IRQ 64-bit EL0
	kernel_ventry	0, fiq_invalid			// FIQ 64-bit EL0
	kernel_ventry	0, error			// Error 64-bit EL0

#ifdef CONFIG_COMPAT
	kernel_ventry	0, sync_compat, 32		// Synchronous 32-bit EL0
	kernel_ventry	0, irq_compat, 32		// IRQ 32-bit EL0
	kernel_ventry	0, fiq_invalid_compat, 32	// FIQ 32-bit EL0
	kernel_ventry	0, error_compat, 32		// Error 32-bit EL0
#else
	kernel_ventry	0, sync_invalid, 32		// Synchronous 32-bit EL0
	kernel_ventry	0, irq_invalid, 32		// IRQ 32-bit EL0
	kernel_ventry	0, fiq_invalid, 32		// FIQ 32-bit EL0
	kernel_ventry	0, error_invalid, 32		// Error 32-bit EL0
#endif
END(vectors)

#ifdef CONFIG_VMAP_STACK
	/*
	 * We detected an overflow in kernel_ventry, which switched to the
	 * overflow stack. Stash the exception regs, and head to our overflow
	 * handler.
	 */
__bad_stack:
	/* Restore the original x0 value */
	mrs	x0, tpidrro_el0

	/*
	 * Store the original GPRs to the new stack. The orginal SP (minus
	 * S_FRAME_SIZE) was stashed in tpidr_el0 by kernel_ventry.
	 */
	sub	sp, sp, #S_FRAME_SIZE
	kernel_entry 1
	mrs	x0, tpidr_el0
	add	x0, x0, #S_FRAME_SIZE
	str	x0, [sp, #S_SP]

	/* Stash the regs for handle_bad_stack */
	mov	x0, sp

	/* Time to die */
	bl	handle_bad_stack
	ASM_BUG()
#endif /* CONFIG_VMAP_STACK */

/*
 * Invalid mode handlers
 */
	.macro	inv_entry, el, reason, regsize = 64
	kernel_entry \el, \regsize
	mov	x0, sp
	mov	x1, #\reason
	mrs	x2, esr_el1
	bl	bad_mode
	ASM_BUG()
	.endm

el0_sync_invalid:
	inv_entry 0, BAD_SYNC
ENDPROC(el0_sync_invalid)

el0_irq_invalid:
	inv_entry 0, BAD_IRQ
ENDPROC(el0_irq_invalid)

el0_fiq_invalid:
	inv_entry 0, BAD_FIQ
ENDPROC(el0_fiq_invalid)

el0_error_invalid:
	inv_entry 0, BAD_ERROR
ENDPROC(el0_error_invalid)

#ifdef CONFIG_COMPAT
el0_fiq_invalid_compat:
	inv_entry 0, BAD_FIQ, 32
ENDPROC(el0_fiq_invalid_compat)
#endif

el1_sync_invalid:
	inv_entry 1, BAD_SYNC
ENDPROC(el1_sync_invalid)

el1_irq_invalid:
	inv_entry 1, BAD_IRQ
ENDPROC(el1_irq_invalid)

el1_fiq_invalid:
	inv_entry 1, BAD_FIQ
ENDPROC(el1_fiq_invalid)

el1_error_invalid:
	inv_entry 1, BAD_ERROR
ENDPROC(el1_error_invalid)

/*
 * EL1 mode handlers.
 */
	.align	6
el1_sync:
	kernel_entry 1
<<<<<<< HEAD
	mrs	x1, esr_el1			// read the syndrome register
	lsr	x24, x1, #ESR_ELx_EC_SHIFT	// exception class
	cmp	x24, #ESR_ELx_EC_DABT_CUR	// data abort in EL1
	b.eq	el1_da
	cmp	x24, #ESR_ELx_EC_IABT_CUR	// instruction abort in EL1
	b.eq	el1_ia
	cmp	x24, #ESR_ELx_EC_SYS64		// configurable trap
	b.eq	el1_undef
	cmp	x24, #ESR_ELx_EC_PC_ALIGN	// pc alignment exception
	b.eq	el1_pc
	cmp	x24, #ESR_ELx_EC_UNKNOWN	// unknown exception in EL1
	b.eq	el1_undef
	cmp	x24, #ESR_ELx_EC_BREAKPT_CUR	// debug exception in EL1
	b.ge	el1_dbg
	b	el1_inv

el1_ia:
	/*
	 * Fall through to the Data abort case
	 */
el1_da:
	/*
	 * Data abort handling
	 */
	mrs	x3, far_el1
	inherit_daif	pstate=x23, tmp=x2
	untagged_addr	x0, x3
	mov	x2, sp				// struct pt_regs
	bl	do_mem_abort

	kernel_exit 1
el1_pc:
	/*
	 * PC alignment exception handling. We don't handle SP alignment faults,
	 * since we will have hit a recursive exception when trying to push the
	 * initial pt_regs.
	 */
	mrs	x0, far_el1
	inherit_daif	pstate=x23, tmp=x2
	mov	x2, sp
	bl	do_sp_pc_abort
	ASM_BUG()
el1_undef:
	/*
	 * Undefined instruction
	 */
	inherit_daif	pstate=x23, tmp=x2
=======
>>>>>>> 348b80b2
	mov	x0, sp
	bl	el1_sync_handler
	kernel_exit 1
ENDPROC(el1_sync)

	.align	6
el1_irq:
	kernel_entry 1
	gic_prio_irq_setup pmr=x20, tmp=x1
	enable_da_f

#ifdef CONFIG_ARM64_PSEUDO_NMI
	test_irqs_unmasked	res=x0, pmr=x20
	cbz	x0, 1f
	bl	asm_nmi_enter
1:
#endif

#ifdef CONFIG_TRACE_IRQFLAGS
	bl	trace_hardirqs_off
#endif

	irq_handler

#ifdef CONFIG_PREEMPT
	ldr	x24, [tsk, #TSK_TI_PREEMPT]	// get preempt count
alternative_if ARM64_HAS_IRQ_PRIO_MASKING
	/*
	 * DA_F were cleared at start of handling. If anything is set in DAIF,
	 * we come back from an NMI, so skip preemption
	 */
	mrs	x0, daif
	orr	x24, x24, x0
alternative_else_nop_endif
	cbnz	x24, 1f				// preempt count != 0 || NMI return path
	bl	arm64_preempt_schedule_irq	// irq en/disable is done inside
1:
#endif

#ifdef CONFIG_ARM64_PSEUDO_NMI
	/*
	 * When using IRQ priority masking, we can get spurious interrupts while
	 * PMR is set to GIC_PRIO_IRQOFF. An NMI might also have occurred in a
	 * section with interrupts disabled. Skip tracing in those cases.
	 */
	test_irqs_unmasked	res=x0, pmr=x20
	cbz	x0, 1f
	bl	asm_nmi_exit
1:
#endif

#ifdef CONFIG_TRACE_IRQFLAGS
#ifdef CONFIG_ARM64_PSEUDO_NMI
	test_irqs_unmasked	res=x0, pmr=x20
	cbnz	x0, 1f
#endif
	bl	trace_hardirqs_on
1:
#endif

	kernel_exit 1
ENDPROC(el1_irq)

/*
 * EL0 mode handlers.
 */
	.align	6
el0_sync:
	kernel_entry 0
	mov	x0, sp
	bl	el0_sync_handler
	b	ret_to_user

#ifdef CONFIG_COMPAT
	.align	6
el0_sync_compat:
	kernel_entry 0, 32
<<<<<<< HEAD
	mrs	x25, esr_el1			// read the syndrome register
	lsr	x24, x25, #ESR_ELx_EC_SHIFT	// exception class
	cmp	x24, #ESR_ELx_EC_SVC32		// SVC in 32-bit state
	b.eq	el0_svc_compat
	cmp	x24, #ESR_ELx_EC_DABT_LOW	// data abort in EL0
	b.eq	el0_da
	cmp	x24, #ESR_ELx_EC_IABT_LOW	// instruction abort in EL0
	b.eq	el0_ia
	cmp	x24, #ESR_ELx_EC_FP_ASIMD	// FP/ASIMD access
	b.eq	el0_fpsimd_acc
	cmp	x24, #ESR_ELx_EC_FP_EXC32	// FP/ASIMD exception
	b.eq	el0_fpsimd_exc
	cmp	x24, #ESR_ELx_EC_PC_ALIGN	// pc alignment exception
	b.eq	el0_pc
	cmp	x24, #ESR_ELx_EC_UNKNOWN	// unknown exception in EL0
	b.eq	el0_undef
	cmp	x24, #ESR_ELx_EC_CP15_32	// CP15 MRC/MCR trap
	b.eq	el0_cp15
	cmp	x24, #ESR_ELx_EC_CP15_64	// CP15 MRRC/MCRR trap
	b.eq	el0_cp15
	cmp	x24, #ESR_ELx_EC_CP14_MR	// CP14 MRC/MCR trap
	b.eq	el0_undef
	cmp	x24, #ESR_ELx_EC_CP14_LS	// CP14 LDC/STC trap
	b.eq	el0_undef
	cmp	x24, #ESR_ELx_EC_CP14_64	// CP14 MRRC/MCRR trap
	b.eq	el0_undef
	cmp	x24, #ESR_ELx_EC_BREAKPT_LOW	// debug exception in EL0
	b.ge	el0_dbg
	b	el0_inv
el0_svc_compat:
	gic_prio_kentry_setup tmp=x1
=======
>>>>>>> 348b80b2
	mov	x0, sp
	bl	el0_sync_compat_handler
	b	ret_to_user
ENDPROC(el0_sync)

	.align	6
el0_irq_compat:
	kernel_entry 0, 32
	b	el0_irq_naked

el0_error_compat:
	kernel_entry 0, 32
	b	el0_error_naked
#endif

<<<<<<< HEAD
el0_da:
	/*
	 * Data abort handling
	 */
	mrs	x26, far_el1
	ct_user_exit_irqoff
	enable_daif
	untagged_addr	x0, x26
	mov	x1, x25
	mov	x2, sp
	bl	do_mem_abort
	b	ret_to_user
el0_ia:
	/*
	 * Instruction abort handling
	 */
	mrs	x26, far_el1
	gic_prio_kentry_setup tmp=x0
	ct_user_exit_irqoff
	enable_da_f
#ifdef CONFIG_TRACE_IRQFLAGS
	bl	trace_hardirqs_off
#endif
	mov	x0, x26
	mov	x1, x25
	mov	x2, sp
	bl	do_el0_ia_bp_hardening
	b	ret_to_user
el0_fpsimd_acc:
	/*
	 * Floating Point or Advanced SIMD access
	 */
	ct_user_exit_irqoff
	enable_daif
	mov	x0, x25
	mov	x1, sp
	bl	do_fpsimd_acc
	b	ret_to_user
el0_sve_acc:
	/*
	 * Scalable Vector Extension access
	 */
	ct_user_exit_irqoff
	enable_daif
	mov	x0, x25
	mov	x1, sp
	bl	do_sve_acc
	b	ret_to_user
el0_fpsimd_exc:
	/*
	 * Floating Point, Advanced SIMD or SVE exception
	 */
	ct_user_exit_irqoff
	enable_daif
	mov	x0, x25
	mov	x1, sp
	bl	do_fpsimd_exc
	b	ret_to_user
el0_sp:
	ldr	x26, [sp, #S_SP]
	b	el0_sp_pc
el0_pc:
	mrs	x26, far_el1
el0_sp_pc:
	/*
	 * Stack or PC alignment exception handling
	 */
	gic_prio_kentry_setup tmp=x0
	ct_user_exit_irqoff
	enable_da_f
#ifdef CONFIG_TRACE_IRQFLAGS
	bl	trace_hardirqs_off
#endif
	mov	x0, x26
	mov	x1, x25
	mov	x2, sp
	bl	do_sp_pc_abort
	b	ret_to_user
el0_undef:
	/*
	 * Undefined instruction
	 */
	ct_user_exit_irqoff
	enable_daif
	mov	x0, sp
	bl	do_undefinstr
	b	ret_to_user
el0_sys:
	/*
	 * System instructions, for trapped cache maintenance instructions
	 */
	ct_user_exit_irqoff
	enable_daif
	mov	x0, x25
	mov	x1, sp
	bl	do_sysinstr
	b	ret_to_user
el0_dbg:
	/*
	 * Debug exception handling
	 */
	tbnz	x24, #0, el0_inv		// EL0 only
	mrs	x24, far_el1
	gic_prio_kentry_setup tmp=x3
	ct_user_exit_irqoff
	mov	x0, x24
	mov	x1, x25
	mov	x2, sp
	bl	do_debug_exception
	enable_da_f
	b	ret_to_user
el0_inv:
	ct_user_exit_irqoff
	enable_daif
	mov	x0, sp
	mov	x1, #BAD_SYNC
	mov	x2, x25
	bl	bad_el0_sync
	b	ret_to_user
ENDPROC(el0_sync)

=======
>>>>>>> 348b80b2
	.align	6
el0_irq:
	kernel_entry 0
el0_irq_naked:
	gic_prio_irq_setup pmr=x20, tmp=x0
	ct_user_exit_irqoff
	enable_da_f

#ifdef CONFIG_TRACE_IRQFLAGS
	bl	trace_hardirqs_off
#endif

#ifdef CONFIG_HARDEN_BRANCH_PREDICTOR
	tbz	x22, #55, 1f
	bl	do_el0_irq_bp_hardening
1:
#endif
	irq_handler

#ifdef CONFIG_TRACE_IRQFLAGS
	bl	trace_hardirqs_on
#endif
	b	ret_to_user
ENDPROC(el0_irq)

el1_error:
	kernel_entry 1
	mrs	x1, esr_el1
	gic_prio_kentry_setup tmp=x2
	enable_dbg
	mov	x0, sp
	bl	do_serror
	kernel_exit 1
ENDPROC(el1_error)

el0_error:
	kernel_entry 0
el0_error_naked:
	mrs	x25, esr_el1
	gic_prio_kentry_setup tmp=x2
	ct_user_exit_irqoff
	enable_dbg
	mov	x0, sp
	mov	x1, x25
	bl	do_serror
	enable_da_f
	b	ret_to_user
ENDPROC(el0_error)

/*
 * Ok, we need to do extra processing, enter the slow path.
 */
work_pending:
	mov	x0, sp				// 'regs'
	bl	do_notify_resume
#ifdef CONFIG_TRACE_IRQFLAGS
	bl	trace_hardirqs_on		// enabled while in userspace
#endif
	ldr	x1, [tsk, #TSK_TI_FLAGS]	// re-check for single-step
	b	finish_ret_to_user
/*
 * "slow" syscall return path.
 */
ret_to_user:
	disable_daif
	gic_prio_kentry_setup tmp=x3
	ldr	x1, [tsk, #TSK_TI_FLAGS]
	and	x2, x1, #_TIF_WORK_MASK
	cbnz	x2, work_pending
finish_ret_to_user:
	enable_step_tsk x1, x2
#ifdef CONFIG_GCC_PLUGIN_STACKLEAK
	bl	stackleak_erase
#endif
	kernel_exit 0
ENDPROC(ret_to_user)

	.popsection				// .entry.text

#ifdef CONFIG_UNMAP_KERNEL_AT_EL0
/*
 * Exception vectors trampoline.
 */
	.pushsection ".entry.tramp.text", "ax"

	.macro tramp_map_kernel, tmp
	mrs	\tmp, ttbr1_el1
	add	\tmp, \tmp, #(PAGE_SIZE + RESERVED_TTBR0_SIZE)
	bic	\tmp, \tmp, #USER_ASID_FLAG
	msr	ttbr1_el1, \tmp
#ifdef CONFIG_QCOM_FALKOR_ERRATUM_1003
alternative_if ARM64_WORKAROUND_QCOM_FALKOR_E1003
	/* ASID already in \tmp[63:48] */
	movk	\tmp, #:abs_g2_nc:(TRAMP_VALIAS >> 12)
	movk	\tmp, #:abs_g1_nc:(TRAMP_VALIAS >> 12)
	/* 2MB boundary containing the vectors, so we nobble the walk cache */
	movk	\tmp, #:abs_g0_nc:((TRAMP_VALIAS & ~(SZ_2M - 1)) >> 12)
	isb
	tlbi	vae1, \tmp
	dsb	nsh
alternative_else_nop_endif
#endif /* CONFIG_QCOM_FALKOR_ERRATUM_1003 */
	.endm

	.macro tramp_unmap_kernel, tmp
	mrs	\tmp, ttbr1_el1
	sub	\tmp, \tmp, #(PAGE_SIZE + RESERVED_TTBR0_SIZE)
	orr	\tmp, \tmp, #USER_ASID_FLAG
	msr	ttbr1_el1, \tmp
	/*
	 * We avoid running the post_ttbr_update_workaround here because
	 * it's only needed by Cavium ThunderX, which requires KPTI to be
	 * disabled.
	 */
	.endm

	.macro tramp_ventry, regsize = 64
	.align	7
1:
	.if	\regsize == 64
	msr	tpidrro_el0, x30	// Restored in kernel_ventry
	.endif
	/*
	 * Defend against branch aliasing attacks by pushing a dummy
	 * entry onto the return stack and using a RET instruction to
	 * enter the full-fat kernel vectors.
	 */
	bl	2f
	b	.
2:
	tramp_map_kernel	x30
#ifdef CONFIG_RANDOMIZE_BASE
	adr	x30, tramp_vectors + PAGE_SIZE
alternative_insn isb, nop, ARM64_WORKAROUND_QCOM_FALKOR_E1003
	ldr	x30, [x30]
#else
	ldr	x30, =vectors
#endif
alternative_if_not ARM64_WORKAROUND_CAVIUM_TX2_219_PRFM
	prfm	plil1strm, [x30, #(1b - tramp_vectors)]
alternative_else_nop_endif
	msr	vbar_el1, x30
	add	x30, x30, #(1b - tramp_vectors)
	isb
	ret
	.endm

	.macro tramp_exit, regsize = 64
	adr	x30, tramp_vectors
	msr	vbar_el1, x30
	tramp_unmap_kernel	x30
	.if	\regsize == 64
	mrs	x30, far_el1
	.endif
	eret
	sb
	.endm

	.align	11
ENTRY(tramp_vectors)
	.space	0x400

	tramp_ventry
	tramp_ventry
	tramp_ventry
	tramp_ventry

	tramp_ventry	32
	tramp_ventry	32
	tramp_ventry	32
	tramp_ventry	32
END(tramp_vectors)

ENTRY(tramp_exit_native)
	tramp_exit
END(tramp_exit_native)

ENTRY(tramp_exit_compat)
	tramp_exit	32
END(tramp_exit_compat)

	.ltorg
	.popsection				// .entry.tramp.text
#ifdef CONFIG_RANDOMIZE_BASE
	.pushsection ".rodata", "a"
	.align PAGE_SHIFT
	.globl	__entry_tramp_data_start
__entry_tramp_data_start:
	.quad	vectors
	.popsection				// .rodata
#endif /* CONFIG_RANDOMIZE_BASE */
#endif /* CONFIG_UNMAP_KERNEL_AT_EL0 */

/*
 * Register switch for AArch64. The callee-saved registers need to be saved
 * and restored. On entry:
 *   x0 = previous task_struct (must be preserved across the switch)
 *   x1 = next task_struct
 * Previous and next are guaranteed not to be the same.
 *
 */
ENTRY(cpu_switch_to)
	mov	x10, #THREAD_CPU_CONTEXT
	add	x8, x0, x10
	mov	x9, sp
	stp	x19, x20, [x8], #16		// store callee-saved registers
	stp	x21, x22, [x8], #16
	stp	x23, x24, [x8], #16
	stp	x25, x26, [x8], #16
	stp	x27, x28, [x8], #16
	stp	x29, x9, [x8], #16
	str	lr, [x8]
	add	x8, x1, x10
	ldp	x19, x20, [x8], #16		// restore callee-saved registers
	ldp	x21, x22, [x8], #16
	ldp	x23, x24, [x8], #16
	ldp	x25, x26, [x8], #16
	ldp	x27, x28, [x8], #16
	ldp	x29, x9, [x8], #16
	ldr	lr, [x8]
	mov	sp, x9
	msr	sp_el0, x1
	ret
ENDPROC(cpu_switch_to)
NOKPROBE(cpu_switch_to)

/*
 * This is how we return from a fork.
 */
ENTRY(ret_from_fork)
	bl	schedule_tail
	cbz	x19, 1f				// not a kernel thread
	mov	x0, x20
	blr	x19
1:	get_current_task tsk
	b	ret_to_user
ENDPROC(ret_from_fork)
NOKPROBE(ret_from_fork)

#ifdef CONFIG_ARM_SDE_INTERFACE

#include <asm/sdei.h>
#include <uapi/linux/arm_sdei.h>

.macro sdei_handler_exit exit_mode
	/* On success, this call never returns... */
	cmp	\exit_mode, #SDEI_EXIT_SMC
	b.ne	99f
	smc	#0
	b	.
99:	hvc	#0
	b	.
.endm

#ifdef CONFIG_UNMAP_KERNEL_AT_EL0
/*
 * The regular SDEI entry point may have been unmapped along with the rest of
 * the kernel. This trampoline restores the kernel mapping to make the x1 memory
 * argument accessible.
 *
 * This clobbers x4, __sdei_handler() will restore this from firmware's
 * copy.
 */
.ltorg
.pushsection ".entry.tramp.text", "ax"
ENTRY(__sdei_asm_entry_trampoline)
	mrs	x4, ttbr1_el1
	tbz	x4, #USER_ASID_BIT, 1f

	tramp_map_kernel tmp=x4
	isb
	mov	x4, xzr

	/*
	 * Use reg->interrupted_regs.addr_limit to remember whether to unmap
	 * the kernel on exit.
	 */
1:	str	x4, [x1, #(SDEI_EVENT_INTREGS + S_ORIG_ADDR_LIMIT)]

#ifdef CONFIG_RANDOMIZE_BASE
	adr	x4, tramp_vectors + PAGE_SIZE
	add	x4, x4, #:lo12:__sdei_asm_trampoline_next_handler
	ldr	x4, [x4]
#else
	ldr	x4, =__sdei_asm_handler
#endif
	br	x4
ENDPROC(__sdei_asm_entry_trampoline)
NOKPROBE(__sdei_asm_entry_trampoline)

/*
 * Make the exit call and restore the original ttbr1_el1
 *
 * x0 & x1: setup for the exit API call
 * x2: exit_mode
 * x4: struct sdei_registered_event argument from registration time.
 */
ENTRY(__sdei_asm_exit_trampoline)
	ldr	x4, [x4, #(SDEI_EVENT_INTREGS + S_ORIG_ADDR_LIMIT)]
	cbnz	x4, 1f

	tramp_unmap_kernel	tmp=x4

1:	sdei_handler_exit exit_mode=x2
ENDPROC(__sdei_asm_exit_trampoline)
NOKPROBE(__sdei_asm_exit_trampoline)
	.ltorg
.popsection		// .entry.tramp.text
#ifdef CONFIG_RANDOMIZE_BASE
.pushsection ".rodata", "a"
__sdei_asm_trampoline_next_handler:
	.quad	__sdei_asm_handler
.popsection		// .rodata
#endif /* CONFIG_RANDOMIZE_BASE */
#endif /* CONFIG_UNMAP_KERNEL_AT_EL0 */

/*
 * Software Delegated Exception entry point.
 *
 * x0: Event number
 * x1: struct sdei_registered_event argument from registration time.
 * x2: interrupted PC
 * x3: interrupted PSTATE
 * x4: maybe clobbered by the trampoline
 *
 * Firmware has preserved x0->x17 for us, we must save/restore the rest to
 * follow SMC-CC. We save (or retrieve) all the registers as the handler may
 * want them.
 */
ENTRY(__sdei_asm_handler)
	stp     x2, x3, [x1, #SDEI_EVENT_INTREGS + S_PC]
	stp     x4, x5, [x1, #SDEI_EVENT_INTREGS + 16 * 2]
	stp     x6, x7, [x1, #SDEI_EVENT_INTREGS + 16 * 3]
	stp     x8, x9, [x1, #SDEI_EVENT_INTREGS + 16 * 4]
	stp     x10, x11, [x1, #SDEI_EVENT_INTREGS + 16 * 5]
	stp     x12, x13, [x1, #SDEI_EVENT_INTREGS + 16 * 6]
	stp     x14, x15, [x1, #SDEI_EVENT_INTREGS + 16 * 7]
	stp     x16, x17, [x1, #SDEI_EVENT_INTREGS + 16 * 8]
	stp     x18, x19, [x1, #SDEI_EVENT_INTREGS + 16 * 9]
	stp     x20, x21, [x1, #SDEI_EVENT_INTREGS + 16 * 10]
	stp     x22, x23, [x1, #SDEI_EVENT_INTREGS + 16 * 11]
	stp     x24, x25, [x1, #SDEI_EVENT_INTREGS + 16 * 12]
	stp     x26, x27, [x1, #SDEI_EVENT_INTREGS + 16 * 13]
	stp     x28, x29, [x1, #SDEI_EVENT_INTREGS + 16 * 14]
	mov	x4, sp
	stp     lr, x4, [x1, #SDEI_EVENT_INTREGS + S_LR]

	mov	x19, x1

#ifdef CONFIG_VMAP_STACK
	/*
	 * entry.S may have been using sp as a scratch register, find whether
	 * this is a normal or critical event and switch to the appropriate
	 * stack for this CPU.
	 */
	ldrb	w4, [x19, #SDEI_EVENT_PRIORITY]
	cbnz	w4, 1f
	ldr_this_cpu dst=x5, sym=sdei_stack_normal_ptr, tmp=x6
	b	2f
1:	ldr_this_cpu dst=x5, sym=sdei_stack_critical_ptr, tmp=x6
2:	mov	x6, #SDEI_STACK_SIZE
	add	x5, x5, x6
	mov	sp, x5
#endif

	/*
	 * We may have interrupted userspace, or a guest, or exit-from or
	 * return-to either of these. We can't trust sp_el0, restore it.
	 */
	mrs	x28, sp_el0
	ldr_this_cpu	dst=x0, sym=__entry_task, tmp=x1
	msr	sp_el0, x0

	/* If we interrupted the kernel point to the previous stack/frame. */
	and     x0, x3, #0xc
	mrs     x1, CurrentEL
	cmp     x0, x1
	csel	x29, x29, xzr, eq	// fp, or zero
	csel	x4, x2, xzr, eq		// elr, or zero

	stp	x29, x4, [sp, #-16]!
	mov	x29, sp

	add	x0, x19, #SDEI_EVENT_INTREGS
	mov	x1, x19
	bl	__sdei_handler

	msr	sp_el0, x28
	/* restore regs >x17 that we clobbered */
	mov	x4, x19         // keep x4 for __sdei_asm_exit_trampoline
	ldp	x28, x29, [x4, #SDEI_EVENT_INTREGS + 16 * 14]
	ldp	x18, x19, [x4, #SDEI_EVENT_INTREGS + 16 * 9]
	ldp	lr, x1, [x4, #SDEI_EVENT_INTREGS + S_LR]
	mov	sp, x1

	mov	x1, x0			// address to complete_and_resume
	/* x0 = (x0 <= 1) ? EVENT_COMPLETE:EVENT_COMPLETE_AND_RESUME */
	cmp	x0, #1
	mov_q	x2, SDEI_1_0_FN_SDEI_EVENT_COMPLETE
	mov_q	x3, SDEI_1_0_FN_SDEI_EVENT_COMPLETE_AND_RESUME
	csel	x0, x2, x3, ls

	ldr_l	x2, sdei_exit_mode

alternative_if_not ARM64_UNMAP_KERNEL_AT_EL0
	sdei_handler_exit exit_mode=x2
alternative_else_nop_endif

#ifdef CONFIG_UNMAP_KERNEL_AT_EL0
	tramp_alias	dst=x5, sym=__sdei_asm_exit_trampoline
	br	x5
#endif
ENDPROC(__sdei_asm_handler)
NOKPROBE(__sdei_asm_handler)
#endif /* CONFIG_ARM_SDE_INTERFACE */<|MERGE_RESOLUTION|>--- conflicted
+++ resolved
@@ -580,56 +580,6 @@
 	.align	6
 el1_sync:
 	kernel_entry 1
-<<<<<<< HEAD
-	mrs	x1, esr_el1			// read the syndrome register
-	lsr	x24, x1, #ESR_ELx_EC_SHIFT	// exception class
-	cmp	x24, #ESR_ELx_EC_DABT_CUR	// data abort in EL1
-	b.eq	el1_da
-	cmp	x24, #ESR_ELx_EC_IABT_CUR	// instruction abort in EL1
-	b.eq	el1_ia
-	cmp	x24, #ESR_ELx_EC_SYS64		// configurable trap
-	b.eq	el1_undef
-	cmp	x24, #ESR_ELx_EC_PC_ALIGN	// pc alignment exception
-	b.eq	el1_pc
-	cmp	x24, #ESR_ELx_EC_UNKNOWN	// unknown exception in EL1
-	b.eq	el1_undef
-	cmp	x24, #ESR_ELx_EC_BREAKPT_CUR	// debug exception in EL1
-	b.ge	el1_dbg
-	b	el1_inv
-
-el1_ia:
-	/*
-	 * Fall through to the Data abort case
-	 */
-el1_da:
-	/*
-	 * Data abort handling
-	 */
-	mrs	x3, far_el1
-	inherit_daif	pstate=x23, tmp=x2
-	untagged_addr	x0, x3
-	mov	x2, sp				// struct pt_regs
-	bl	do_mem_abort
-
-	kernel_exit 1
-el1_pc:
-	/*
-	 * PC alignment exception handling. We don't handle SP alignment faults,
-	 * since we will have hit a recursive exception when trying to push the
-	 * initial pt_regs.
-	 */
-	mrs	x0, far_el1
-	inherit_daif	pstate=x23, tmp=x2
-	mov	x2, sp
-	bl	do_sp_pc_abort
-	ASM_BUG()
-el1_undef:
-	/*
-	 * Undefined instruction
-	 */
-	inherit_daif	pstate=x23, tmp=x2
-=======
->>>>>>> 348b80b2
 	mov	x0, sp
 	bl	el1_sync_handler
 	kernel_exit 1
@@ -707,40 +657,6 @@
 	.align	6
 el0_sync_compat:
 	kernel_entry 0, 32
-<<<<<<< HEAD
-	mrs	x25, esr_el1			// read the syndrome register
-	lsr	x24, x25, #ESR_ELx_EC_SHIFT	// exception class
-	cmp	x24, #ESR_ELx_EC_SVC32		// SVC in 32-bit state
-	b.eq	el0_svc_compat
-	cmp	x24, #ESR_ELx_EC_DABT_LOW	// data abort in EL0
-	b.eq	el0_da
-	cmp	x24, #ESR_ELx_EC_IABT_LOW	// instruction abort in EL0
-	b.eq	el0_ia
-	cmp	x24, #ESR_ELx_EC_FP_ASIMD	// FP/ASIMD access
-	b.eq	el0_fpsimd_acc
-	cmp	x24, #ESR_ELx_EC_FP_EXC32	// FP/ASIMD exception
-	b.eq	el0_fpsimd_exc
-	cmp	x24, #ESR_ELx_EC_PC_ALIGN	// pc alignment exception
-	b.eq	el0_pc
-	cmp	x24, #ESR_ELx_EC_UNKNOWN	// unknown exception in EL0
-	b.eq	el0_undef
-	cmp	x24, #ESR_ELx_EC_CP15_32	// CP15 MRC/MCR trap
-	b.eq	el0_cp15
-	cmp	x24, #ESR_ELx_EC_CP15_64	// CP15 MRRC/MCRR trap
-	b.eq	el0_cp15
-	cmp	x24, #ESR_ELx_EC_CP14_MR	// CP14 MRC/MCR trap
-	b.eq	el0_undef
-	cmp	x24, #ESR_ELx_EC_CP14_LS	// CP14 LDC/STC trap
-	b.eq	el0_undef
-	cmp	x24, #ESR_ELx_EC_CP14_64	// CP14 MRRC/MCRR trap
-	b.eq	el0_undef
-	cmp	x24, #ESR_ELx_EC_BREAKPT_LOW	// debug exception in EL0
-	b.ge	el0_dbg
-	b	el0_inv
-el0_svc_compat:
-	gic_prio_kentry_setup tmp=x1
-=======
->>>>>>> 348b80b2
 	mov	x0, sp
 	bl	el0_sync_compat_handler
 	b	ret_to_user
@@ -756,130 +672,6 @@
 	b	el0_error_naked
 #endif
 
-<<<<<<< HEAD
-el0_da:
-	/*
-	 * Data abort handling
-	 */
-	mrs	x26, far_el1
-	ct_user_exit_irqoff
-	enable_daif
-	untagged_addr	x0, x26
-	mov	x1, x25
-	mov	x2, sp
-	bl	do_mem_abort
-	b	ret_to_user
-el0_ia:
-	/*
-	 * Instruction abort handling
-	 */
-	mrs	x26, far_el1
-	gic_prio_kentry_setup tmp=x0
-	ct_user_exit_irqoff
-	enable_da_f
-#ifdef CONFIG_TRACE_IRQFLAGS
-	bl	trace_hardirqs_off
-#endif
-	mov	x0, x26
-	mov	x1, x25
-	mov	x2, sp
-	bl	do_el0_ia_bp_hardening
-	b	ret_to_user
-el0_fpsimd_acc:
-	/*
-	 * Floating Point or Advanced SIMD access
-	 */
-	ct_user_exit_irqoff
-	enable_daif
-	mov	x0, x25
-	mov	x1, sp
-	bl	do_fpsimd_acc
-	b	ret_to_user
-el0_sve_acc:
-	/*
-	 * Scalable Vector Extension access
-	 */
-	ct_user_exit_irqoff
-	enable_daif
-	mov	x0, x25
-	mov	x1, sp
-	bl	do_sve_acc
-	b	ret_to_user
-el0_fpsimd_exc:
-	/*
-	 * Floating Point, Advanced SIMD or SVE exception
-	 */
-	ct_user_exit_irqoff
-	enable_daif
-	mov	x0, x25
-	mov	x1, sp
-	bl	do_fpsimd_exc
-	b	ret_to_user
-el0_sp:
-	ldr	x26, [sp, #S_SP]
-	b	el0_sp_pc
-el0_pc:
-	mrs	x26, far_el1
-el0_sp_pc:
-	/*
-	 * Stack or PC alignment exception handling
-	 */
-	gic_prio_kentry_setup tmp=x0
-	ct_user_exit_irqoff
-	enable_da_f
-#ifdef CONFIG_TRACE_IRQFLAGS
-	bl	trace_hardirqs_off
-#endif
-	mov	x0, x26
-	mov	x1, x25
-	mov	x2, sp
-	bl	do_sp_pc_abort
-	b	ret_to_user
-el0_undef:
-	/*
-	 * Undefined instruction
-	 */
-	ct_user_exit_irqoff
-	enable_daif
-	mov	x0, sp
-	bl	do_undefinstr
-	b	ret_to_user
-el0_sys:
-	/*
-	 * System instructions, for trapped cache maintenance instructions
-	 */
-	ct_user_exit_irqoff
-	enable_daif
-	mov	x0, x25
-	mov	x1, sp
-	bl	do_sysinstr
-	b	ret_to_user
-el0_dbg:
-	/*
-	 * Debug exception handling
-	 */
-	tbnz	x24, #0, el0_inv		// EL0 only
-	mrs	x24, far_el1
-	gic_prio_kentry_setup tmp=x3
-	ct_user_exit_irqoff
-	mov	x0, x24
-	mov	x1, x25
-	mov	x2, sp
-	bl	do_debug_exception
-	enable_da_f
-	b	ret_to_user
-el0_inv:
-	ct_user_exit_irqoff
-	enable_daif
-	mov	x0, sp
-	mov	x1, #BAD_SYNC
-	mov	x2, x25
-	bl	bad_el0_sync
-	b	ret_to_user
-ENDPROC(el0_sync)
-
-=======
->>>>>>> 348b80b2
 	.align	6
 el0_irq:
 	kernel_entry 0
