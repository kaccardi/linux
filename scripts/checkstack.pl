#!/usr/bin/perl

#	Check the stack usage of functions
#
#	Copyright Joern Engel <joern@lazybastard.org>
#	Inspired by Linus Torvalds
#	Original idea maybe from Keith Owens
#	s390 port and big speedup by Arnd Bergmann <arnd@bergmann-dalldorf.de>
#	Mips port by Juan Quintela <quintela@mandrakesoft.com>
#	IA64 port via Andreas Dilger
#	Arm port by Holger Schurig
#	sh64 port by Paul Mundt
#	Random bits by Matt Mackall <mpm@selenic.com>
#	M68k port by Geert Uytterhoeven and Andreas Schwab
#	AVR32 port by Haavard Skinnemoen (Atmel)
#	AArch64, PARISC ports by Kyle McMartin
#	sparc port by Martin Habets <errandir_news@mph.eclipse.co.uk>
#
#	Usage:
#	objdump -d vmlinux | scripts/checkstack.pl [arch]
#
#	TODO :	Port to all architectures (one regex per arch)

use strict;

# check for arch
#
# $re is used for two matches:
# $& (whole re) matches the complete objdump line with the stack growth
# $1 (first bracket) matches the size of the stack growth
#
# $dre is similar, but for dynamic stack redutions:
# $& (whole re) matches the complete objdump line with the stack growth
# $1 (first bracket) matches the dynamic amount of the stack growth
#
# use anything else and feel the pain ;)
my (@stack, $re, $dre, $x, $xs, $funcre);
{
	my $arch = shift;
	if ($arch eq "") {
		$arch = `uname -m`;
		chomp($arch);
	}

	$x	= "[0-9a-f]";	# hex character
	$xs	= "[0-9a-f ]";	# hex character or space
	$funcre = qr/^$x* <(.*)>:$/;
	if ($arch eq 'aarch64') {
		#ffffffc0006325cc:       a9bb7bfd        stp     x29, x30, [sp,#-80]!
		$re = qr/^.*stp.*sp,\#-([0-9]{1,8})\]\!/o;
	} elsif ($arch eq 'arm') {
		#c0008ffc:	e24dd064	sub	sp, sp, #100	; 0x64
		$re = qr/.*sub.*sp, sp, #(([0-9]{2}|[3-9])[0-9]{2})/o;
	} elsif ($arch eq 'avr32') {
		#8000008a:       20 1d           sub sp,4
		#80000ca8:       fa cd 05 b0     sub sp,sp,1456
		$re = qr/^.*sub.*sp.*,([0-9]{1,8})/o;
	} elsif ($arch =~ /^x86(_64)?$/ || $arch =~ /^i[3456]86$/) {
		#c0105234:       81 ec ac 05 00 00       sub    $0x5ac,%esp
		# or
		#    2f60:    48 81 ec e8 05 00 00       sub    $0x5e8,%rsp
		$re = qr/^.*[as][du][db]    \$(0x$x{1,8}),\%(e|r)sp$/o;
		$dre = qr/^.*[as][du][db]    (%.*),\%(e|r)sp$/o;
	} elsif ($arch eq 'ia64') {
		#e0000000044011fc:       01 0f fc 8c     adds r12=-384,r12
		$re = qr/.*adds.*r12=-(([0-9]{2}|[3-9])[0-9]{2}),r12/o;
	} elsif ($arch eq 'm68k') {
		#    2b6c:       4e56 fb70       linkw %fp,#-1168
		#  1df770:       defc ffe4       addaw #-28,%sp
		$re = qr/.*(?:linkw %fp,|addaw )#-([0-9]{1,4})(?:,%sp)?$/o;
	} elsif ($arch eq 'metag') {
		#400026fc:       40 00 00 82     ADD       A0StP,A0StP,#0x8
		$re = qr/.*ADD.*A0StP,A0StP,\#(0x$x{1,8})/o;
		$funcre = qr/^$x* <[^\$](.*)>:$/;
	} elsif ($arch eq 'mips64') {
		#8800402c:       67bdfff0        daddiu  sp,sp,-16
		$re = qr/.*daddiu.*sp,sp,-(([0-9]{2}|[3-9])[0-9]{2})/o;
	} elsif ($arch eq 'mips') {
		#88003254:       27bdffe0        addiu   sp,sp,-32
		$re = qr/.*addiu.*sp,sp,-(([0-9]{2}|[3-9])[0-9]{2})/o;
<<<<<<< HEAD
	} elsif ($arch eq 'nios2') {
		#25a8:	defffb04 	addi	sp,sp,-20
		$re = qr/.*addi.*sp,sp,-(([0-9]{2}|[3-9])[0-9]{2})/o;
=======
	} elsif ($arch eq 'openrisc') {
		# c000043c:       9c 21 fe f0     l.addi r1,r1,-272
		$re = qr/.*l\.addi.*r1,r1,-(([0-9]{2}|[3-9])[0-9]{2})/o;
>>>>>>> a4d44266
	} elsif ($arch eq 'parisc' || $arch eq 'parisc64') {
		$re = qr/.*ldo ($x{1,8})\(sp\),sp/o;
	} elsif ($arch eq 'ppc') {
		#c00029f4:       94 21 ff 30     stwu    r1,-208(r1)
		$re = qr/.*stwu.*r1,-($x{1,8})\(r1\)/o;
	} elsif ($arch eq 'ppc64') {
		#XXX
		$re = qr/.*stdu.*r1,-($x{1,8})\(r1\)/o;
	} elsif ($arch eq 'powerpc') {
		$re = qr/.*st[dw]u.*r1,-($x{1,8})\(r1\)/o;
	} elsif ($arch =~ /^s390x?$/) {
		#   11160:       a7 fb ff 60             aghi   %r15,-160
		# or
		#  100092:	 e3 f0 ff c8 ff 71	 lay	 %r15,-56(%r15)
		$re = qr/.*(?:lay|ag?hi).*\%r15,-(([0-9]{2}|[3-9])[0-9]{2})
		      (?:\(\%r15\))?$/ox;
	} elsif ($arch =~ /^sh64$/) {
		#XXX: we only check for the immediate case presently,
		#     though we will want to check for the movi/sub
		#     pair for larger users. -- PFM.
		#a00048e0:       d4fc40f0        addi.l  r15,-240,r15
		$re = qr/.*addi\.l.*r15,-(([0-9]{2}|[3-9])[0-9]{2}),r15/o;
	} elsif ($arch =~ /^blackfin$/) {
		#   0:   00 e8 38 01     LINK 0x4e0;
		$re = qr/.*[[:space:]]LINK[[:space:]]*(0x$x{1,8})/o;
	} elsif ($arch eq 'sparc' || $arch eq 'sparc64') {
		# f0019d10:       9d e3 bf 90     save  %sp, -112, %sp
		$re = qr/.*save.*%sp, -(([0-9]{2}|[3-9])[0-9]{2}), %sp/o;
	} else {
		print("wrong or unknown architecture \"$arch\"\n");
		exit
	}
}

#
# main()
#
my ($func, $file, $lastslash);

while (my $line = <STDIN>) {
	if ($line =~ m/$funcre/) {
		$func = $1;
	}
	elsif ($line =~ m/(.*):\s*file format/) {
		$file = $1;
		$file =~ s/\.ko//;
		$lastslash = rindex($file, "/");
		if ($lastslash != -1) {
			$file = substr($file, $lastslash + 1);
		}
	}
	elsif ($line =~ m/$re/) {
		my $size = $1;
		$size = hex($size) if ($size =~ /^0x/);

		if ($size > 0xf0000000) {
			$size = - $size;
			$size += 0x80000000;
			$size += 0x80000000;
		}
		next if ($size > 0x10000000);

		next if $line !~ m/^($xs*)/;
		my $addr = $1;
		$addr =~ s/ /0/g;
		$addr = "0x$addr";

		my $intro = "$addr $func [$file]:";
		my $padlen = 56 - length($intro);
		while ($padlen > 0) {
			$intro .= '	';
			$padlen -= 8;
		}
		next if ($size < 100);
		push @stack, "$intro$size\n";
	}
	elsif (defined $dre && $line =~ m/$dre/) {
		my $size = "Dynamic ($1)";

		next if $line !~ m/^($xs*)/;
		my $addr = $1;
		$addr =~ s/ /0/g;
		$addr = "0x$addr";

		my $intro = "$addr $func [$file]:";
		my $padlen = 56 - length($intro);
		while ($padlen > 0) {
			$intro .= '	';
			$padlen -= 8;
		}
		push @stack, "$intro$size\n";
	}
}

# Sort output by size (last field)
print sort { ($b =~ /:\t*(\d+)$/)[0] <=> ($a =~ /:\t*(\d+)$/)[0] } @stack;<|MERGE_RESOLUTION|>--- conflicted
+++ resolved
@@ -78,15 +78,12 @@
 	} elsif ($arch eq 'mips') {
 		#88003254:       27bdffe0        addiu   sp,sp,-32
 		$re = qr/.*addiu.*sp,sp,-(([0-9]{2}|[3-9])[0-9]{2})/o;
-<<<<<<< HEAD
 	} elsif ($arch eq 'nios2') {
 		#25a8:	defffb04 	addi	sp,sp,-20
 		$re = qr/.*addi.*sp,sp,-(([0-9]{2}|[3-9])[0-9]{2})/o;
-=======
 	} elsif ($arch eq 'openrisc') {
 		# c000043c:       9c 21 fe f0     l.addi r1,r1,-272
 		$re = qr/.*l\.addi.*r1,r1,-(([0-9]{2}|[3-9])[0-9]{2})/o;
->>>>>>> a4d44266
 	} elsif ($arch eq 'parisc' || $arch eq 'parisc64') {
 		$re = qr/.*ldo ($x{1,8})\(sp\),sp/o;
 	} elsif ($arch eq 'ppc') {
